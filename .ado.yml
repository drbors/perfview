trigger:
  - main

pr:
  - main

jobs:
  - job: PerfView_Debug
    pool:
      vmImage: 'windows-2022'
      name: Azure Pipelines
      demands:
      - msbuild
      - vstest

    steps:
<<<<<<< HEAD
    - task: UseDotNet@2
      displayName: 'Use .NET 6.0'
      inputs:
        version: 6.0.x

    - task: NuGetToolInstaller@1
      displayName: 'Install NuGet.exe'
      inputs:
        versionSpec: 6.3.0

    - task: NuGetCommand@2
      displayName: 'NuGet Restore PerfView.sln'
      inputs:
        restoreSolution: PerfView.sln
        feedsToUse: config
        includeNuGetOrg: false
        nugetConfigPath: '.\NuGet.config'

    - task: MSBuild@1
      displayName: 'Build PerfView.sln'
      inputs:
        solution: PerfView.sln
        configuration: Debug

    - task: VSTest@2
      displayName: 'Run Tests'
      inputs:
        testAssemblyVer2: |
         **\LinuxTracing.Tests.dll
         **\Tests.dll
         **\TraceEventTests.dll
         **\PerfViewTests.dll
         !**\*TestAdapter.dll
         !**\obj\**
        testRunTitle: 'PerfView - Debug'

    - task: CopyFiles@2
      displayName: 'Copy Files to Artifacts Staging'
      inputs:
        SourceFolder: '$(system.defaultworkingdirectory)'
        Contents: '**\bin\$(BuildConfiguration)\**'
        TargetFolder: '$(build.artifactstagingdirectory)'
      condition: succeededOrFailed()
=======
    - template: /.pipelines/perfview-job.yml
      parameters:
        flavor: 'Debug'
>>>>>>> 2402837a

    - task: PublishBuildArtifacts@1
      displayName: 'Publish Artifacts'
      inputs:
        PathtoPublish: '$(build.artifactstagingdirectory)'
        ArtifactName: 'PerfViewBinaries-Debug'
      condition: succeededOrFailed()

  - job: PerfView_Release
    pool:
      vmImage: 'windows-2022'
      name: Azure Pipelines
      demands:
      - msbuild
      - vstest

    steps:
<<<<<<< HEAD
    - task: UseDotNet@2
      displayName: 'Use .NET 6.0'
      inputs:
        version: 6.0.x

    - task: NuGetToolInstaller@1
      displayName: 'Install NuGet.exe'
      inputs:
        versionSpec: 6.3.0

    - task: NuGetCommand@2
      displayName: 'NuGet Restore PerfView.sln'
      inputs:
        restoreSolution: PerfView.sln
        feedsToUse: config
        includeNuGetOrg: false
        nugetConfigPath: '.\NuGet.config'

    - task: MSBuild@1
      displayName: 'Build PerfView.sln'
      inputs:
        solution: PerfView.sln
        configuration: Release

    - task: VSTest@2
      displayName: 'Run Tests'
      inputs:
        testAssemblyVer2: |
         **\LinuxTracing.Tests.dll
         **\Tests.dll
         **\TraceEventTests.dll
         **\PerfViewTests.dll
         !**\*TestAdapter.dll
         !**\obj\**
        testRunTitle: 'PerfView - Release'

    - task: CopyFiles@2
      displayName: 'Copy Files to Artifacts Staging'
      inputs:
        SourceFolder: '$(system.defaultworkingdirectory)'
        Contents: '**\bin\$(BuildConfiguration)\**'
        TargetFolder: '$(build.artifactstagingdirectory)'
=======
    - template: /.pipelines/perfview-job.yml
      parameters:
        flavor: 'Release'
>>>>>>> 2402837a

    - task: PublishBuildArtifacts@1
      displayName: 'Publish Artifact'
      inputs:
        PathtoPublish: '$(build.artifactstagingdirectory)'
        ArtifactName: 'PerfViewBinaries-Release'

  - job: PerfCollect
    pool:
      vmImage: 'ubuntu-latest'
      name: Azure Pipelines

    steps:
    - template: /.pipelines/perfcollect-job.yml<|MERGE_RESOLUTION|>--- conflicted
+++ resolved
@@ -14,55 +14,9 @@
       - vstest
 
     steps:
-<<<<<<< HEAD
-    - task: UseDotNet@2
-      displayName: 'Use .NET 6.0'
-      inputs:
-        version: 6.0.x
-
-    - task: NuGetToolInstaller@1
-      displayName: 'Install NuGet.exe'
-      inputs:
-        versionSpec: 6.3.0
-
-    - task: NuGetCommand@2
-      displayName: 'NuGet Restore PerfView.sln'
-      inputs:
-        restoreSolution: PerfView.sln
-        feedsToUse: config
-        includeNuGetOrg: false
-        nugetConfigPath: '.\NuGet.config'
-
-    - task: MSBuild@1
-      displayName: 'Build PerfView.sln'
-      inputs:
-        solution: PerfView.sln
-        configuration: Debug
-
-    - task: VSTest@2
-      displayName: 'Run Tests'
-      inputs:
-        testAssemblyVer2: |
-         **\LinuxTracing.Tests.dll
-         **\Tests.dll
-         **\TraceEventTests.dll
-         **\PerfViewTests.dll
-         !**\*TestAdapter.dll
-         !**\obj\**
-        testRunTitle: 'PerfView - Debug'
-
-    - task: CopyFiles@2
-      displayName: 'Copy Files to Artifacts Staging'
-      inputs:
-        SourceFolder: '$(system.defaultworkingdirectory)'
-        Contents: '**\bin\$(BuildConfiguration)\**'
-        TargetFolder: '$(build.artifactstagingdirectory)'
-      condition: succeededOrFailed()
-=======
     - template: /.pipelines/perfview-job.yml
       parameters:
         flavor: 'Debug'
->>>>>>> 2402837a
 
     - task: PublishBuildArtifacts@1
       displayName: 'Publish Artifacts'
@@ -80,54 +34,9 @@
       - vstest
 
     steps:
-<<<<<<< HEAD
-    - task: UseDotNet@2
-      displayName: 'Use .NET 6.0'
-      inputs:
-        version: 6.0.x
-
-    - task: NuGetToolInstaller@1
-      displayName: 'Install NuGet.exe'
-      inputs:
-        versionSpec: 6.3.0
-
-    - task: NuGetCommand@2
-      displayName: 'NuGet Restore PerfView.sln'
-      inputs:
-        restoreSolution: PerfView.sln
-        feedsToUse: config
-        includeNuGetOrg: false
-        nugetConfigPath: '.\NuGet.config'
-
-    - task: MSBuild@1
-      displayName: 'Build PerfView.sln'
-      inputs:
-        solution: PerfView.sln
-        configuration: Release
-
-    - task: VSTest@2
-      displayName: 'Run Tests'
-      inputs:
-        testAssemblyVer2: |
-         **\LinuxTracing.Tests.dll
-         **\Tests.dll
-         **\TraceEventTests.dll
-         **\PerfViewTests.dll
-         !**\*TestAdapter.dll
-         !**\obj\**
-        testRunTitle: 'PerfView - Release'
-
-    - task: CopyFiles@2
-      displayName: 'Copy Files to Artifacts Staging'
-      inputs:
-        SourceFolder: '$(system.defaultworkingdirectory)'
-        Contents: '**\bin\$(BuildConfiguration)\**'
-        TargetFolder: '$(build.artifactstagingdirectory)'
-=======
     - template: /.pipelines/perfview-job.yml
       parameters:
         flavor: 'Release'
->>>>>>> 2402837a
 
     - task: PublishBuildArtifacts@1
       displayName: 'Publish Artifact'
