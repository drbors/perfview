--- conflicted
+++ resolved
@@ -250,13 +250,6 @@
     {
         m_sw = Stopwatch.StartNew();
         m_gcHeapDump = new GCHeapDump((MemoryGraph)null);
-<<<<<<< HEAD
-
-        DataTarget target;
-        ClrRuntime runtime;
-        InitializeClrRuntime(processDumpFile, out target, out runtime);
-=======
->>>>>>> e9770002
 
         using (DataTarget dataTarget = InitializeClrRuntime(processDumpFile, -1, out ClrRuntime[] runtimes))
         {
@@ -286,7 +279,6 @@
         }
     }
 
-<<<<<<< HEAD
     private sealed class DataReaderWrapper : IDisposable, IDataReader
     {
         private readonly IDataReader dataReader;
@@ -395,39 +387,33 @@
         }
     }
 
-    private void InitializeClrRuntime(string processDumpFile, out DataTarget target, out ClrRuntime runtime)
-    {
-        var reader = (IDataReader)Activator.CreateInstance(typeof(DataTarget).Assembly.GetType("Microsoft.Diagnostics.Runtime.DbgEngDataReader"), processDumpFile);
-        var debugInterface = reader.GetType().GetProperty("DebuggerInterface", BindingFlags.Instance | BindingFlags.NonPublic).GetValue(reader);
-        var wrapper = new DataReaderWrapper(reader);
-        target = (DataTarget)typeof(DataTarget).GetMethod("CreateFromReader", BindingFlags.Static | BindingFlags.NonPublic).Invoke(null, new[] { wrapper, debugInterface });
+    private DataTarget InitializeClrRuntime(string processDumpFile, int processID, out ClrRuntime[] result)
+    {
+        List<ClrRuntime> runtimes = new List<ClrRuntime>();
+
+        DataTarget dataTarget = null;
+
+        if (string.IsNullOrWhiteSpace(processDumpFile))
+        {
+            try
+            {
+                dataTarget = DataTarget.CreateSnapshotAndAttach(processID);
+            }
+            catch
+            {
+                dataTarget = DataTarget.AttachToProcess(processID, Freeze);
+            }
+        }
+        else
+        {
+            #error dataTarget = DataTarget.LoadDump(processDumpFile);
+            var reader = (IDataReader)Activator.CreateInstance(typeof(DataTarget).Assembly.GetType("Microsoft.Diagnostics.Runtime.DbgEngDataReader"), processDumpFile);
+            var debugInterface = reader.GetType().GetProperty("DebuggerInterface", BindingFlags.Instance | BindingFlags.NonPublic).GetValue(reader);
+            var wrapper = new DataReaderWrapper(reader);
+            target = (DataTarget)typeof(DataTarget).GetMethod("CreateFromReader", BindingFlags.Static | BindingFlags.NonPublic).Invoke(null, new[] { wrapper, debugInterface });
+        }
 
         if (target.PointerSize != IntPtr.Size)
-=======
-    private DataTarget InitializeClrRuntime(string processDumpFile, int processID, out ClrRuntime[] result)
-    {
-        List<ClrRuntime> runtimes = new List<ClrRuntime>();
-
-        DataTarget dataTarget = null;
-
-        if (string.IsNullOrWhiteSpace(processDumpFile))
-        {
-            try
-            {
-                dataTarget = DataTarget.CreateSnapshotAndAttach(processID);
-            }
-            catch
-            {
-                dataTarget = DataTarget.AttachToProcess(processID, Freeze);
-            }
-        }
-        else
-        {
-            dataTarget = DataTarget.LoadDump(processDumpFile);
-        }
-
-        if (dataTarget.DataReader.PointerSize != IntPtr.Size)
->>>>>>> e9770002
         {
             if (IntPtr.Size == 8)
             {
@@ -1083,16 +1069,9 @@
 
     private void DumpDotNetHeapDataWorker(DataTarget dataTarget, ClrRuntime[] runtimes, double retryScale)
     {
-<<<<<<< HEAD
-#if DEPENDENT_HANDLE
-        m_handles = new Dictionary<Address, NodeIndex>(100);
-#endif
+        IEnumerable<ClrSegment> allSegments = runtimes.SelectMany(r => r.Heap.Segments).OrderBy(r => r.Start);
+
         m_children = new HashSet<NodeIndex>();
-=======
-        IEnumerable<ClrSegment> allSegments = runtimes.SelectMany(r => r.Heap.Segments).OrderBy(r => r.Start);
-
-        m_children = new GrowableArray<NodeIndex>(2000);
->>>>>>> e9770002
         m_graphTypeIdxForArrayType = new Dictionary<string, NodeTypeIndex>(100);
         m_typeIdxToGraphIdx = new GrowableArray<int>();
 
@@ -1163,10 +1142,6 @@
         m_gcHeapDump.MemoryGraph.Is64Bit = EnvironmentUtilities.Is64BitProcess;
 
         ulong total = 0;
-<<<<<<< HEAD
-        var ccwChildren = new HashSet<NodeIndex>();
-=======
->>>>>>> e9770002
         m_log.WriteLine("DumpDotNetHeapDataWorker: Heap Size of dumper {0:n0} MB", GC.GetTotalMemory(false) / 1000000.0);
 
         int segmentCount = allSegments.Count();
@@ -1232,26 +1207,9 @@
 
         var dotNetInfo = m_gcHeapDump.DotNetHeapInfo = new DotNetHeapInfo();
 
-<<<<<<< HEAD
-            int numRoots = 0;
-            foreach (ClrRoot root in m_dotNetHeap.EnumerateRoots(true))
-            {
-                if (root.Object == 0)
-                {
-                    // A rooted reference to null
-                    continue;
-                }
-
-                // If there is a named root already then we assume that that root is the interesting one and we drop this one.  
-                if (m_gcHeapDump.MemoryGraph.IsInGraph(root.Object))
-                {
-                    continue;
-                }
-=======
         // Write out the dump (TODO we should do this incrementally).    
         dotNetInfo.SizeOfAllSegments = (long)totalGCSize;
         dotNetInfo.Segments = gcHeapDumpSegments;
->>>>>>> e9770002
 
         m_gcHeapDump.MemoryGraph.RootIndex = dotNetRoot.Build();
 
@@ -1273,12 +1231,7 @@
             {
                 ClrRuntime runtime = module.AppDomain.Runtime;
 
-<<<<<<< HEAD
-                var type = GetObjectType(heap, root.Object);
-                if (type != null && !getCCWDataNotImplemented)
-=======
                 foreach (var item in module.EnumerateTypeDefToMethodTableMap())
->>>>>>> e9770002
                 {
                     ClrType type = runtime.GetTypeByMethodTable(item.MethodTable);
                     if (type is null)
@@ -1290,16 +1243,8 @@
                         {
                             ClrObject obj = field.ReadObject(domain);
 
-<<<<<<< HEAD
-                            // Create a CCW node that represents the COM object that has one child that points at the managed object.  
-                            var ccwNode = m_gcHeapDump.MemoryGraph.GetNodeIndex(ccwInfo.Handle);
-                            var typeName = "[CCW";
-                            var targetType = GetObjectType(m_dotNetHeap, root.Object);
-                            if (targetType != null)
-=======
                             // Only report objects if they contain pointers (and therefore are interesting roots) or are large in size.
                             if (obj.IsValid && (obj.Type.ContainsPointers || obj.Size > 0x1000))
->>>>>>> e9770002
                             {
                                 string name = $"static var {field.ContainingType?.Name}.{field.Name}";
                                 ComCallableWrapper ccwInfo = obj.HasComCallableWrapper ? obj.GetComCallableWrapper() : null;
@@ -1633,38 +1578,6 @@
     /// </summary>
     private void DumpCCWRCW(DataTarget dataTarget)
     {
-<<<<<<< HEAD
-        for (NodeIndex node = (NodeIndex)0; node < m_gcHeapDump.MemoryGraph.NodeIndexLimit; node++)
-        {
-            Address addr = m_gcHeapDump.MemoryGraph.GetAddress(node);
-
-            if (addr != 0)
-            {
-                ClrType type = GetObjectType(m_dotNetHeap, addr);
-
-                if (type != null)
-                {
-                    RcwData rcw = type.IsRCW(addr) ? type.GetRCWData(addr) : null;
-
-                    if (rcw != null)
-                    {
-                        DumpRCW(node, addr, rcw);
-                    }
-                    else
-                    {
-                        CcwData ccw = GetObjectType(m_dotNetHeap, addr).GetCCWData(addr);
-
-                        if (ccw != null)
-                        {
-                            DumpCCW(node, addr, ccw);
-                        }
-                    }
-                }
-            }
-        }
-
-=======
->>>>>>> e9770002
         // We need module information to decode virtual function table pointers, and virtual function pointers.
         if (m_gcHeapDump.InteropInfo.InteropInfoExists())
         {
@@ -1687,19 +1600,9 @@
     /// </summary>
     private void DumpAllSegments(DataTarget dataTarget, ClrRuntime[] runtimes)
     {
-<<<<<<< HEAD
-        Action<Address, int> addRefAsChild = delegate (Address childObj, int fieldOffset)
-        {
-            m_children.Add(m_gcHeapDump.MemoryGraph.GetNodeIndex(childObj));
-        };
-
-        var segments = m_dotNetHeap.Segments;
-        m_log.WriteLine("Dumping {0} GC segments in the heap in bulk.", segments.Count);
-=======
         var segments = runtimes.SelectMany(r => r.Heap.Segments).OrderBy(seg => seg.Start).ToArray();
 
         m_log.WriteLine("Dumping {0} GC segments in the heap in bulk.", segments.Length);
->>>>>>> e9770002
         var segmentCount = 0;
         foreach (ClrSegment segment in segments)
         {
@@ -1711,33 +1614,8 @@
 
             foreach (ClrObject obj in segment.EnumerateObjects())
             {
-<<<<<<< HEAD
-                bool resynced = false;
-                type = GetObjectType(m_dotNetHeap, objAddr);
-                if (type == null)
-                {
-                    BadObjectCount++;
-                    var oldObjAddr = objAddr;
-                    do
-                    {
-                        objAddr = FindNextValidObject(objAddr, end);
-                        if (end <= objAddr)
-                        {
-                            objAddr = end;
-                            break;
-                        }
-                        type = GetObjectType(m_dotNetHeap, objAddr);
-                    } while (type == null);
-
-                    resynced = true;
-                    var ratio = (objAddr - oldObjAddr) / ((double)(end - start));
-                    m_log.WriteLine("Could not find type for object {0:x}, syncing at {1:x}, {2:f3}K = {3:f3}% of segment skipped.",
-                            oldObjAddr, objAddr, (objAddr - oldObjAddr) / 1000.0, ratio * 100);
-                    if (end <= objAddr)
-                    {
-                        break;
-                    }
-                }
+                if (obj.Type is null)
+                    continue;
 
                 if (m_children.Count > 32)
                 {
@@ -1750,16 +1628,8 @@
                     m_children.Clear();
                 }
 
-                type.EnumerateRefsOfObjectCarefully(objAddr, addRefAsChild);
-=======
-                if (obj.Type is null)
-                    continue;
-
-                m_children.Clear();
-
                 foreach (var childObj in obj.EnumerateReferences(carefully: true, considerDependantHandles: true))
                     m_children.Add(m_gcHeapDump.MemoryGraph.GetNodeIndex(childObj));
->>>>>>> e9770002
 
                 var objNodeIdx = m_gcHeapDump.MemoryGraph.GetNodeIndex(obj);
                 ulong objSize = obj.Size;
@@ -1774,27 +1644,10 @@
                     // Add the COM object this RCW points at as a child of this node.  
                     m_children.Add(m_gcHeapDump.MemoryGraph.GetNodeIndex(rcwData.IUnknown));
 
-<<<<<<< HEAD
-                    var fullTypeName = type.Name;
-                    if (fullTypeName == "<UNKNOWN>" && rcwData.Interfaces.Count > 0)
-                    {
-                        fullTypeName = rcwData.Interfaces[0].Type.Name;
-                    }
-
-                    if (type.Module.AssemblyName != null && type.Module.AssemblyName.IndexOfAny(new[] { Path.DirectorySeparatorChar, Path.AltDirectorySeparatorChar }) < 0)
-                    {
-                        fullTypeName = type.Module.AssemblyName + "!" + fullTypeName;
-                    }
-                    else if (type.Module.FileName != null)
-                    {
-                        fullTypeName = Path.GetFileNameWithoutExtension(type.Module.FileName) + "!" + fullTypeName;
-                    }
-=======
                     var fullTypeName = obj.Type.Name;
                     string moduleName = obj.Type.Module?.Name;
                     if (moduleName != null)
                         fullTypeName = Path.GetFileNameWithoutExtension(moduleName) + "!" + fullTypeName;
->>>>>>> e9770002
 
                     var typeName = $"[RCW {fullTypeName} RefCnt: {rcwData.RefCount:n0}]";
 
@@ -1804,7 +1657,9 @@
 
                     memoryGraphTypeIdx = GetTypeIndexForName(typeName, null, objSizeAsInt);
 
-<<<<<<< HEAD
+                    DumpRCW(dataTarget.DataReader, objNodeIdx, obj, rcwData);
+                }
+
                 if (type.Name == "Microsoft.Win32.SafeHandles.SafeMemoryMappedViewHandle")
                 {
                     // If the handle is not closed, adjust the size
@@ -1821,20 +1676,6 @@
                     }
                 }
 
-#if DEPENDENT_HANDLE
-                // Add arcs from this node to any live dependent handles.
-                if (m_dependentHandles != null)
-                {
-                    List<NodeIndex> dependentHandles;
-                    if (m_dependentHandles.TryGetValue(objNodeIdx, out dependentHandles))
-                    {
-                        m_children.UnionWith(dependentHandles);
-                    }
-=======
-                    DumpRCW(dataTarget.DataReader, objNodeIdx, obj, rcwData);
->>>>>>> e9770002
-                }
-
                 ComCallableWrapper ccwData = obj.HasComCallableWrapper ? obj.GetComCallableWrapper() : null;
                 if (ccwData != null)
                     DumpCCW(dataTarget.DataReader, objNodeIdx, obj, ccwData);
@@ -1858,497 +1699,8 @@
             }
             segmentCount++;
         }
-<<<<<<< HEAD
+
         m_log.WriteLine("{0,5:f1}s: Done Dumping all the segments.", m_sw.Elapsed.TotalSeconds);
-    }
-
-    public string DumpAt(ClrHeap heap, Address address)
-    {
-        StringWriter sw = new StringWriter();
-        StringBuilder sb = new StringBuilder();
-        for (uint i = 0; i < 32; i++)
-        {
-            var addr = address + i * 4;
-            if (i % 4 == 0)
-            {
-                sw.Write(addr.ToString("x").PadLeft(8, '0') + ": ");
-            }
-
-            int val = FetchInt32At(heap, addr);
-            sw.Write(val.ToString("x").PadLeft(8, '0') + " ");
-            for (int j = 0; j < 4; j++)
-            {
-                var c = (char)(val & 0xFF);
-                if (!(' ' <= c && c <= '~'))
-                {
-                    c = '.';
-                }
-
-                sb.Append(c);
-                val >>= 8;
-            }
-
-            if ((i + 1) % 4 == 0)
-            {
-                sw.WriteLine(" {0}", sb.ToString());
-                sb.Length = 0;
-            }
-        }
-        return sw.ToString();
-    }
-
-    public unsafe Address FetchIntPtrAt(ClrHeap heap, Address address)
-    {
-        var buff = new byte[8];
-        heap.ReadMemory(address, buff, 0, 8);
-        fixed (byte* ptr = buff)
-        {
-            if (heap.PointerSize == 4)
-            {
-                return *((uint*)ptr);
-            }
-
-            return *((Address*)ptr);
-        }
-    }
-
-    public unsafe int FetchInt32At(ClrHeap heap, Address address)
-    {
-        var buff = new byte[4];
-        heap.ReadMemory(address, buff, 0, 4);
-        fixed (byte* ptr = buff)
-        {
-            return *(int*)ptr;
-        }
-    }
-
-    /// <summary>
-    /// Used to find a valid place to start walking the heap after 'objAddr'.  Used to 'resync' if we 
-    /// can't parse an object for whatever reason.   Returns Address.MaxValue if there is none.  
-    /// </summary>
-    private unsafe Address FindNextValidObject(Address objAddr, Address segmentEnd)
-    {
-        // This is inefficient, but we should not do this often
-
-        // See if we have poiters from already scanned objects that happen to point
-        // just beyond where we failed synchronization.   If so use that as the next
-        // valid object (since we know it should be).   We look back at the last
-        // 200 object to see if we have these.  
-        Address ret = objAddr;
-        NodeIndex endIdx = m_gcHeapDump.MemoryGraph.NodeIndexLimit;
-        NodeIndex startIdx = endIdx - 200;
-        if (startIdx < 0)
-        {
-            startIdx = 0;
-        }
-
-        for (NodeIndex i = startIdx; i < endIdx; i++)
-        {
-            ret = Math.Max(ret, m_gcHeapDump.MemoryGraph.GetAddress(i));
-        }
-
-        if (ret <= objAddr)
-        {
-            ret = Address.MaxValue;
-        }
-
-        // If we skip more that 100K, we should try walking IntPtrs.  This is more heurisitc,
-        // but should give up after 100K.   
-        // TODO: should we do this all the time?  
-        if (100000 < ret - objAddr)
-        {
-            m_log.WriteLine("Trying to resync by walking IntPtrs starting at {0:x}", objAddr);
-            bool prevValueIsZero = true;
-            // Only search for 100K pointer slots.  TODO: should we have this limit?
-            for (int i = 0; i < 100000; i++)
-            {
-                objAddr += (uint)m_dotNetHeap.PointerSize;
-                if (segmentEnd <= objAddr)
-                {
-                    break;
-                }
-
-                if ((i & 0xFFF) == 0xFFF)
-                {
-                    m_log.WriteLine("Walked {0} ptrs looking for object header", i);
-                }
-
-                // TODO is this fetching an IntPtr at a time too expensive?  
-                Address val = FetchIntPtrAt(m_dotNetHeap, objAddr);
-                // We only resync on an object that has a preceded by a 0 pointer (null object header).  
-                // This filters out most junk.  
-                bool oldPrevValueIsZero = prevValueIsZero;
-                prevValueIsZero = (val == 0);
-                if (prevValueIsZero)            // Zero is invalid
-                {
-                    continue;
-                }
-
-                if (!oldPrevValueIsZero)        // If previous IntPtr is not zero we also give up.  
-                {
-                    continue;
-                }
-                // Filter out the most common values that could not be the start of an object (small numbers)
-                if (val < 0x10000)
-                {
-                    continue;
-                }
-
-                // We also filter out any value that lives in the GC heap itself (since method tables don't).  
-                if (m_dotNetHeap.IsInHeap(val))
-                {
-                    continue;
-                }
-                // m_log.WriteLine("Trying to resync at {0:x} with value {1:x}", objAddr, val);
-
-                // OK see if we have a valid type. 
-                var type = GetObjectType(m_dotNetHeap, objAddr);
-                if (type == null)
-                {
-                    continue;
-                }
-
-                // m_log.WriteLine("Trying to resync at {0:x}, found type {1}", objAddr, type.Name);
-
-                // See if the 'next' object has a valid type
-                var objAddr1 = objAddr + type.GetSize(objAddr);
-                var type1 = GetObjectType(m_dotNetHeap, objAddr1);
-                if (type1 == null)
-                {
-                    continue;
-                }
-
-                // and the object after that.  
-                var objAddr2 = objAddr + type.GetSize(objAddr1);
-                var type2 = GetObjectType(m_dotNetHeap, objAddr2);
-                if (type2 == null)
-                {
-                    continue;
-                }
-
-                m_log.WriteLine("Resynced at {0:x} after {1} probes", objAddr, i);
-
-                // If we get two valid objects in a row, we consider ourselves resynced.  
-                return objAddr;
-            }
-            m_log.WriteLine("Failed to resync by walking IntPtrs.");
-        }
-        else
-        {
-            m_log.WriteLine("Resynced by looking at forward poiters at {0:x}", ret);
-        }
-
-        return ret;
-    }
-
-    private static IEnumerable<ClrInfo> EnumerateRuntimes(DataTarget target)
-    {
-        Debug.Assert(target.ClrVersions.Count > 0);
-
-        return target.ClrVersions.OrderByDescending(p => p.Version.Major);
-    }
-
-    private ICorDebugProcess GetDebuggerForLiveProcess(int processID)
-    {
-        ICorDebugProcess proc = null;
-        m_log.WriteLine("Attaching to process {0} from a {1} process.", processID, Environment.GetEnvironmentVariable("PROCESS_ARCHITECTURE"));
-        try
-        {
-            ICorDebugProcess tempProc;
-            var debuggerCallBacks = new GCHeapDumpDebuggerCallbacks();
-            Profiler.Debugger.GetDebuggerForProcess(processID, "v4.0", debuggerCallBacks).DebugActiveProcess((uint)processID, 0, out tempProc);
-            m_log.WriteLine("Got a V4.0 debugger interface.");
-            m_log.WriteLine("WARNING: Killing the heap dumper until root dumping is complete (typically 1-10 seconds) will kill the debugeee.");
-
-            m_log.WriteLine("Waiting for debugger to fully attach.");
-            if (!debuggerCallBacks.WaitForFullAttach(10000))
-            {
-                m_log.WriteLine("Timed out after 10 sec waiting for debugger to fully attach");
-            }
-
-            proc = tempProc;
-        }
-        catch (Exception e)
-        {
-            m_log.WriteLine("WARNING: Failed to get a V4.0 debugger Message: {0}", e.Message);
-            m_log.WriteLine("         Continuing with less accurate GC root information.");
-            m_log.WriteLine("WARNING: This also means that the process will not be frozen.");
-        }
-        return proc;
-    }
-    private void TryDetach(ref ICorDebugProcess proc)
-    {
-        if (proc != null)
-        {
-            m_log.WriteLine("Detaching from process");
-            try
-            {
-                int isRunning;
-                proc.IsRunning(out isRunning);
-                if (isRunning != 0)
-                {
-                    try
-                    {
-                        proc.Stop(5000);
-                    }
-                    catch (Exception) { }
-                }
-                proc.Detach();
-                m_log.WriteLine("Killing the dumper will no longer kill the process being dumped.");
-            }
-            catch (Exception) { }
-        }
-        proc = null;
-    }
-
-#if DebuggerFuncEval
-    private void DoGC(int processID)    // FIX NOW use or remove. 
-    {
-        m_log.WriteLine("Attaching debugger.");
-        ICorDebugProcess proc = GetDebuggerForLiveProcess(processID);
-        int isRunning;
-        proc.IsRunning(out isRunning);
-        if (isRunning != 0)
-      go do  {
-            m_log.WriteLine("Stopping process.");
-            proc.Stop(5000);
-        }
-
-        m_log.WriteLine("Doing GC.");
-        DoGC(proc);
-
-        m_log.WriteLine("Detaching");
-        TryDetach(ref proc);
-    }
-
-    private bool DoGC(ICorDebugProcess proc)
-    {
-        ICorDebugFunction GCCollect = null;
-
-        {
-            uint helperThreadID;
-            proc.GetHelperThreadID(out helperThreadID);
-
-            ICorDebugThread helperThread;
-            proc.GetThread(helperThreadID, out helperThread);
-
-            // Get the GCCollect token 
-            ICorDebugAppDomain appDomain;
-            helperThread.GetAppDomain(out appDomain);
-
-            ICorDebugModule mscorlib = GetModule("mscorlib.dll", appDomain, proc);
-            if (mscorlib == null)
-                return false;
-
-            GCCollect = GetFunction(mscorlib, "System.GC", "Collect", 0);
-            // Get the evaluator
-            ICorDebugEval eval;
-            helperThread.CreateEval(out eval);
-
-            // Call the function. 
-            eval.CallFunction(GCCollect, 0, null);
-            return true;
-        }
-
-        List<ICorDebugThread> threads = GetThreads(proc);
-        foreach (ICorDebugThread thread in threads)
-        {
-            if (GCCollect == null)
-            {
-                // Get the GCCollect token 
-                ICorDebugAppDomain appDomain;
-                thread.GetAppDomain(out appDomain);
-
-                ICorDebugModule mscorlib = GetModule("mscorlib.dll", appDomain, proc);
-                if (mscorlib == null)
-                    continue;
-
-                GCCollect = GetFunction(mscorlib, "System.GC", "Collect", 0);
-            }
-            uint threadID;
-            thread.GetID(out threadID);
-
-            try
-            {
-                // Get the evaluator
-                ICorDebugEval eval;
-                thread.CreateEval(out eval);
-
-                // Call the function. 
-                eval.CallFunction(GCCollect, 0, null);
-                m_log.WriteLine("GC succeeded on thread {0}.", threadID);
-                return true;
-            }
-            catch (Exception e)
-            {
-                m_log.WriteLine("GC on thread {0} failed, message {1} trying on another thread.", threadID, e.Message);
-            }
-        }
-        m_log.WriteLine("Failed to trigger a GC.");
-        return false;
-    }
-
-    List<ICorDebugThread> GetThreads(ICorDebugProcess proc)
-    {
-        // Get a thread to execute on (we pick the first thread).  
-        ICorDebugThreadEnum threadEnum;
-        proc.EnumerateThreads(out threadEnum);
-        var threadBuff = new ICorDebugThread[1];
-        uint ufetched;
-        var ret = new List<ICorDebugThread>();
-        for (; ; )      // For all threads
-        {
-            threadEnum.Next(1, threadBuff, out ufetched);
-            if (ufetched == 0)
-                break;
-            ret.Add(threadBuff[0]);
-        }
-        return ret;
-    }
-
-    ICorDebugModule GetModule(string simpleName, ICorDebugAppDomain appDomain, ICorDebugProcess proc)
-    {
-        char[] moduleNameBuffer = new Char[260];
-        uint ufetched;
-
-        ICorDebugAssemblyEnum assemblyEnum;
-        appDomain.EnumerateAssemblies(out assemblyEnum);
-        var assemblies = new ICorDebugAssembly[1];
-        for (; ; )
-        {
-            assemblyEnum.Next(1, assemblies, out ufetched);
-            if (ufetched == 0)
-                break;
-
-            ICorDebugModuleEnum moduleEnum;
-            assemblies[0].EnumerateModules(out moduleEnum);
-            var modules = new ICorDebugModule[1];
-            for (; ; )      // For every module
-            {
-                moduleEnum.Next(1, modules, out ufetched);
-                if (ufetched == 0)
-                    break;
-
-                modules[0].GetName((uint)moduleNameBuffer.Length, out ufetched, moduleNameBuffer);
-                string moduleName = new String(moduleNameBuffer, 0, (int)(ufetched - 1)); // Remove trailing null
-                if (!moduleName.EndsWith(simpleName, StringComparison.OrdinalIgnoreCase))
-                    continue;
-                return modules[0];
-            }
-        }
-        return null;
-    }
-
-    private unsafe ICorDebugFunction GetFunction(ICorDebugModule module, string fullTypeName, string methodName, int numArgs)
-    {
-        Debug.Assert(numArgs < 128);            // We could lift this.  
-
-        IMetadataImport metaData;
-        var guid = new Guid("FCE5EFA0-8BBA-4f8e-A036-8F2022B08466");
-        module.GetMetaDataInterface(guid, out metaData);
-
-        // Get the System.GC.Collect() method token.  
-        int GCClassToken = 0;
-        metaData.FindTypeDefByName(fullTypeName, 0, out GCClassToken);
-
-        IntPtr methodEnum = IntPtr.Zero;
-        int fetched;
-        int methodToken = 0;
-        StringBuilder buffer = new StringBuilder(1024);
-        for (; ; )      // For every method 
-        {
-            metaData.EnumMethods(ref methodEnum, GCClassToken, out methodToken, 1, out fetched);
-            if (fetched == 0)
-                break;
-
-            int methodTypeToken, methodSize;
-            uint methodAttr, sigBlobSize, codeRVA, implFlags;
-            IntPtr sigBlob;
-            metaData.GetMethodProps((uint)methodToken, out methodTypeToken, buffer, buffer.Capacity, out methodSize,
-                out methodAttr, out sigBlob, out sigBlobSize, out codeRVA, out implFlags);
-
-            if ((MethodAttributes.Static & (MethodAttributes)methodAttr) == 0)
-                continue;
-
-            var bufferVal = buffer.ToString();
-            if (bufferVal != methodName)
-                continue;
-
-            byte* sigBlobPtr = (byte*)sigBlob;
-            if (sigBlobPtr[1] != numArgs)     // This is the argument count
-                continue;
-
-            ICorDebugFunction ret;
-            module.GetFunctionFromToken((uint)methodToken, out ret);
-            return ret;
-        }
-        return null;
-    }
-#endif
-
-#if false   // TODO FIX NOW REMOVE
-    /// <summary>
-    /// If we can, using the debugger interface to get the roots     that are static variables and local variables.  
-    /// If we can't this routine does nothing.  
-    /// </summary>
-    private void AddStaticAndLocalRoots(MemoryNodeBuilder rootNode, ICorDebugProcess proc)
-    {
-        if (proc == null)
-            return;
-        try
-        {
-            var sw = Stopwatch.StartNew();
-            m_log.WriteLine("Enumerating call stack roots.");
-            var contextForThreadStaticVars = GCRootNames.EnumerateThreadRoots(proc,
-                delegate(ulong objRef, string localName, string methodName, string typeName, string modulePath, int threadID, string appDomainName)
-                {
-                    var appDomainNode = rootNode.FindOrCreateChild("[appdomain " + appDomainName + "]", null);
-                    var localVarsNode = appDomainNode.FindOrCreateChild("[local vars]", null);
-                    var localVarsForMod = localVarsNode.FindOrCreateChild("[local vars " + Path.GetFileNameWithoutExtension(modulePath) + "]", null);
-                    var localVarsForType = localVarsForMod.FindOrCreateChild("[local vars " + typeName + "]", null);
-                    var localVarsForMethod = localVarsForType.FindOrCreateChild(typeName + "+" + methodName + " " + localName + " [local var]", modulePath);
-                    DebugWriteLine("Local Root {0}+{1} {2} {3:x}", typeName, methodName, localName, objRef);
-                    if (objRef != 0 && !m_gcHeapDump.MemoryGraph.IsInGraph(objRef))
-                        AddRoot(objRef);
-                    else
-                        DebugWriteLine("Skipped");
-                    localVarsForMethod.AddChild(m_gcHeapDump.MemoryGraph.GetNodeIndex(objRef));
-                });
-            m_log.WriteLine("Enumerating call stack roots took {0:n1} msec.", sw.Elapsed.TotalMilliseconds);
-            sw.Stop();
-
-            sw.Reset(); sw.Start();
-            m_log.WriteLine("Enumerating static variable roots.");
-            GCRootNames.EnumerateStaticRoots(proc, contextForThreadStaticVars,
-                delegate(Address objRef, string fieldName, string typeName, string modulePath, int threadID, string appDomainName)
-                {
-                    string str = (threadID == 0) ? "static" : "threadStatic";
-                    var appDomainNode = rootNode.FindOrCreateChild("[appdomain " + appDomainName + "]");
-                    var staticVarsNode = appDomainNode.FindOrCreateChild("[" + str + " vars]");
-                    var staticVarsForMod = staticVarsNode.FindOrCreateChild(
-                        "[" + str + " vars " + Path.GetFileNameWithoutExtension(modulePath) + "]");
-                    var staticVarsForType = staticVarsForMod.FindOrCreateChild("[" + str + " vars " + typeName + "]");
-                    var fieldForType = staticVarsForType.FindOrCreateChild(
-                        typeName + "+" + fieldName + " [" + str + " var]", modulePath);
-                    DebugWriteLine("Static Root {0}+{1} {2:x}", typeName, fieldName, objRef);
-                    if (objRef != 0 && !m_gcHeapDump.MemoryGraph.IsInGraph(objRef))
-                        AddRoot(objRef);
-                    else
-                        DebugWriteLine("Skipped");
-                    fieldForType.AddChild(m_gcHeapDump.MemoryGraph.GetNodeIndex(objRef));
-                }, null);
-            m_log.WriteLine("Enumerating static variable roots took {0:n1} msec.", sw.Elapsed.TotalMilliseconds);
-            m_log.WriteLine("Done enumerating named roots.");
-        }
-        catch (Exception e)
-        {
-            m_log.WriteLine("Error enumerating local and static variables: {0}", e.Message);
-            m_log.WriteLine("Continuing heap dump with less accurate root information.");
-        }
-=======
-
-        m_log.WriteLine("{0,5:f1}s: Done Dumping all the segments.", m_sw.Elapsed.TotalSeconds);
->>>>>>> e9770002
     }
 
     /// <summary>
@@ -2561,13 +1913,7 @@
     private bool m_gotJScriptData;          // Did we find a JScript heap?
     private bool m_gotDotNetData;           // Did we find a .NET heap?
 
-<<<<<<< HEAD
-    private ClrHeap m_dotNetHeap;                  // The .NET GC Heap 
-
     private HashSet<NodeIndex> m_children;
-=======
-    private GrowableArray<NodeIndex> m_children;
->>>>>>> e9770002
     private Dictionary<ClrType, int> m_typeTable = new Dictionary<ClrType, int>();
     private GrowableArray<int> m_typeIdxToGraphIdx;
 
