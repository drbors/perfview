--- conflicted
+++ resolved
@@ -8,19 +8,10 @@
 
 using System;
 using System.Collections.Generic;
-<<<<<<< HEAD
-using System.Text;
-
-using Microsoft.Win32.SafeHandles;
+using System.Globalization;
 using FastSerialization;
-using System.Runtime.InteropServices;
 using System.IO;
-using Microsoft.Samples.Debugging.Native;
-using System.Security.Permissions;
-=======
->>>>>>> 34ccdb5a
-using System.Globalization;
-using System.IO;
+using System.IO.MemoryMappedFiles;
 using System.Runtime.InteropServices;
 
 // This provides a managed wrapper over the numanaged dump-reading APIs in DbgHelp.dll.
@@ -56,12 +47,7 @@
 namespace Microsoft.Samples.Debugging.Native
 {
     using System.Runtime.Serialization;
-<<<<<<< HEAD
-    using System.Runtime;
-    using System.IO.MemoryMappedFiles;
-=======
     using NativeMethodsBase = Microsoft.Samples.Debugging.Native.NativeMethods;
->>>>>>> 34ccdb5a
 
     #region Exceptions
 
@@ -142,23 +128,14 @@
     /// </summary>
     public struct DumpPointer
     {
-<<<<<<< HEAD
-        // This is dangerous because its lets you create a new arbitary dump pointer.
-        static public DumpPointer DangerousMakeDumpPointer(MemoryMappedFileStreamReader reader, long offset)
-=======
         // This is dangerous because its lets you create a new arbitrary dump pointer.
-        public static DumpPointer DangerousMakeDumpPointer(IntPtr rawPointer, uint size)
->>>>>>> 34ccdb5a
+        public static DumpPointer DangerousMakeDumpPointer(MemoryMappedFileStreamReader reader, long offset)
         {
             return new DumpPointer(reader, offset);
         }
 
         // Private ctor used to create new pointers from existing ones.
-<<<<<<< HEAD
-        DumpPointer(MemoryMappedFileStreamReader reader, long offset)
-=======
-        private DumpPointer(IntPtr rawPointer, uint size)
->>>>>>> 34ccdb5a
+        private DumpPointer(MemoryMappedFileStreamReader reader, long offset)
         {
             m_reader = reader;
             m_offset = offset;
@@ -181,31 +158,18 @@
         public DumpPointer Adjust(uint delta)
         {
             EnsureSizeRemaining(delta);
-<<<<<<< HEAD
             long offset = m_offset + delta;
-            
+
             return new DumpPointer(m_reader, offset);
-=======
-            IntPtr pointer = new IntPtr(m_pointer.ToInt64() + delta);
-
-            return new DumpPointer(pointer, m_size - delta);
->>>>>>> 34ccdb5a
         }
 
         public DumpPointer Adjust(ulong delta64)
         {
             uint delta = (uint)delta64;
             EnsureSizeRemaining(delta);
-<<<<<<< HEAD
             long offset = m_offset + delta;
-            
+
             return new DumpPointer(m_reader, offset);
-=======
-            ulong ptr = unchecked((ulong)m_pointer.ToInt64()) + delta;
-            IntPtr pointer = new IntPtr(unchecked((long)ptr));
-
-            return new DumpPointer(pointer, m_size - delta);
->>>>>>> 34ccdb5a
         }
         #endregion // Transforms
 
@@ -216,11 +180,7 @@
         // Provide a friendly wrapper over a raw pinvoke to RtlMoveMemory.
         // Note that we actually want a copy, but RtlCopyMemory is a macro and compiler intrinisic 
         // that we can't pinvoke to.
-<<<<<<< HEAD
-        static void RawCopy(MemoryMappedFileStreamReader reader, long offset, IntPtr dest, uint numBytes)
-=======
-        private static void RawCopy(IntPtr src, IntPtr dest, uint numBytes)
->>>>>>> 34ccdb5a
+        private static void RawCopy(MemoryMappedFileStreamReader reader, long offset, IntPtr dest, uint numBytes)
         {
             byte[] buffer = new byte[numBytes];
             reader.Seek(offset);
@@ -290,8 +250,7 @@
         {
             int lengthBytes = lengthChars * sizeof(char);
 
-<<<<<<< HEAD
-            EnsureSizeRemaining((uint) lengthBytes);
+            EnsureSizeRemaining((uint)lengthBytes);
 
             byte[] result = new byte[lengthBytes];
             m_reader.Seek(m_offset);
@@ -300,11 +259,6 @@
             {
                 return new string((char*)rawData, 0, lengthChars);
             }
-=======
-            EnsureSizeRemaining((uint)lengthBytes);
-            string s = Marshal.PtrToStringUni(m_pointer, lengthChars);
-            return s;
->>>>>>> 34ccdb5a
         }
 
         public T PtrToStructure<T>(uint offset)
@@ -369,11 +323,7 @@
         // All read operatiosn are still dangerous because there is no way that we can enforce that the data is 
         // what we expect it to be. However, since all operations are bounded, we should at worst
         // return corrupted data, but never read outside the dump-file.
-<<<<<<< HEAD
-        MemoryMappedFileStreamReader m_reader;
-=======
-        private IntPtr m_pointer;
->>>>>>> 34ccdb5a
+        private MemoryMappedFileStreamReader m_reader;
 
         // This is a 4-byte integer, which limits the dump operations to 4 gb. If we want to
         // handle dumps larger than that, we need to make this a 8-byte integer, (ulong), but that
@@ -383,11 +333,7 @@
         // both worlds.
         // We explictly keep the size private because clients should not need to access it. Size
         // expectations are already described by the minidump format.
-<<<<<<< HEAD
-        long m_offset;
-=======
-        private uint m_size;
->>>>>>> 34ccdb5a
+        private long m_offset;
     }
 
     /// <summary>
@@ -733,13 +679,8 @@
 
             // Default Pack of 8 makes this struct 4 bytes too long
             // and so retrieving the last one will fail.
-<<<<<<< HEAD
-            [StructLayout(LayoutKind.Sequential, Pack=4)]
+            [StructLayout(LayoutKind.Sequential, Pack = 4)]
             public struct MINIDUMP_MODULE
-=======
-            [StructLayout(LayoutKind.Sequential, Pack = 4)]
-            public sealed class MINIDUMP_MODULE
->>>>>>> 34ccdb5a
             {
                 /// <summary>
                 /// Address that module is loaded within target.
@@ -876,15 +817,8 @@
             [StructLayout(LayoutKind.Sequential)]
             public struct MINIDUMP_THREAD_EX : IMinidumpThread
             {
-<<<<<<< HEAD
                 MINIDUMP_THREAD Thread;
                 MINIDUMP_MEMORY_DESCRIPTOR BackingStore;
-=======
-                public override bool HasBackingStore()
-                {
-                    return true;
-                }
->>>>>>> 34ccdb5a
 
                 MINIDUMP_THREAD IMinidumpThread.Thread => Thread;
 
@@ -976,21 +910,12 @@
                     }
                 }
 
-<<<<<<< HEAD
                 uint IMinidumpThreadList.Count()
-=======
-                // IMinidumpThreadList
-                public new MINIDUMP_THREAD GetElement(uint idx)
->>>>>>> 34ccdb5a
                 {
                     return Count;
                 }
 
-<<<<<<< HEAD
                 MINIDUMP_THREAD IMinidumpThreadList.GetElement(uint idx)
-=======
-                public new uint Count()
->>>>>>> 34ccdb5a
                 {
                     return GetElement(idx).Thread;
                 }
@@ -1709,22 +1634,9 @@
             m_mappedFileMemory = null;
 
             // All resources are backed by safe-handles, so we don't need a finalizer.
-<<<<<<< HEAD
             m_View?.Close();
             m_fileMapping?.Dispose();
             m_mappedFileReader?.Dispose();
-=======
-            if (m_View != null)
-            {
-                m_View.Close();
-            }
-
-            if (m_fileMapping != null)
-            {
-                m_fileMapping.Close();
-            }
-
->>>>>>> 34ccdb5a
             if (m_file != null)
             {
                 m_file.Dispose();
@@ -1741,16 +1653,10 @@
             }
         }
 
-<<<<<<< HEAD
-        FileStream m_file;
-        MemoryMappedFile m_fileMapping;
-        MemoryMappedFileStreamReader m_mappedFileReader;
-        NativeMethodsBase.SafeMapViewHandle m_View;
-=======
         private FileStream m_file;
-        private SafeWin32Handle m_fileMapping;
+        private MemoryMappedFile m_fileMapping;
+        private MemoryMappedFileStreamReader m_mappedFileReader;
         private NativeMethodsBase.SafeMapViewHandle m_View;
->>>>>>> 34ccdb5a
 
         // DumpPointer (raw pointer that's aware of remaining buffer size) for start of minidump. 
         // This is useful for computing RVAs.
@@ -2075,19 +1981,14 @@
         public override bool Equals(object obj)
         {
             DumpModule other = obj as DumpModule;
-<<<<<<< HEAD
-            if (other == null) return false;
-            return (other.m_owner == this.m_owner) && (other.m_raw.BaseOfImage == this.m_raw.BaseOfImage);
-=======
             if (other == null)
             {
                 return false;
             }
 
-            return (other.m_owner == m_owner) && (other.m_raw == m_raw);
->>>>>>> 34ccdb5a
-        }
-
+            return (other.m_owner == m_owner) && (other.m_raw.BaseOfImage == m_raw.BaseOfImage);
+        }
+        
         // Override of GetHashCode
         public override int GetHashCode()
         {
@@ -2186,17 +2087,12 @@
         public override bool Equals(object obj)
         {
             DumpThread other = obj as DumpThread;
-<<<<<<< HEAD
-            if (other == null) return false;
-            return (other.m_owner == this.m_owner) && (other.m_raw.ThreadId == this.m_raw.ThreadId);            
-=======
             if (other == null)
             {
                 return false;
             }
 
-            return (other.m_owner == m_owner) && (other.m_raw == m_raw);
->>>>>>> 34ccdb5a
+            return (other.m_owner == m_owner) && (other.m_raw.ThreadId == m_raw.ThreadId);            
         }
 
         // Returns a hash code.
