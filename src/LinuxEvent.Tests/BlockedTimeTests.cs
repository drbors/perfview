﻿using System;
using System.Collections.Generic;
using System.Linq;
using System.Text;
using System.Threading.Tasks;
using Diagnostics.Tracing.StackSources;
using Xunit;

namespace LinuxTracing.Tests
{
	/// <summary>
	/// Completed Context Switch - Starts with a thread that blocked through a sched_switch event and ends with the same
	/// thread that was unblocked through a sched_switch.
	/// Induced Context Switch - Starts with a blocked thread through sched_switch, ends when a different thread is
	/// using the same CPU, in which we induce that the original thread was unblocked somewhere in between.
	/// Incomplete Context Switch - Starts with a thread that has been blocked through a sched_switch event and unblocked
	/// when the sample data is finished.
	/// </summary>

	public class BlockedTimeTests
	{
		private void TotalBlockedTimeTest(string source, double expectedTotalBlockedPeriod)
		{
<<<<<<< HEAD
			LinuxPerfScriptStackSource stackSource = new LinuxPerfScriptStackSource(source, doThreadTime: true);
=======
			LinuxPerfScriptEventParser parser = new LinuxPerfScriptEventParser(source);
			parser.Parse();
>>>>>>> 3b99cb03

			Assert.Equal(expectedTotalBlockedPeriod, stackSource.GetTotalBlockedTime());
		}

		[Fact]
		public void NoTimeBlocked1()
		{
			string path = Constants.GetTestingPerfDumpPath("onegeneric");
			this.TotalBlockedTimeTest(path, expectedTotalBlockedPeriod: 0.0);
		}

		[Fact(Skip ="Not implemented")]
		public void OneCompletedContextSwitch()
		{
			string path = Constants.GetTestingPerfDumpPath("one_complete_switch");
			this.TotalBlockedTimeTest(path, expectedTotalBlockedPeriod: 1.0);
		}

		[Fact(Skip = "Not implemented")]
		public void OneInducedContextSwitch()
		{
			string path = Constants.GetTestingPerfDumpPath("one_induced_switch");
			this.TotalBlockedTimeTest(path, expectedTotalBlockedPeriod: 1.0);
		}

		[Fact(Skip = "Not implemented")]
		public void OneIncomplateContextSwitch()
		{
			string path = Constants.GetTestingPerfDumpPath("one_incomplete_switch");
			this.TotalBlockedTimeTest(path, expectedTotalBlockedPeriod: 1.0);
		}

		[Fact(Skip = "Not implemented")]
		public void NoTimeBlocked2_Induced()
		{
			string path = Constants.GetTestingPerfDumpPath("notimeblocked_induced");
			this.TotalBlockedTimeTest(path, expectedTotalBlockedPeriod: 2.0);
		}

		[Fact(Skip = "Not implemented")]
		public void MixedBlocked()
		{
			string path = Constants.GetTestingPerfDumpPath("mixed_switches");
			this.TotalBlockedTimeTest(path, expectedTotalBlockedPeriod: 8.0);
		}
	}
}<|MERGE_RESOLUTION|>--- conflicted
+++ resolved
@@ -21,12 +21,7 @@
 	{
 		private void TotalBlockedTimeTest(string source, double expectedTotalBlockedPeriod)
 		{
-<<<<<<< HEAD
-			LinuxPerfScriptStackSource stackSource = new LinuxPerfScriptStackSource(source, doThreadTime: true);
-=======
-			LinuxPerfScriptEventParser parser = new LinuxPerfScriptEventParser(source);
-			parser.Parse();
->>>>>>> 3b99cb03
+			LinuxPerfScriptStackSource stackSource = new LinuxPerfScriptStackSource(source, doThreadTime: true);
 
 			Assert.Equal(expectedTotalBlockedPeriod, stackSource.GetTotalBlockedTime());
 		}
