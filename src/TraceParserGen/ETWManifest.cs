﻿using System;
using System.Collections.Generic;
using System.Diagnostics;
using System.Text.RegularExpressions;
using System.Xml;

namespace ETWManifest
{
    /// <summary>
    /// A ProviderManifest represents the XML manifest associated with the provider.    
    /// </summary>
    public sealed class Provider
    {
        public static List<Provider> ParseManifest(string manifest)
        {
            var xmlReader = XmlReader.Create(manifest, new XmlReaderSettings() { IgnoreComments = true, IgnoreWhitespace = true });
            return ParseManifest(xmlReader, manifest);
        }
        public static List<Provider> ParseManifest(XmlReader reader, string fileName = null)
        {
            var ret = new List<Provider>();
            if (reader.ReadToDescendant("events"))
            {
                using (var events = reader.ReadSubtree())
                {
                    if (events.ReadToDescendant("provider"))
                    {
                        do
                        {
                            ret.Add(new Provider(reader, fileName));
                        } while (events.ReadToNextSibling("provider"));
                    }
                }
            }

            // Resolve all the localization strings that may have been used.  
            var stringMap = new Dictionary<string, string>();
            while (reader.Read())
            {
                if (reader.NodeType == XmlNodeType.Element && reader.Name == "string")
                {
                    var id = reader.GetAttribute("id");
                    var value = reader.GetAttribute("value");
                    stringMap[id] = value;
                }
            }
            if (0 < stringMap.Count)
            {
                foreach (var provider in ret)
                {
                    if (provider.m_keywordNames != null)
                    {
                        for (int i = 0; i < provider.m_keywordNames.Length; i++)
                        {
                            Provider.Replace(ref provider.m_keywordNames[i], stringMap);
                        }
                    }

                    if (provider.m_taskNames != null)
                    {
                        foreach (var taskId in new List<int>(provider.m_taskNames.Keys))
                        {
                            var taskName = provider.m_taskNames[taskId];
                            if (Provider.Replace(ref taskName, stringMap))
                            {
                                provider.m_taskNames[taskId] = taskName;
                            }
                        }
                    }

                    if (provider.m_opcodeNames != null)
                    {
                        foreach (var opcodeId in new List<int>(provider.m_opcodeNames.Keys))
                        {
                            var opcodeName = provider.m_opcodeNames[opcodeId];
                            if (Provider.Replace(ref opcodeName, stringMap))
                            {
                                provider.m_opcodeNames[opcodeId] = opcodeName;
                            }
                        }
                    }

                    foreach (Event ev in provider.Events)
                    {
                        ev.UpdateStrings(stringMap);
                    }
                }
            }

            return ret;
        }

        /// <summary>
        /// The name of the ETW provider
        /// </summary>
        public string Name { get; private set; }
        /// <summary>
        /// The GUID that uniquely identifies the ETW provider
        /// </summary>
        public Guid Id { get; private set; }
        /// <summary>
        /// The events for the 
        /// </summary>
        public IList<Event> Events { get { return m_events; } }

        /* Support for pretty printing the Keywords */
        /// <summary>
        /// returns the name of the keyword which has the bit position bitPos
        /// (bitPos is 0 through 63).   It may return null if there is no
        /// keyword name for 'bitPos'.   
        /// </summary>
        public string GetKeywordName(int bitPos)
        {
            Debug.Assert(0 <= bitPos && bitPos < 64);
            if (m_keywordNames == null)
            {
                return null;
            }

            return m_keywordNames[bitPos];
        }
        /// <summary>
        /// returns a string that is the best human readable representation of the keyword set
        /// represented by 'keywords'.   It the concatenation of all the keyword names separated
        /// by a comma, as well as a hexadecimal number (if there is anything that can't be 
        /// represented by names).  
        /// </summary>
        public string GetKeywordSetString(ulong keywords, string separator = ",")
        {
            var ret = "";
            ulong bitsWithNoName = 0;
            ulong bit = 1;
            for (int bitPos = 0; bitPos < 64; bitPos++)
            {
                if (keywords == 0)
                {
                    break;
                }

                if ((bit & keywords) != 0)
                {
                    var name = m_keywordNames[bitPos];
                    if (name != null)
                    {
                        if (ret.Length != 0)
                        {
                            ret += separator;
                        }

                        ret += name;
                    }
                    else
                    {
                        bitsWithNoName |= bit;
                    }
                }
                bit = bit << 1;
            }
            if (bitsWithNoName != 0)
            {
                if (ret.Length != 0)
                {
                    ret += separator;
                }

                ret += "0x" + bitsWithNoName.ToString("x");
            }
            if (ret.Length == 0)
            {
                ret = "0";
            }

            return ret;
        }

        /* These are relatively rare APIs, normally you only care in the context of an event */
        public string GetTaskName(ushort taskId)
        {
            if (m_taskNames == null)
            {
                return "";
            }

            string ret;
            if (m_taskNames.TryGetValue(taskId, out ret))
            {
                return ret;
            }

            if (taskId == 0)
            {
                return "";
            }

            return "Task" + taskId.ToString();
        }

        public string GetOpcodeName(ushort taskId, byte opcodeId)
        {
            int value = opcodeId + (taskId * 256);
            string ret;
            if (m_opcodeNames.TryGetValue(value, out ret))
            {
                return ret;
            }

            value = opcodeId + (GlobalScope * 256);
            if (m_opcodeNames.TryGetValue(value, out ret))
            {
                return ret;
            }

            return "Opcode" + opcodeId;
        }

        /// <summary>
        /// For debugging
        /// </summary>
        public override string ToString() { return Name + " " + Id; }

        #region private
        // create a manifest from a stream or a file
        /// <summary>
        /// Read a ProviderManifest from a stream
        /// </summary>
        internal Provider(XmlReader reader, string fileName)
        {
            var lineInfo = (IXmlLineInfo)reader;
            try
            {
                Debug.Assert(reader.NodeType == XmlNodeType.Element && reader.Name == "provider",
                    "Must advance to provider element (e.g. call ReadToDescendant)");

                m_enums = new Dictionary<string, Enumeration>();
                m_templateValues = new Dictionary<string, List<Field>>();
                InitStandardOpcodes();

                Name = reader.GetAttribute("name");
                Id = Guid.Parse(reader.GetAttribute("guid"));

                var inputDepth = reader.Depth;
                reader.Read();      // Advance to children 
                var curTask = GlobalScope;
                var curTaskDepth = int.MaxValue;
                while (inputDepth < reader.Depth)
                {
                    if (reader.NodeType == XmlNodeType.Element)
                    {
                        switch (reader.Name)
                        {
                            case "keyword":
                                {
                                    if (m_keywordNames == null)
                                    {
                                        m_keywordNames = new string[64];
                                        m_keywordValues = new Dictionary<string, ulong>();
                                    }
                                    string name = reader.GetAttribute("name");
                                    string valueString = reader.GetAttribute("mask");
                                    ulong value = ParseNumber(valueString);
                                    int keywordIndex = GetBitPosition(value);

                                    string message = reader.GetAttribute("message");
                                    if (message == null)
                                    {
                                        message = name;
                                    }

                                    m_keywordNames[keywordIndex] = message;
                                    m_keywordValues.Add(name, value);
                                    reader.Skip();
                                }
                                break;
                            case "task":
                                {
                                    if (m_taskNames == null)
                                    {
                                        m_taskNames = new Dictionary<int, string>();
                                        m_taskValues = new Dictionary<string, int>();
                                    }
                                    string name = reader.GetAttribute("name");
                                    int value = (int)ParseNumber(reader.GetAttribute("value"));

                                    string message = reader.GetAttribute("message");
                                    if (message == null)
                                    {
                                        message = name;
                                    }

                                    m_taskNames.Add(value, message);
                                    m_taskValues.Add(name, value);

                                    // Remember enuough to resolve opcodes nested inside this task.  
                                    curTask = value;
                                    curTaskDepth = reader.Depth;
                                    reader.Read();
                                }
                                break;
                            case "opcode":
                                {
                                    string name = reader.GetAttribute("name");
                                    int value = (int)ParseNumber(reader.GetAttribute("value"));
                                    int taskForOpcode = GlobalScope;
                                    if (reader.Depth > curTaskDepth)
                                    {
                                        taskForOpcode = curTask;
                                    }

                                    string message = reader.GetAttribute("message");
                                    if (message == null)
                                    {
                                        message = name;
                                    }

                                    AddOpcode(taskForOpcode, value, message, name);
                                    reader.Skip();
                                    break;
                                }
                            case "event":
                                m_events.Add(new Event(reader, this, lineInfo.LineNumber));
                                break;
                            case "template":
                                ReadTemplate(reader);
                                break;
                            case "bitMap":
                                ReadMap(reader, true);
                                break;
                            case "valueMap":
                                ReadMap(reader, false);
                                break;
                            default:
                                Debug.WriteLine("Skipping unknown element {0}", reader.Name);
                                reader.Read();
                                break;
                        }
                    }
                    else if (!reader.Read())
                    {
                        break;
                    }
                }
            }
            catch (Exception e)
            {
                if (fileName == null)
                {
                    fileName = "";
                }

                var message = "Error on line " + fileName + "(" + lineInfo.LineNumber + "," + lineInfo.LinePosition + "): " + e.Message;
                throw new ApplicationException(message, e);
            }

            // Second pass, look up any Ids used in the events.   
            foreach (var ev in m_events)
            {
                ev.ResolveIdsInEvent(fileName);
            }

            // We are done with these.  Free up some space.  
            m_taskValues = null;
            m_opcodeValues = null;
            m_keywordValues = null;
            m_templateValues = null;
            m_enums = null;
        }


        // opcodes live inside a particular task, or you can have 'global' scope for the
        // opcode.   'GlobalScope' is a 'task' for this global scope.  Just needs to be an illegal task number.  
        private const int GlobalScope = 0x10000;
        /// <summary>
        /// Adds an opcode with a  given name to the database.   'taskId' can be GlobalScope
        /// if the opcode works for any task.   'manifestName' is the name in the manifest (e.g. "win:Stop")
        /// and 'name' is the name that you will print (e.g. "Stop").   If manifestName is null then 
        /// name and manifest name are considered the same.  
        /// </summary>
        private void AddOpcode(int taskId, int opcodeId, string name, string manifestName = null)
        {
            Debug.Assert(0 <= taskId && taskId <= GlobalScope);
            Debug.Assert(0 <= opcodeId && opcodeId < 256);
            int value = opcodeId + (taskId * 256);
            m_opcodeNames.Add(value, name);
            if (manifestName == null)
            {
                manifestName = name;
            }

            m_opcodeValues.Add(manifestName, value);
        }

        internal static ulong ParseNumber(string valueString)
        {
            if (valueString.StartsWith("0x", StringComparison.OrdinalIgnoreCase))
            {
                return ulong.Parse(valueString.Substring(2), System.Globalization.NumberStyles.AllowHexSpecifier);
            }

            return ulong.Parse(valueString);
        }

        private static int GetBitPosition(ulong value)
        {
            if (value == 0)
            {
                throw new ApplicationException("Keyword is not a power of 2");
            }

            int ret = 0;
            for (; ; )
            {
                if (((int)value & 1) != 0)
                {
                    if (value == 0)
                    {
                        throw new ApplicationException("Keyword is not a power of 2");
                    }

                    break;
                }
                value = value >> 1;
                ret++;
            }
            return ret;
        }

        internal static bool Replace(ref string value, Dictionary<string, string> map)
        {
            if (value == null)
            {
                return false;
            }

            if (!value.Contains("$(string."))
            {
                return false;
            }

            var ret = false;
            value = Regex.Replace(value, @"\$\(string\.(.*)\)", delegate (Match m)
            {
                ret = true;
                var key = m.Groups[1].Value;
                return map[key];
            });
            return ret;
        }

        private void InitStandardOpcodes()
        {
            m_opcodeNames = new Dictionary<int, string>();
            m_opcodeValues = new Dictionary<string, int>();

            AddOpcode(GlobalScope, 0, "", "win:Info");
            AddOpcode(GlobalScope, 1, "Start", "win:Start");
            AddOpcode(GlobalScope, 2, "Stop", "win:Stop");
            AddOpcode(GlobalScope, 3, "DC_Start", "win:DC_Start");
            AddOpcode(GlobalScope, 4, "DC_Stop", "win:DC_Stop");
            AddOpcode(GlobalScope, 5, "Extension", "win:Extension");
            AddOpcode(GlobalScope, 6, "Reply", "win:Reply");
            AddOpcode(GlobalScope, 7, "Resume", "win:Resume");
            AddOpcode(GlobalScope, 8, "Suspend", "win:Suspend");
            AddOpcode(GlobalScope, 9, "Send", "win:Send");
            AddOpcode(GlobalScope, 240, "Receive", "win:Receive");
        }

        private void ReadMap(XmlReader reader, bool isBitMap)
        {
            Debug.Assert(reader.NodeType == XmlNodeType.Element && (reader.Name == "bitMap" || reader.Name == "valueMap"),
                "Must advance to bitMap/valueMap element (e.g. call ReadToDescendant)");

            string name = reader.GetAttribute("name");
            Enumeration enumeration = new Enumeration(name, isBitMap);
            var inputDepth = reader.Depth;
            reader.Read();      // Advance to children 
            while (inputDepth < reader.Depth)
            {
                if (reader.NodeType == XmlNodeType.Element)
                {
                    switch (reader.Name)
                    {
                        case "map":
                            {
                                int value = (int)ParseNumber(reader.GetAttribute("value"));
                                string message = reader.GetAttribute("message");
                                enumeration.Add(value, message);
                            }
                            break;
                        default:
                            Debug.WriteLine("Skipping unknown element {0}", reader.Name);
                            break;
                    }
                }
                if (!reader.Read())
                {
                    break;
                }
            }
            m_enums.Add(name, enumeration);
        }

        private void ReadTemplate(XmlReader reader)
        {
            Debug.Assert(reader.NodeType == XmlNodeType.Element && reader.Name == "template",
                 "Must advance to template element (e.g. call ReadToDescendant)");

            string tid = reader.GetAttribute("tid");
            List<Field> template;
            if (m_templateValues.TryGetValue(tid, out template))
            {
                if (template.Count != 0)
                {
                    throw new ApplicationException("Template " + tid + " is defined twice");
                }
            }
            else
            {
                m_templateValues[tid] = template = new List<Field>();
            }

            var inputDepth = reader.Depth;
            reader.Read();      // Advance to children 
            while (inputDepth < reader.Depth)
            {
                if (reader.NodeType == XmlNodeType.Element)
                {
                    switch (reader.Name)
                    {
                        case "data":
                            {
                                string name = reader.GetAttribute("name");
                                string inTypeStr = reader.GetAttribute("inType");
                                var mapId = reader.GetAttribute("map");
                                var countField = reader.GetAttribute("count");
                                countField = countField ?? reader.GetAttribute("length");
                                template.Add(new Field(name, inTypeStr, mapId, countField));
                            }
                            break;
                        default:
                            Debug.WriteLine("Skipping unknown element {0}", reader.Name);
                            break;
                    }
                }
                if (!reader.Read())
                {
                    break;
                }
            }
        }

        private List<Event> m_events = new List<Event>();
        internal string[] m_keywordNames;
        internal Dictionary<int, string> m_taskNames;
        // Note that the key is task << 8 + opcode to allow for private opcode names 
        internal Dictionary<int, string> m_opcodeNames;

        // These are not used after parsing.  
        internal Dictionary<string, int> m_taskValues;
        // Note that the value is task << 8 + opcode to allow for private opcode names
        internal Dictionary<string, int> m_opcodeValues;
        internal Dictionary<string, ulong> m_keywordValues;
        internal Dictionary<string, List<Field>> m_templateValues;
        internal Dictionary<string, Enumeration> m_enums;
        #endregion
    }

    /// <summary>
    /// An event represents the Event Element in the manifest.   It describes the meta-data of one ETW event
    /// </summary>
    public sealed class Event
    {
        public Provider Provider { get { return m_provider; } }
        public ushort Id { get; private set; }
        public ulong Keywords { get; private set; }
        /// <summary>
        /// A convininece method that returns the keywords as symbol names (comma separated)
        /// </summary>
        public string KeywordsString { get { return Provider.GetKeywordSetString(Keywords); } }
        public byte Version { get; private set; }
        public byte Level { get; private set; }
        public byte Opcode { get; private set; }
        public ushort Task { get; private set; }
        public string Channel { get; private set; }
        /// <summary>
        /// The fields associated with this event.  This can be null if there are no fields.
        /// </summary>
        public IList<Field> Fields { get; private set; }
        public string TaskName { get { return m_provider.GetTaskName(Task); } }
        public string OpcodeName { get { return m_provider.GetOpcodeName(Task, Opcode); } }
        /// <summary>
        /// The event name is synthesis (concatenation) of the Task and Opcode names.   This is never null.
        /// </summary>
        public string EventName
        {
            get
            {
                if (TaskName == null)
                {
                    return Capitalize(OpcodeName);
                }

                if (TaskName.EndsWith(OpcodeName, StringComparison.OrdinalIgnoreCase))
                {
                    return TaskName;
                }

                return TaskName + Capitalize(OpcodeName);
            }
        }
        public string Message { get; internal set; }

        /* These are not guarenteed to be present */
        /// <summary>
        /// Technically the Symbol attribute on an event is not part of the model (it is not stored in the binary manifest)
        /// but if it is present, it can be used to create better names.   This value can be null. 
        /// </summary>
        public string Symbol { get; internal set; }
        /// <summary>
        /// Technically the name of the Template for the fields on an event is not part of the model (it is not stored in the binary manifest)
        /// but if it is present, it can be used to create better names.   This value can be null. 
        /// </summary>
        public string TemplateName { get; internal set; }
        /// <summary>
        /// Get the line number in the file.  Used for error messages.  
        /// </summary>
        public int LineNum { get; private set; }
        #region private
        internal static string Capitalize(string str)
        {
            if (0 < str.Length)
            {
                str = str.Substring(0, 1).ToUpper() + str.Substring(1);
            }

            return str;
        }

        internal static string CamelCase(string str)
        {
            if (str.IndexOf(' ') < 0)
            {
                return str;
            }

            string[] compontents = str.Split(' ');
            for (int i = 1; i < compontents.Length; i++)
            {
                compontents[i] = Capitalize(compontents[i]);
            }

            return string.Join("", compontents);
        }

        private byte ParseLevel(string levelStr)
        {
            switch (levelStr)
            {
                case "win:Always":
                    return 0;
                case "win:Critical":
                    return 1;
                case "win:Error":
                    return 2;
                case "win:Warning":
                    return 3;
                case "win:Informational":
                    return 4;
                case "win:Verbose":
                    return 5;
                default:
                    int ret;
                    if (int.TryParse(levelStr, out ret) && (byte)ret == ret)
                    {
                        return (byte)ret;
                    }

                    return 4;   // Informational
            }
        }
        internal Event(XmlReader reader, Provider provider, int lineNum)
        {
            m_lineNum = lineNum;
            m_provider = provider;
            Debug.Assert(reader.NodeType == XmlNodeType.Element && reader.Name == "event",
                 "Must advance to event element (e.g. call ReadToDescendant)");

            LineNum = ((IXmlLineInfo)reader).LineNumber;

            for (bool doMore = reader.MoveToFirstAttribute(); doMore; doMore = reader.MoveToNextAttribute())
            {
                switch (reader.Name)
                {
                    case "symbol":
                        Symbol = reader.Value;
                        break;
                    case "version":
                        Version = (byte)ETWManifest.Provider.ParseNumber(reader.Value);
                        break;
                    case "value":
                        Id = (ushort)ETWManifest.Provider.ParseNumber(reader.Value);
                        break;
                    case "task":
                        m_taskId = reader.Value;
                        break;
                    case "opcode":
                        m_opcodeId = reader.Value;
                        break;
                    case "keywords":
                        m_keywordsId = reader.Value;
                        break;
                    case "level":
                        Level = ParseLevel(reader.Value);
                        break;
                    case "template":
                        TemplateName = reader.Value;
                        break;
                    case "message":
                        Message = reader.Value;     // This is actually just a ref to the localization data, but we don't have that yet.  
                        break;
                    case "channel":
                        Channel = reader.Value;
                        break;
                    default:
                        Debug.WriteLine("Skipping unknown event attribute " + reader.Name);
                        break;
                }
            }
        }

        /// <summary>
        /// We need a two pass system where after all the defintions are parsed, we go back and link
        /// up uses to their defs.   This routine does this for Events.
        /// </summary>
        internal void ResolveIdsInEvent(string fileName = null)
        {
            string id = "";
            try
            {
                id = m_taskId;
                m_taskId = null;
                if (id != null)
                {
                    Task = (ushort)m_provider.m_taskValues[id];
                }

                id = m_opcodeId;
                m_opcodeId = null;
                if (id != null)
                {
                    Opcode = (byte)m_provider.m_opcodeValues[id];
                }

                id = m_keywordsId;
                m_keywordsId = null;
                if (id != null)
<<<<<<< HEAD
                    if (m_provider.m_keywordValues != null)
                    {
                        var keywordsList = id.Split(' ');
                        foreach (var currKeyword in keywordsList)
                        {
                            Keywords |= m_provider.m_keywordValues[currKeyword];
                        }
                    }
=======
                {
                    Keywords = m_provider.m_keywordValues[id];
                }
>>>>>>> 74d2a89c

                id = TemplateName;
                if (id != null)
                {
                    List<Field> fields;
                    if (!m_provider.m_templateValues.TryGetValue(id, out fields))
                    {
                        m_provider.m_templateValues[id] = fields = new List<Field>();
                    }

                    Fields = fields;
                    foreach (var field in Fields)
                    {
                        if (field.m_mapId != null)
                        {
                            field.Enumeration = m_provider.m_enums[field.m_mapId];
                        }
                    }
                }
            }
            catch
            {
                if (fileName == null)
                {
                    fileName = "";
                }

                throw new ApplicationException("Error " + fileName + "(" + m_lineNum + "): Undefined Id " + id);
            }
        }

        internal void UpdateStrings(Dictionary<string, string> stringMap)
        {
            var message = Message;
            if (Provider.Replace(ref message, stringMap))
            {
                Message = message;
            }

            if (Fields != null)
            {
                foreach (var parameter in Fields)
                {
                    if (parameter.Enumeration != null)
                    {
                        parameter.Enumeration.UpdateStrings(stringMap);
                    }
                }
            }
        }

        private Provider m_provider;
        private int m_lineNum;          // used for error messages
        private string m_opcodeId;      // String name used to look up opcode needed becasue def may be later in file
        private string m_keywordsId;    // String name used to look up keywords needed becasue def may be later in file
        private string m_taskId;        // String name used to look up tasks needed becasue def may be later in file
        #endregion
    }

    /// <summary>
    /// A field represents one field in a ETW event 
    /// </summary>
    public sealed class Field
    {
        /// <summary>
        /// The name of the field.
        /// </summary>
        public string Name { get; private set; }
        /// <summary>
        /// If the type is a structure, then this points at its type.   'Enumeration' and 'Type' will be null in this case.  
        /// </summary>
        public Struct Struct { get; private set; }
        /// <summary>
        /// If Type is a integral type, then Enumeration can be set which gives values either 
        /// a bitfield or a enumerated type for the values of the parameter.    Otherwise it is null. 
        /// </summary>
        public Enumeration Enumeration { get; internal set; }
        /// <summary>
        /// If the type is 'built in' then it has a string name, and this is it.   This is null for structs and an integer type for Enumerations.   
        /// </summary>
        public string Type { get; private set; }

        /// <summary>
        /// There is no Array type.  Instead all field can have a 'Count' which might be a number
        /// (for fixed sized arrays) or a name of a Field (for variable sized arrays).    This
        /// can be null, which means the field is not an array.   
        /// </summary>
        public string CountField { get; private set; }
        /// <summary>
        /// If set, it indicates that the integer value should be pretty-printed as hexadecimal rather than decimal.  
        /// </summary>
        public bool HexFormat { get; private set; }
        #region private
        internal Field(string name, string type, string mapId, string countField = null) { Name = name; Type = type; m_mapId = mapId; CountField = countField; }
        internal string m_mapId;

        #endregion
    }

    /// <summary>
    /// A struct represents a composite type and can be used in field definitions
    /// </summary>
    public sealed class Struct
    {
        /// <summary>
        /// Then name of the type of the structure as a whole.    
        /// </summary>
        public string Name { get; private set; }
        public IList<Field> Fields { get; private set; }
    }

    /// <summary>
    /// A Enumeration represents an enumerated type and can be used in field definitions.  
    /// </summary>
    public sealed class Enumeration
    {
        public string Name { get; private set; }
        public bool IsBitField { get; private set; }
        public string GetNameForValue(int value)
        {
            return null;
        }
        public IEnumerable<KeyValuePair<int, string>> Values { get { return m_values; } }
        #region private
        internal Enumeration(string name, bool isBitField) { Name = name; IsBitField = isBitField; }
        internal void Add(int value, string name)
        {
            string otherName;
            if (m_values.TryGetValue(value, out otherName))
            {
                Console.WriteLine("Error: in Enumeration {0} the names {1} and {2} have the same value {3}",
                    Name, name, otherName, value);
                return;
            }
            m_values[value] = name;
        }

        internal void UpdateStrings(Dictionary<string, string> stringMap)
        {
            if (m_stringsLookedUp)
            {
                return;
            }

            m_stringsLookedUp = true;
            List<int> keys = new List<int>(m_values.Keys);
            foreach (var key in keys)
            {
                var value = m_values[key];
                if (Provider.Replace(ref value, stringMap))
                {
                    value = Event.CamelCase(value);
                    value = Regex.Replace(value, @"[^\w\d_]", "");
                    if (value.Length == 0)
                    {
                        value = "_";
                    }

                    m_values[key] = value;
                }
            }
        }

        private SortedDictionary<int, string> m_values = new SortedDictionary<int, string>();
        private bool m_stringsLookedUp;
        #endregion
    }
}<|MERGE_RESOLUTION|>--- conflicted
+++ resolved
@@ -753,7 +753,6 @@
                 id = m_keywordsId;
                 m_keywordsId = null;
                 if (id != null)
-<<<<<<< HEAD
                     if (m_provider.m_keywordValues != null)
                     {
                         var keywordsList = id.Split(' ');
@@ -762,11 +761,6 @@
                             Keywords |= m_provider.m_keywordValues[currKeyword];
                         }
                     }
-=======
-                {
-                    Keywords = m_provider.m_keywordValues[id];
-                }
->>>>>>> 74d2a89c
 
                 id = TemplateName;
                 if (id != null)
