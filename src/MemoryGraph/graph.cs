using FastSerialization;    // For IStreamReader
using Graphs;
using Microsoft.Diagnostics.Utilities;
using System;
using System.Collections.Generic;
using System.Diagnostics;
using System.IO;
using System.Text;
using System.Text.RegularExpressions;
using Address = System.UInt64;

// Graph contains generic Graph-Node traversal algorithms (spanning tree etc).
namespace Graphs
{
    /// <summary>
    /// A graph is representation of a node-arc graph.    It tries to be very space efficient.   It is a little
    /// more complex than the  most basic node-arc graph in that each node can have a code:NodeType associated with it 
    /// that contains information that is shared among many nodes.   
    /// 
    /// While the 'obvious' way of representing a graph is to have a 'Node' object that has arcs, we don't do this. 
    /// Instead each node is give an unique code:NodeIndex which represents the node and each node has a list of
    /// NodeIndexes for each of the children.   Using indexes instead of object pointers is valuable because
    /// 
    ///     * You can save 8 bytes (on 32 bit) of .NET object overhead and corresponding cost at GC time by using
    ///       indexes.   This is significant because there can be 10Meg of objects, so any expense adds up
    ///     * Making the nodes be identified by index is more serialization friendly.   It is easier to serialize
    ///       the graph if it has this representation.  
    ///     * It easily allows 3rd parties to 'attach' their own information to each node.  All they need is to
    ///       create an array of the extra information indexed by NodeIndex.   The 'NodeIndexLimit' is designed
    ///       specifically for this purpose.  
    ///       
    /// Because we anticipate VERY large graphs (e.g. dumps of the GC heap) the representation for the nodes is 
    /// very space efficient and we don't have code:Node class object for most of the nodes in the graph.  However
    /// it IS useful to have code:Node objects for the nodes that are being manipulated locally.  
    ///
    /// To avoid creating lots of code:Node objects that die quickly the API adopts the convention that the
    /// CALLer provides a code:Node class as 'storage' when the API needs to return a code:Node.   That way
    /// APIs that return code:Node never allocate.    This allows most graph algorithms to work without having
    /// to allocate more than a handful of code:Node classes, reducing overhead.   You allocate these storage
    /// nodes with the code:Graph.AllocNodeStorage call
    /// 
    /// Thus the basic flow is you call code:Graph.AllocNodeStorage to allocate storage, then call code:Graph.GetRoot
    /// to get your first node.  If you need to 'hang' additional information off he nodes, you allocate an array
    /// of Size code:Graph.NodeIndexLimit to hold it (for example a 'visited' bit).   Then repeatedly call 
    /// code:Node.GetFirstChild, code:Node.GetNextChild to get the children of a node to traverse the graph.
    /// 
    /// OVERHEAD
    ///
    ///     1) 4 bytes per Node for the pointer to the stream for the rest of the data (thus we can have at most 4Gig nodes)
    ///     2) For each node, the number of children, the nodeId, and children are stored as compressed (relative) indexes 
    ///        (figure 1 byte for # of children, 2 bytes per type id, 2-3 bytes per child)
    ///     3) Variable length nodes also need a compressed int for the Size of the node (1-3 bytes)
    ///     4) Types store the name (2 bytes per character), and Size (4 bytes), but typically don't dominate 
    ///        Size of graph.  
    ///
    /// Thus roughly 7 bytes per node + 3 bytes per reference.   Typically nodes on average have 2-3 references, so
    /// figure 13-16 bytes per node.  That gives you 125 Million nodes in a 2 Gig of Memory. 
    /// 
    /// The important point here is that representation of a node is always smaller than the Memory it represents, and
    /// and often significantly smaller (since it does not hold non-GC data, null pointers and even non-null pointers 
    /// are typically half the Size).   For 64 bit heaps, the Size reduction is even more dramatic.  
    /// 
    /// see code:Graph.SizeOfGraphDescription to determine the overhead for any particular graph.
    /// 
    /// </summary>
    public class Graph : IFastSerializable, IFastSerializableVersion
    {
        /// <summary>
        /// Given an arbitrary code:NodeIndex that identifies the node, Get a code:Node object.  
        /// 
        /// This routine does not allocated but uses the space passed in by 'storage.  
        /// 'storage' should be allocated with coode:AllocNodeStorage, and should be agressively reused.  
        /// </summary>
        public Node GetNode(NodeIndex nodeIndex, Node storage)
        {
            Debug.Assert(storage.m_graph == this);
            storage.m_index = nodeIndex;
            return storage;
        }
        /// <summary>
        /// returns true if SetNode has been called on this node (it is not an undefined object).  
        /// TODO FIX NOW used this instead of the weird if node index grows technique. 
        /// </summary>
        public bool IsDefined(NodeIndex nodeIndex) { return m_nodes[(int)nodeIndex] != m_undefinedObjDef; }
        /// <summary>
        /// Given an arbitrary code:NodeTypeIndex that identifies the nodeId of the node, Get a code:NodeType object.  
        /// 
        /// This routine does not allocated but overwrites the space passed in by 'storage'.  
        /// 'storage' should be allocated with coode:AllocNodeTypeStorage, and should be agressively reused.  
        /// 
        /// Note that this routine does not get used much, instead Node.GetType is normal way of getting the nodeId.  
        /// </summary>
        public NodeType GetType(NodeTypeIndex nodeTypeIndex, NodeType storage)
        {
            storage.m_index = nodeTypeIndex;
            Debug.Assert(storage.m_graph == this);
            return storage;
        }

        // Storage allocation
        /// <summary>
        /// Allocates nodes to be used as storage for methods like code:GetRoot, code:Node.GetFirstChild and code:Node.GetNextChild
        /// </summary>
        /// <returns></returns>
        public virtual Node AllocNodeStorage()
        {
            return new Node(this);
        }
        /// <summary>
        /// Allocates nodes to be used as storage for methods like code:GetType
        /// </summary>
        public virtual NodeType AllocTypeNodeStorage()
        {
            return new NodeType(this);
        }

        /// <summary>
        /// It is expected that users will want additional information associated with nodes of the graph.  They can
        /// do this by allocating an array of code:NodeIndexLimit and then indexing this by code:NodeIndex
        /// </summary>
        public NodeIndex NodeIndexLimit { get { return (NodeIndex)m_nodes.Count; } }
        /// <summary>
        /// Same as NodeIndexLimit, just cast to an integer.  
        /// </summary>
        public int NodeCount { get { return m_nodes.Count; } }
        /// <summary>
        /// It is expected that users will want additional information associated with TYPES of the nodes of the graph.  They can
        /// do this by allocating an array of code:NodeTypeIndexLimit and then indexing this by code:NodeTypeIndex
        /// </summary>
        public NodeTypeIndex NodeTypeIndexLimit { get { return (NodeTypeIndex)m_types.Count; } }
        /// <summary>
        /// Same as NodeTypeIndex cast as an integer.  
        /// </summary>
        public int NodeTypeCount { get { return m_types.Count; } }
        /// <summary>
        /// When a Node is created, you specify how big it is.  This the sum of all those sizes.  
        /// </summary>
        public long TotalSize { get { return m_totalSize; } }
        /// <summary>
        /// The number of references (arcs) in the graph
        /// </summary>
        public int TotalNumberOfReferences { get { return m_totalRefs; } }
        /// <summary>
        /// Specifies the size of each segment in the segmented list.
        /// However, this value must be a power of two or the list will throw an exception.
        /// Considering this requirement and the size of each element as 8 bytes,
        /// the current value will keep its size at approximately 64K.
        /// Having a lesser size than 85K will keep the segments out of the Large Object Heap,
        /// permitting the GC to free up memory by compacting the segments within the heap.
        /// </summary>
        protected const int SegmentSize = 8_192;

        // Creation methods.  
        /// <summary>
        /// Create a new graph from 'nothing'.  Note you are not allowed to read from the graph
        /// until you execute 'AllowReading'.  
        /// 
        /// You can actually continue to write after executing 'AllowReading' however you should
        /// any additional nodes you write should not be accessed until you execute 'AllowReading'
        /// again.  
        /// 
        /// TODO I can eliminate the need for AllowReading.  
        /// </summary>
        public Graph(int expectedNodeCount)
        {
            m_expectedNodeCount = expectedNodeCount;
            m_types = new GrowableArray<TypeInfo>(Math.Max(expectedNodeCount / 100, 2000));
            m_nodes = new SegmentedList<StreamLabel>(SegmentSize, m_expectedNodeCount);
            RootIndex = NodeIndex.Invalid;
            ClearWorker();
        }
        /// <summary>
        /// The NodeIndex of the root node of the graph.   It must be set sometime before calling AllowReading
        /// </summary>
        public NodeIndex RootIndex;
        /// <summary>
        /// Create a new nodeId with the given name and return its node nodeId index.   No interning is done (thus you can
        /// have two distinct NodeTypeIndexes that have exactly the same name.  
        /// 
        /// By default the size = -1 which indicates we will set the type size to the first 'SetNode' for this type.  
        /// </summary>
        public virtual NodeTypeIndex CreateType(string name, string moduleName = null, int size = -1)
        {
            var ret = (NodeTypeIndex)m_types.Count;
            TypeInfo typeInfo = new TypeInfo();
            typeInfo.Name = name;
            typeInfo.ModuleName = moduleName;
            typeInfo.Size = size;
            m_types.Add(typeInfo);
            return ret;
        }
        /// <summary>
        /// Create a new node and return its index.   It is undefined until code:SetNode is called.   We allow undefined nodes
        /// because graphs have loops in them, and thus you need to refer to a node, before you know all the data in the node.
        /// 
        /// It is really expected that every node you did code:CreateNode on you also ultimately do a code:SetNode on.  
        /// </summary>
        /// <returns></returns>
        public virtual NodeIndex CreateNode()
        {
            var ret = (NodeIndex)m_nodes.Count;
            m_nodes.Add(m_undefinedObjDef);
            return ret;
        }
        /// <summary>
        /// Sets the information associated with the node at 'nodeIndex' (which was created via code:CreateNode).  Nodes
        /// have a nodeId, Size and children.  (TODO: should Size be here?)
        /// </summary>
        public void SetNode(NodeIndex nodeIndex, NodeTypeIndex typeIndex, int sizeInBytes, GrowableArray<NodeIndex> children)
        {
            SetNodeTypeAndSize(nodeIndex, typeIndex, sizeInBytes);

            Node.WriteCompressedInt(m_writer, children.Count);
            for (int i = 0; i < children.Count; i++)
            {
                Node.WriteCompressedInt(m_writer, (int)children[i] - (int)nodeIndex);
            }
            m_totalRefs += children.Count;
        }

        /// <summary>
        /// When a graph is constructed with the default constructor, it is in 'write Mode'  You can't read from it until 
        /// you call 'AllowReading' which puts it in 'read mode'.  
        /// </summary>
        public virtual void AllowReading()
        {
            Debug.Assert(m_reader == null && m_writer != null);
            Debug.Assert(RootIndex != NodeIndex.Invalid);
            m_reader = m_writer.GetReader();
            m_writer = null;
            if (RootIndex == NodeIndex.Invalid)
            {
                throw new ApplicationException("RootIndex not set.");
            }
#if false
            // Validate that any referenced node was actually defined and that all node indexes are within range;
            var nodeStorage = AllocNodeStorage();
            for (NodeIndex nodeIndex = 0; nodeIndex < NodeIndexLimit; nodeIndex++)
            {
                var node = GetNode(nodeIndex, nodeStorage);
                Debug.Assert(node.Index != NodeIndex.Invalid);
                Debug.Assert(node.TypeIndex < NodeTypeIndexLimit);
                for (var childIndex = node.GetFirstChildIndex(); childIndex != null; childIndex = node.GetNextChildIndex())
                    Debug.Assert(0 <= childIndex && childIndex < NodeIndexLimit);
                if (!node.Defined)
                    Debug.WriteLine("Warning: undefined object " + nodeIndex);
            }
#endif
        }
        /// <summary>
        /// Used for debugging, returns the node Count and typeNode Count. 
        /// </summary>
        /// <returns></returns>
        public override string ToString()
        {
            return string.Format("Graph of {0} nodes and {1} types.  Size={2:f3}MB SizeOfDescription={3:f3}MB",
                NodeIndexLimit, NodeTypeIndexLimit, TotalSize / 1000000.0, SizeOfGraphDescription() / 1000000.0);
        }
        // Performance 
        /// <summary>
        /// A pretty good estimate of the how many bytes of Memory it takes just to represent the graph itself. 
        /// 
        /// TODO: Currently this is only correct for the 32 bit version.  
        /// </summary>
        public virtual long SizeOfGraphDescription()
        {
            if (m_reader == null)
            {
                return 0;
            }

            int sizeOfTypes = 0;
            int sizeOfTypeInfo = 8;
            for (int i = 0; i < m_types.Count; i++)
            {
                var typeName = m_types[i].Name;
                var typeNameLen = 0;
                if (typeName != null)
                {
                    typeNameLen = typeName.Length * 2;
                }

                sizeOfTypes += sizeOfTypeInfo + typeNameLen;
            }

            return sizeOfTypes + m_reader.Length + m_nodes.Count * 4;
        }

        /* APIs for deferred lookup of type names */
        /// <summary>
        /// Graph supports the ability to look up the names of a type at a later time.   You use this by 
        /// calling this overload in which you give a type ID (e.g. an RVA) and a module index (from 
        /// CreateModule) to this API.   If later you override the 'ResolveTypeName' delegate below
        /// then when type names are requested you will get back the typeID and module which you an
        /// then use to look up the name (when you do have the PDB). 
        /// 
        /// The Module passed should be reused as much as possible to avoid bloated files.  
        /// </summary>
        public NodeTypeIndex CreateType(int typeID, Module module, int size = -1, string typeNameSuffix = null)
        {
            // make sure the m_types and m_deferedTypes arrays are in sync.  
            while (m_deferedTypes.Count < m_types.Count)
            {
                m_deferedTypes.Add(new DeferedTypeInfo());
            }

            var ret = (NodeTypeIndex)m_types.Count;
            // We still use the m_types array for the size. 
            m_types.Add(new TypeInfo() { Size = size });

            // but we put the real information into the m_deferedTypes.  
            m_deferedTypes.Add(new DeferedTypeInfo() { Module = module, TypeID = typeID, TypeNameSuffix = typeNameSuffix });
            Debug.Assert(m_deferedTypes.Count == m_types.Count);
            return ret;
        }
        /// <summary>
        /// In advanced scenarios you may not be able to provide a type name when you create the type.  YOu can pass null
        /// for the type name to 'CreateType'   If you provide this callback, later you can provide the mapping from 
        /// type index to name (e.g. when PDBs are available).    Note that this field is NOT serialized.   
        /// </summary>
        public Func<int, Module, string> ResolveTypeName { get; set; }
        /// <summary>
        /// Where any types in the graph creates with the CreateType(int typeID, Module module, int size) overload?
        /// </summary>
        public bool HasDeferedTypeNames { get { return m_deferedTypes.Count > 0; } }

        /* See GraphUtils class for more things you can do with a Graph. */
        // TODO move these to GraphUtils. 
        // Utility (could be implemented using public APIs).  
        public void BreadthFirstVisit(Action<Node> visitor)
        {
            var nodeStorage = AllocNodeStorage();
            var visited = new bool[(int)NodeIndexLimit];
            var work = new Queue<NodeIndex>();
            work.Enqueue(RootIndex);
            while (work.Count > 0)
            {
                var nodeIndex = work.Dequeue();
                var node = GetNode(nodeIndex, nodeStorage);
                visitor(node);
                for (var childIndex = node.GetFirstChildIndex(); childIndex != NodeIndex.Invalid; childIndex = node.GetNextChildIndex())
                {
                    if (!visited[(int)childIndex])
                    {
                        visited[(int)childIndex] = true;
                        work.Enqueue(childIndex);
                    }
                }
            }
        }

        public SizeAndCount[] GetHistogramByType()
        {
            var ret = new SizeAndCount[(int)NodeTypeIndexLimit];
            for (int i = 0; i < ret.Length; i++)
            {
                ret[i] = new SizeAndCount((NodeTypeIndex)i);
            }

            var nodeStorage = AllocNodeStorage();
            for (NodeIndex idx = 0; idx < NodeIndexLimit; idx++)
            {
                var node = GetNode(idx, nodeStorage);
                var sizeAndCount = ret[(int)node.TypeIndex];
                sizeAndCount.Count++;
                sizeAndCount.Size += node.Size;
            }

            Array.Sort(ret, delegate (SizeAndCount x, SizeAndCount y)
            {
                return y.Size.CompareTo(x.Size);
            });
#if DEBUG
            int totalCount = 0;
            long totalSize = 0;
            foreach (var sizeAndCount in ret)
            {
                totalCount += sizeAndCount.Count;
                totalSize += sizeAndCount.Size;
            }
            Debug.Assert(TotalSize == totalSize);
            Debug.Assert((int)NodeIndexLimit == totalCount);
#endif
            return ret;
        }
        public class SizeAndCount
        {
            public SizeAndCount(NodeTypeIndex typeIdx) { TypeIdx = typeIdx; }
            public readonly NodeTypeIndex TypeIdx;
            public long Size;
            public int Count;
        }
        public string HistogramByTypeXml(long minSize = 0)
        {
            var sizeAndCounts = GetHistogramByType();
            StringWriter sw = new StringWriter();
            sw.WriteLine("<HistogramByType Size=\"{0}\" Count=\"{1}\">", TotalSize, (int)NodeIndexLimit);
            var typeStorage = AllocTypeNodeStorage();
            foreach (var sizeAndCount in sizeAndCounts)
            {
                if (sizeAndCount.Size <= minSize)
                {
                    break;
                }

                sw.WriteLine("  <Type Name=\"{0}\" Size=\"{1}\" Count=\"{2}\"/>",
                    XmlUtilities.XmlEscape(GetType(sizeAndCount.TypeIdx, typeStorage).Name), sizeAndCount.Size, sizeAndCount.Count);
            }
            sw.WriteLine("</HistogramByType>");
            return sw.ToString();
        }

        #region private

        internal void SetNodeTypeAndSize(NodeIndex nodeIndex, NodeTypeIndex typeIndex, int sizeInBytes)
        {
            Debug.Assert(m_nodes[(int)nodeIndex] == m_undefinedObjDef, "Calling SetNode twice for node index " + nodeIndex);
            m_nodes[(int)nodeIndex] = m_writer.GetLabel();

            Debug.Assert(sizeInBytes >= 0);
            // We are going to assume that if this is negative it is because it is a large positive number.  
            if (sizeInBytes < 0)
            {
                sizeInBytes = int.MaxValue;
            }

            int typeAndSize = (int)typeIndex << 1;
            TypeInfo typeInfo = m_types[(int)typeIndex];
            if (typeInfo.Size < 0)
            {
                typeInfo.Size = sizeInBytes;
                m_types[(int)typeIndex] = typeInfo;
            }
            if (typeInfo.Size == sizeInBytes)
            {
                Node.WriteCompressedInt(m_writer, typeAndSize);
            }
            else
            {
                typeAndSize |= 1;
                Node.WriteCompressedInt(m_writer, typeAndSize);
                Node.WriteCompressedInt(m_writer, sizeInBytes);
            }

            m_totalSize += sizeInBytes;
        }

        /// <summary>
        /// Clear handles puts it back into the state that existed after the constructor returned
        /// </summary>
        protected virtual void Clear()
        {
            ClearWorker();
        }

        /// <summary>
        /// ClearWorker does only that part of clear needed for this level of the hierarchy (and needs
        /// to be done by the constructor too). 
        /// </summary>
        private void ClearWorker()
        {
            RootIndex = NodeIndex.Invalid;
            if (m_writer == null)
            {
                m_writer = new MemoryMappedFileStreamWriter(m_expectedNodeCount * 8);
            }

            m_totalSize = 0;
            m_totalRefs = 0;
            m_types.Count = 0;
            m_writer.Clear();
            m_nodes.Count = 0;

            // Create an undefined node, kind of gross because SetNode expects to have an entry
            // in the m_nodes table, so we make a fake one and then remove it.  
            m_undefinedObjDef = m_writer.GetLabel();
            m_nodes.Add(m_undefinedObjDef);
            SetNode(0, CreateType("UNDEFINED"), 0, new GrowableArray<NodeIndex>());
            Debug.Assert(m_nodes[0] == m_undefinedObjDef);
            m_nodes.Count = 0;
        }

        // To support very space efficient encodings, and to allow for easy serialiation (persistence to file)
        // Types are given an index and their data is stored in a m_types array.  TypeInfo is the data in this
        // array.  
        internal struct TypeInfo
        {
            public string Name;                         // If DeferredTypeInfo.Module != null then this is a type name suffix.  
            public int Size;
            public string ModuleName;                   // The name of the module which contains the type (if known).  
        }
        internal struct DeferedTypeInfo
        {
            public int TypeID;
            public Module Module;                       // The name of the module which contains the type (if known).
            public string TypeNameSuffix;               // if non-null it is added to the type name as a suffix.   
        }

        public virtual void ToStream(Serializer serializer)
        {
            serializer.Write(m_totalSize);
            serializer.Write((int)RootIndex);

            // Write out the module names for types
            var moduleNames = new Dictionary<string, int>();
            foreach (var type in m_types)
            {
                if (type.ModuleName is null)
                    continue;

                if (!moduleNames.ContainsKey(type.ModuleName))
                {
                    // Index 0 is implicitly null, so start with 1 for the first non-null value
                    moduleNames.Add(type.ModuleName, moduleNames.Count + 1);
                }
            }

            serializer.Write(moduleNames.Count);
            foreach (var pair in moduleNames)
            {
                // Dictionary<TKey, TValue> iterates in insertion order
                serializer.Write(pair.Key);
            }

            // Write out the Types
            serializer.Write(m_types.Count);
            for (int i = 0; i < m_types.Count; i++)
            {
                serializer.Write(m_types[i].Name);
                serializer.Write(m_types[i].Size);
                if (m_types[i].ModuleName is null)
                    serializer.Write(0);
                else
                    serializer.Write(moduleNames[m_types[i].ModuleName]);
            }

            // Write out the Nodes 
            serializer.Write(m_nodes.Count);
            int previousLabel = 0;
            for (int i = 0; i < m_nodes.Count; i++)
            {
                // Apply differential compression to the label, and then write it as a compressed integer
                int currentLabel = (int)m_nodes[i];
                int difference = unchecked(currentLabel - previousLabel);
                Node.WriteCompressedInt(serializer.Writer, difference);
                previousLabel = currentLabel;
            }

            // Write out the Blob stream.  
            // TODO this is inefficient.  Also think about very large files.  
            int readerLen = (int)m_reader.Length;
            serializer.Write(readerLen);
            m_reader.Goto((StreamLabel)0);
            for (uint i = 0; i < readerLen; i++)
            {
                serializer.Write(m_reader.ReadByte());
            }

            // Are we writing a format for 1 or greater?   If so we can use the new (breaking) format, otherwise
            // to allow old readers to read things, we give up on the new data.  
            if (1 <= ((IFastSerializableVersion)this).MinimumReaderVersion)
            {
                // Because Graph has superclass, you can't add objects to the end of it (since it is not 'the end' of the object)
                // which is a problem if we want to add new fields.  We could have had a worker object but another way of doing
                // it is create a deferred (lazy region).   The key is that ALL readers know how to skip this region, which allows
                // you to add new fields 'at the end' of the region (just like for sealed objects).  
                DeferedRegion expansion = new DeferedRegion();
                expansion.Write(serializer, delegate ()
                {
                    // I don't need to use Tagged types for my 'first' version of this new region 
                    serializer.Write(m_deferedTypes.Count);
                    for (int i = 0; i < m_deferedTypes.Count; i++)
                    {
                        serializer.Write(m_deferedTypes[i].TypeID);
                        serializer.Write(m_deferedTypes[i].Module);
                        serializer.Write(m_deferedTypes[i].TypeNameSuffix);
                    }

                    // You can place tagged values in here always adding right before the WriteTaggedEnd
                    // for any new fields added after version 1 
                    serializer.WriteTaggedEnd(); // This insures tagged things don't read junk after the region.  
                });
            }
        }

        public void FromStream(Deserializer deserializer)
        {
            deserializer.Read(out m_totalSize);
            RootIndex = (NodeIndex)deserializer.ReadInt();

            // Read in the module names
            var moduleNamesCount = deserializer.ReadInt();
            var moduleNames = new string[moduleNamesCount + 1];
            for (int i = 0; i < moduleNamesCount; i++)
            {
                moduleNames[i + 1] = deserializer.ReadString();
            }

            // Read in the Types 
            TypeInfo info = new TypeInfo();
            int typeCount = deserializer.ReadInt();
            m_types = new GrowableArray<TypeInfo>(typeCount);
            for (int i = 0; i < typeCount; i++)
            {
                deserializer.Read(out info.Name);
                deserializer.Read(out info.Size);
                info.ModuleName = moduleNames[deserializer.ReadInt()];
                m_types.Add(info);
            }

            // Read in the Nodes 
            int nodeCount = deserializer.ReadInt();
            m_nodes = new SegmentedList<StreamLabel>(SegmentSize, nodeCount);

            int previousLabel = 0;
            for (int i = 0; i < nodeCount; i++)
            {
                // Read the label as a compressed differential integer
                int difference = Node.ReadCompressedInt(deserializer.Reader);
                int currentLabel = unchecked(previousLabel + difference);
                m_nodes.Add((StreamLabel)currentLabel);
                previousLabel = currentLabel;
            }

            // Read in the Blob stream.  
            // TODO be lazy about reading in the blobs.  
            int blobCount = deserializer.ReadInt();
            const int BlockCopyCapacity = 0x4000;
            byte[] data = new byte[BlockCopyCapacity];

            MemoryMappedFileStreamWriter writer = new MemoryMappedFileStreamWriter(blobCount);
            for (int i = 0; i < blobCount; i += BlockCopyCapacity)
            {
                int chunkSize = Math.Min(blobCount - i, BlockCopyCapacity);
                deserializer.Read(data, 0, chunkSize);
                writer.Write(data, 0, chunkSize);
            }

            m_reader = writer.GetReader();

            // Stuff added in version 1.   See Version below 
            if (1 <= deserializer.MinimumReaderVersionBeingRead)
            {
                // Because Graph has superclass, you can't add objects to the end of it (since it is not 'the end' of the object)
                // which is a problem if we want to add new fields.  We could have had a worker object but another way of doing
                // it is create a deferred (lazy region).   The key is that ALL readers know how to skip this region, which allows
                // you to add new fields 'at the end' of the region (just like for sealed objects).  
                DeferedRegion expansion = new DeferedRegion();
                expansion.Read(deserializer, delegate ()
                {
                    // I don't need to use Tagged types for my 'first' version of this new region 
                    int count = deserializer.ReadInt();
                    for (int i = 0; i < count; i++)
                    {
                        m_deferedTypes.Add(new DeferedTypeInfo()
                        {
                            TypeID = deserializer.ReadInt(),
                            Module = (Module)deserializer.ReadObject(),
                            TypeNameSuffix = deserializer.ReadString()
                        });
                    }

                    // You can add any tagged objects here after version 1.   You can also use the deserializer.VersionBeingRead
                    // to avoid reading non-existent fields, but the tagging is probably better.   
                });
                expansion.FinishRead(true);  // Immediately read in the fields, preserving the current position in the stream.     
            }
        }

        // These three members control the versioning of the Graph format on disk.   
        public int Version { get { return 1; } }                            // The version of what was written.  It is in the file.       
        public int MinimumVersionCanRead { get { return 0; } }              // Declaration of the oldest format this code can read
        public int MinimumReaderVersion                                     // Will cause readers to fail if their code version is less than this.  
        {
            get
            {
                if (m_deferedTypes.Count != 0)
                {
                    return 1;    // We require that you upgrade to version 1 if you use m_deferedTypes (e.g. projectN)   
                }

                return 0;
            }
        }

        private int m_expectedNodeCount;                // Initial guess at graph Size. 
        private long m_totalSize;                       // Total Size of all the nodes in the graph.  
        internal int m_totalRefs;                       // Total Number of references in the graph
        internal GrowableArray<TypeInfo> m_types;       // We expect only thousands of these
        internal GrowableArray<DeferedTypeInfo> m_deferedTypes; // Types that we only have IDs and module image bases.
        internal SegmentedList<StreamLabel> m_nodes;    // We expect millions of these.  points at a serialize node in m_reader
        internal MemoryMappedFileStreamReader m_reader; // This is the actual data for the nodes.  Can be large 
        internal StreamLabel m_undefinedObjDef;         // a node of nodeId 'Unknown'.   New nodes start out pointing to this
        // and then can be set to another nodeId (needed when there are cycles).
        // There should not be any of these left as long as every node referenced
        // by another node has a definition.
        internal MemoryMappedFileStreamWriter m_writer; // Used only during construction to serialize the nodes.  
        #endregion
    }

    /// <summary>
    /// Node represents a single node in the code:Graph.  These are created lazily and follow a pattern were the 
    /// CALLER provides the storage for any code:Node or code:NodeType value that are returned.   Thus the caller
    /// is responsible for determine when nodes can be reused to minimize GC cost.  
    /// 
    /// A node implicitly knows where the 'next' child is (that is it is an iterator).  
    /// </summary>
    public class Node
    {
        public int Size
        {
            get
            {
                m_graph.m_reader.Goto(m_graph.m_nodes[(int)m_index]);
                var typeAndSize = ReadCompressedInt(m_graph.m_reader);
                if ((typeAndSize & 1) != 0)     // low bit indicates if Size is encoded explicitly
                {
                    return ReadCompressedInt(m_graph.m_reader);
                }

                // Then it is in the type;
                typeAndSize >>= 1;
                return m_graph.m_types[typeAndSize].Size;
            }
        }
        public bool Defined { get { return m_graph.IsDefined(Index); } }
        public NodeType GetType(NodeType storage)
        {
            return m_graph.GetType(TypeIndex, storage);
        }

        /// <summary>
        /// Reset the internal state so that 'GetNextChildIndex; will return the first child.  
        /// </summary>
        public void ResetChildrenEnumeration()
        {
            m_graph.m_reader.Goto(m_graph.m_nodes[(int)m_index]);
            if ((ReadCompressedInt(m_graph.m_reader) & 1) != 0)        // Skip nodeId and Size
            {
                ReadCompressedInt(m_graph.m_reader);
            }

            m_numChildrenLeft = ReadCompressedInt(m_graph.m_reader);
            Debug.Assert(m_numChildrenLeft < 1660000);     // Not true in general but good enough for unit testing.
            m_current = m_graph.m_reader.Current;
        }

        /// <summary>
        /// Gets the index of the first child of node.  Will return NodeIndex.Invalid if there are no children. 
        /// </summary>
        /// <returns>The index of the child </returns>
        public NodeIndex GetFirstChildIndex()
        {
            ResetChildrenEnumeration();
            return GetNextChildIndex();
        }
        public NodeIndex GetNextChildIndex()
        {
            if (m_numChildrenLeft == 0)
            {
                return NodeIndex.Invalid;
            }

            m_graph.m_reader.Goto(m_current);

            var ret = (NodeIndex)(ReadCompressedInt(m_graph.m_reader) + (int)m_index);
            Debug.Assert((uint)ret < (uint)m_graph.NodeIndexLimit);

            m_current = m_graph.m_reader.Current;
            --m_numChildrenLeft;
            return ret;
        }

        /// <summary>
        /// Returns the number of children this node has.  
        /// </summary>
        public int ChildCount
        {
            get
            {
                m_graph.m_reader.Goto(m_graph.m_nodes[(int)m_index]);
                if ((ReadCompressedInt(m_graph.m_reader) & 1) != 0)        // Skip nodeId and Size
                {
                    ReadCompressedInt(m_graph.m_reader);
                }

                return ReadCompressedInt(m_graph.m_reader);
            }
        }
        public NodeTypeIndex TypeIndex
        {
            get
            {
                m_graph.m_reader.Goto(m_graph.m_nodes[(int)m_index]);
                var ret = (NodeTypeIndex)(ReadCompressedInt(m_graph.m_reader) >> 1);
                return ret;
            }
        }
        public NodeIndex Index { get { return m_index; } }
        public Graph Graph { get { return m_graph; } }
        /// <summary>
        /// Returns true if 'node' is a child of 'this'.  childStorage is simply used as temp space 
        /// as was allocated by Graph.AllocateNodeStorage
        /// </summary>
        public bool Contains(NodeIndex nodeIndex)
        {
            for (NodeIndex childIndex = GetFirstChildIndex(); childIndex != NodeIndex.Invalid; childIndex = GetNextChildIndex())
            {
                if (childIndex == nodeIndex)
                {
                    return true;
                }
            }
            return false;
        }

        public override string ToString()
        {
            StringWriter sw = new StringWriter();
            WriteXml(sw, includeChildren: false);
            return sw.ToString();
        }
        public virtual void WriteXml(TextWriter writer, bool includeChildren = true, string prefix = "", NodeType typeStorage = null, string additinalAttribs = "")
        {
            Debug.Assert(Index != NodeIndex.Invalid);
            if (typeStorage == null)
            {
                typeStorage = m_graph.AllocTypeNodeStorage();
            }

            if (m_graph.m_nodes[(int)Index] == StreamLabel.Invalid)
            {
                writer.WriteLine("{0}<Node Index=\"{1}\" Undefined=\"true\"{2}/>", prefix, (int)Index, additinalAttribs);
                return;
            }

            writer.Write("{0}<Node Index=\"{1}\" TypeIndex=\"{2}\" Size=\"{3}\" Type=\"{4}\" NumChildren=\"{5}\"{6}",
                prefix, (int)Index, TypeIndex, Size, XmlUtilities.XmlEscape(GetType(typeStorage).Name),
                ChildCount, additinalAttribs);
            var childIndex = GetFirstChildIndex();
            if (childIndex != NodeIndex.Invalid)
            {
                writer.WriteLine(">");
                if (includeChildren)
                {
                    writer.Write(prefix);
                    int i = 0;
                    do
                    {
                        writer.Write(" {0}", childIndex);
                        childIndex = GetNextChildIndex();
                        i++;
                        if (i >= 32)
                        {
                            writer.WriteLine();
                            writer.Write(prefix);
                            i = 0;
                        }
                    } while (childIndex != NodeIndex.Invalid);
                }
                else
                {
                    writer.Write(prefix);
                    writer.WriteLine($"<!-- {ChildCount} children omitted... -->");
                }
                writer.WriteLine(" </Node>");
            }
            else
            {
                writer.WriteLine("/>");
            }
        }
        #region private
        protected internal Node(Graph graph)
        {
            m_graph = graph;
            m_index = NodeIndex.Invalid;
        }

        // Node information is stored in a compressed form because we have alot of them. 
<<<<<<< HEAD
        internal static int ReadCompressedInt(MemoryMappedFileStreamReader reader)
=======
        internal static int ReadCompressedInt<T>(T reader)
            where T : IStreamReader
>>>>>>> 3a46016a
        {
            int ret = 0;
            byte b = reader.ReadByte();
            ret = b << 25 >> 25;
            if ((b & 0x80) == 0)
            {
                return ret;
            }

            ret <<= 7;
            b = reader.ReadByte();
            ret += (b & 0x7f);
            if ((b & 0x80) == 0)
            {
                return ret;
            }

            ret <<= 7;
            b = reader.ReadByte();
            ret += (b & 0x7f);
            if ((b & 0x80) == 0)
            {
                return ret;
            }

            ret <<= 7;
            b = reader.ReadByte();
            ret += (b & 0x7f);
            if ((b & 0x80) == 0)
            {
                return ret;
            }

            ret <<= 7;
            b = reader.ReadByte();
            Debug.Assert((b & 0x80) == 0);
            ret += b;
            return ret;
        }

<<<<<<< HEAD
        internal static void WriteCompressedInt(MemoryMappedFileStreamWriter writer, int value)
=======
        internal static void WriteCompressedInt<T>(T writer, int value)
            where T : IStreamWriter
>>>>>>> 3a46016a
        {
            if (value << 25 >> 25 == value)
            {
                goto oneByte;
            }

            if (value << 18 >> 18 == value)
            {
                goto twoBytes;
            }

            if (value << 11 >> 11 == value)
            {
                goto threeBytes;
            }

            if (value << 4 >> 4 == value)
            {
                goto fourBytes;
            }

            writer.Write((byte)((value >> 28) | 0x80));
            fourBytes:
            writer.Write((byte)((value >> 21) | 0x80));
            threeBytes:
            writer.Write((byte)((value >> 14) | 0x80));
            twoBytes:
            writer.Write((byte)((value >> 7) | 0x80));
            oneByte:
            writer.Write((byte)(value & 0x7F));
        }

        internal NodeIndex m_index;
        internal Graph m_graph;
        private StreamLabel m_current;          // My current child in the enumerable.
        private int m_numChildrenLeft;          // count of my children
        #endregion
    }

    /// <summary>
    /// Represents the nodeId of a particular node in the graph.  
    /// </summary>
    public class NodeType
    {
        /// <summary>
        /// Every nodeId has a name, this is it.  
        /// </summary>
        public string Name
        {
            get
            {
                var ret = m_graph.m_types[(int)m_index].Name;
                if (ret == null && (int)m_index < m_graph.m_deferedTypes.Count)
                {
                    var info = m_graph.m_deferedTypes[(int)m_index];
                    if (m_graph.ResolveTypeName != null)
                    {
                        ret = m_graph.ResolveTypeName(info.TypeID, info.Module);
                        if (info.TypeNameSuffix != null)
                        {
                            ret += info.TypeNameSuffix;
                        }

                        m_graph.m_types.UnderlyingArray[(int)m_index].Name = ret;
                    }
                    if (ret == null)
                    {
                        ret = "TypeID(0x" + info.TypeID.ToString("x") + ")";
                    }
                }
                return ret;
            }
        }
        /// <summary>
        /// This is the ModuleName ! Name (or just Name if ModuleName does not exist)  
        /// </summary>
        public string FullName
        {
            get
            {
                var moduleName = ModuleName;
                if (moduleName == null)
                {
                    return Name;
                }

                if (moduleName.Length == 0) // TODO should we have this convention?   
                {
                    moduleName = "?";
                }

                return moduleName + "!" + Name;
            }
        }
        /// <summary>
        /// Size is defined as the Size of the first node in the graph of a given nodeId.   
        /// For types that always have the same Size this is useful, but for types (like arrays or strings)
        /// that have variable Size, it is not useful.  
        /// 
        /// TODO keep track if the nodeId is of variable Size
        /// </summary>
        public int Size { get { return m_graph.m_types[(int)m_index].Size; } }
        public NodeTypeIndex Index { get { return m_index; } }
        public Graph Graph { get { return m_graph; } }
        /// <summary>
        /// The module associated with the type.  Can be null.  Typically this is the full path name.  
        /// </summary>
        public string ModuleName
        {
            get
            {
                var ret = m_graph.m_types[(int)m_index].ModuleName;
                if (ret == null && (int)m_index < m_graph.m_deferedTypes.Count)
                {
                    var module = m_graph.m_deferedTypes[(int)m_index].Module;
                    if (module != null)
                    {
                        ret = module.Path;
                    }
                }
                return ret;
            }
            set
            {
                var typeInfo = m_graph.m_types[(int)m_index];
                typeInfo.ModuleName = value;
                m_graph.m_types[(int)m_index] = typeInfo;
            }
        }
        public Module Module { get { return m_graph.m_deferedTypes[(int)m_index].Module; } }
        public int RawTypeID { get { return m_graph.m_deferedTypes[(int)m_index].TypeID; } }

        public override string ToString()
        {
            StringWriter sw = new StringWriter();
            WriteXml(sw);
            return sw.ToString();
        }
        public void WriteXml(TextWriter writer, string prefix = "")
        {
            writer.WriteLine("{0}<NodeType Index=\"{1}\" Name=\"{2}\"/>", prefix, (int)Index, XmlUtilities.XmlEscape(Name));
        }
        #region private
        protected internal NodeType(Graph graph)
        {
            m_graph = graph;
            m_index = NodeTypeIndex.Invalid;
        }

        internal Graph m_graph;
        internal NodeTypeIndex m_index;
        #endregion
    }

    /// <summary>
    /// Holds all interesting data about a module (in particular enough to look up PDB information)
    /// </summary>
    public class Module : IFastSerializable
    {
        /// <summary>
        /// Create new module.  You must have at least a image base.   Everything else is optional.
        /// </summary>
        public Module(Address imageBase) { ImageBase = imageBase; }

        /// <summary>
        /// The path to the Module (can be null if not known)
        /// </summary>
        public string Path;
        /// <summary>
        /// The location where the image was loaded into memory
        /// </summary>
        public Address ImageBase;
        /// <summary>
        /// The size of the image when loaded in memory
        /// </summary>
        public int Size;
        /// <summary>
        /// The time when this image was built (There is a field in the PE header).   May be MinimumValue if unknonwn. 
        /// </summary>
        public DateTime BuildTime;      // From in the PE header
        /// <summary>
        /// The name of hte PDB file assoicated with this module.   Ma bye null if unknown
        /// </summary>
        public string PdbName;
        /// <summary>
        /// The GUID that uniquely identfies this PDB for symbol server lookup.  May be Guid.Empty it not known.  
        /// </summary>
        public Guid PdbGuid;            // PDB Guid 
        /// <summary>
        /// The age (version number) that is used for symbol server lookup.  
        /// </summary>T
        public int PdbAge;

        #region private
        /// <summary>
        /// Implementing IFastSerializable interface.  
        /// </summary>
        public void ToStream(Serializer serializer)
        {
            serializer.Write(Path);
            serializer.Write((long)ImageBase);
            serializer.Write(Size);
            serializer.Write(BuildTime.Ticks);
            serializer.Write(PdbName);
            serializer.Write(PdbGuid);
            serializer.Write(PdbAge);
        }
        /// <summary>
        /// Implementing IFastSerializable interface.  
        /// </summary>
        public void FromStream(Deserializer deserializer)
        {
            deserializer.Read(out Path);
            ImageBase = (Address)deserializer.ReadInt64();
            deserializer.Read(out Size);
            BuildTime = new DateTime(deserializer.ReadInt64());
            deserializer.Read(out PdbName);
            deserializer.Read(out PdbGuid);
            deserializer.Read(out PdbAge);
        }
        #endregion
    }

    /// <summary>
    /// Each node is given a unique index (which is dense: an array is a good lookup structure).   
    /// To avoid passing the wrong indexes to methods, we make an enum for each index.   This does
    /// mean you need to cast away this strong typing occasionally (e.g. when you index arrays)
    /// However on the whole it is a good tradeoff.  
    /// </summary>
    public enum NodeIndex { Invalid = -1 }
    /// <summary>
    /// Each node nodeId is given a unique index (which is dense: an array is a good lookup structure).   
    /// To avoid passing the wrong indexes to methods, we make an enum for each index.   This does
    /// mean you need to cast away this strong typing occasionally (e.g. when you index arrays)
    /// However on the whole it is a good tradeoff.  
    /// </summary>    
    public enum NodeTypeIndex { Invalid = -1 }

    /// <summary>
    /// Stuff that is useful but does not need to be in Graph.   
    /// </summary>
    public static class GraphUtils
    {
        /// <summary>
        /// Write the graph as XML to a string and return it (useful for debugging small graphs).  
        /// </summary>
        /// <returns></returns>
        public static string PrintGraph(this Graph graph)
        {
            StringWriter sw = new StringWriter();
            graph.WriteXml(sw);
            return sw.ToString();
        }
        public static string PrintNode(this Graph graph, NodeIndex nodeIndex)
        {
            return graph.GetNode(nodeIndex, graph.AllocNodeStorage()).ToString();
        }
        public static string PrintNode(this Graph graph, int nodeIndex)
        {
            return graph.PrintNode((NodeIndex)nodeIndex);
        }
        public static string PrintNodes(this Graph graph, List<NodeIndex> nodes)
        {
            var sw = new StringWriter();
            sw.WriteLine("<NodeList>");
            var node = graph.AllocNodeStorage();
            var type1 = graph.AllocTypeNodeStorage();

            foreach (var nodeIndex in nodes)
            {
                node = graph.GetNode(nodeIndex, node);
                node.WriteXml(sw, prefix: "  ", typeStorage: type1);
            }
            sw.WriteLine("<NodeList>");
            return sw.ToString();
        }
        public static string PrintChildren(this Graph graph, NodeIndex nodeIndex)
        {
            return graph.PrintNodes(graph.NodeChildren(nodeIndex));
        }
        public static string PrintChildren(this Graph graph, int nodeIndex)
        {
            return graph.PrintChildren((NodeIndex)nodeIndex);
        }
        // Debuggging. 
        /// <summary>
        /// Writes the graph as XML to 'writer'.  Don't use on big graphs.  
        /// </summary>
        public static void WriteXml(this Graph graph, TextWriter writer)
        {
            writer.WriteLine("<MemoryGraph NumNodes=\"{0}\" NumTypes=\"{1}\" TotalSize=\"{2}\" SizeOfGraphDescription=\"{3}\">",
                graph.NodeIndexLimit, graph.NodeTypeIndexLimit, graph.TotalSize, graph.SizeOfGraphDescription());
            writer.WriteLine(" <RootIndex>{0}</RootIndex>", graph.RootIndex);
            writer.WriteLine(" <NodeTypes Count=\"{0}\">", graph.NodeTypeIndexLimit);
            var typeStorage = graph.AllocTypeNodeStorage();
            for (NodeTypeIndex typeIndex = 0; typeIndex < graph.NodeTypeIndexLimit; typeIndex++)
            {
                var type = graph.GetType(typeIndex, typeStorage);
                type.WriteXml(writer, "  ");
            }
            writer.WriteLine(" </NodeTypes>");

            writer.WriteLine(" <Nodes Count=\"{0}\">", graph.NodeIndexLimit);
            var nodeStorage = graph.AllocNodeStorage();
            for (NodeIndex nodeIndex = 0; nodeIndex < graph.NodeIndexLimit; nodeIndex++)
            {
                var node = graph.GetNode(nodeIndex, nodeStorage);
                node.WriteXml(writer, prefix: "  ");
            }
            writer.WriteLine(" </Nodes>");
            writer.WriteLine("</MemoryGraph>");
        }
        public static void DumpNormalized(this MemoryGraph graph, TextWriter writer)
        {
            MemoryNode nodeStorage = (MemoryNode)graph.AllocNodeStorage();
            NodeType typeStorage = graph.AllocTypeNodeStorage();
            Node node;

#if false 
            // Compute reachability info
            bool[] reachable = new bool[(int)graph.NodeIndexLimit];
            Queue<NodeIndex> workQueue = new Queue<NodeIndex>();
            workQueue.Enqueue(graph.RootIndex);
            while (workQueue.Count > 0)
            {
                var nodeIdx = workQueue.Dequeue();
                if (!reachable[(int)nodeIdx])
                {
                    reachable[(int)nodeIdx] = true;
                    node = graph.GetNode(nodeIdx, nodeStorage);
                    for (var childIndex = node.GetFirstChildIndex(); childIndex != NodeIndex.Invalid; childIndex = node.GetNextChildIndex())
                        workQueue.Enqueue(childIndex);
                }
            }

            // Get Reachability count. 
            int reachableCount = 0;
            for (int i = 0; i < reachable.Length; i++)
                if (reachable[i])
                    reachableCount++;
#endif

            // Sort the nodes by virtual address 
            NodeIndex[] sortedNodes = new NodeIndex[(int)graph.NodeIndexLimit];
            for (int i = 0; i < sortedNodes.Length; i++)
            {
                sortedNodes[i] = (NodeIndex)i;
            }

            Array.Sort<NodeIndex>(sortedNodes, delegate (NodeIndex x, NodeIndex y)
            {
                // Sort first by address
                int ret = graph.GetAddress(x).CompareTo(graph.GetAddress(y));
                if (ret != 0)
                {
                    return ret;
                }
                // Then by name
                return graph.GetNode(x, nodeStorage).GetType(typeStorage).Name.CompareTo(graph.GetNode(y, nodeStorage).GetType(typeStorage).Name);
            });

            node = graph.GetNode(graph.RootIndex, nodeStorage);
            writer.WriteLine("<GraphDump RootNode=\"{0}\" NumNodes=\"{1}\" NumTypes=\"{2}\" TotalSize=\"{3}\" SizeOfGraphDescription=\"{4}\">",
                XmlUtilities.XmlEscape(node.GetType(typeStorage).Name),
                graph.NodeIndexLimit,
                graph.NodeTypeIndexLimit,
                graph.TotalSize,
                graph.SizeOfGraphDescription());
            writer.WriteLine(" <Nodes Count=\"{0}\">", graph.NodeIndexLimit);

            SortedDictionary<ulong, bool> roots = new SortedDictionary<ulong, bool>();
            foreach (NodeIndex nodeIdx in sortedNodes)
            {
                // if (!reachable[(int)nodeIdx]) continue;

                node = graph.GetNode(nodeIdx, nodeStorage);
                string name = node.GetType(typeStorage).Name;

                writer.Write("  <Node Address=\"{0:x}\" Size=\"{1}\" Type=\"{2}\"> ", graph.GetAddress(nodeIdx), node.Size, XmlUtilities.XmlEscape(name));
                bool isRoot = graph.GetAddress(node.Index) == 0;
                int childCnt = 0;
                for (var childIndex = node.GetFirstChildIndex(); childIndex != NodeIndex.Invalid; childIndex = node.GetNextChildIndex())
                {
                    if (isRoot)
                    {
                        roots[graph.GetAddress(childIndex)] = true;
                    }

                    childCnt++;
                    if (childCnt % 8 == 0)
                    {
                        writer.WriteLine();
                        writer.Write("    ");
                    }
                    writer.Write("{0:x} ", graph.GetAddress(childIndex));
                }
                writer.WriteLine(" </Node>");
            }
            writer.WriteLine(" <Roots>");
            foreach (ulong root in roots.Keys)
            {
                writer.WriteLine("  {0:x}", root);
            }
            writer.WriteLine(" </Roots>");
            writer.WriteLine(" </Nodes>");
            writer.WriteLine("</GraphDump>");
        }

        public static List<NodeIndex> NodeChildren(this Graph graph, NodeIndex nodeIndex)
        {
            var node = graph.GetNode(nodeIndex, graph.AllocNodeStorage());
            var ret = new List<NodeIndex>();
            for (var childIndex = node.GetFirstChildIndex(); childIndex != NodeIndex.Invalid; childIndex = node.GetNextChildIndex())
            {
                ret.Add(childIndex);
            }

            return ret;
        }
        public static List<NodeIndex> NodesOfType(this Graph graph, string regExpression)
        {
            var typeSet = new Dictionary<NodeTypeIndex, NodeTypeIndex>();
            var type = graph.AllocTypeNodeStorage();
            for (NodeTypeIndex typeId = 0; typeId < graph.NodeTypeIndexLimit; typeId = typeId + 1)
            {
                type = graph.GetType(typeId, type);
                if (Regex.IsMatch(type.Name, regExpression))
                {
                    typeSet.Add(typeId, typeId);
                }
            }

            var ret = new List<NodeIndex>();
            var node = graph.AllocNodeStorage();
            for (NodeIndex nodeId = 0; nodeId < graph.NodeIndexLimit; nodeId = nodeId + 1)
            {
                node = graph.GetNode(nodeId, node);
                if (typeSet.ContainsKey(node.TypeIndex))
                {
                    ret.Add(nodeId);
                }
            }
            return ret;
        }
    }
}

/// <summary>
/// A RefGraph is derived graph where each node's children are the set of nodes in the original graph 
/// which refer that node (that is A -> B then in refGraph B -> A).   
/// 
/// The NodeIndexes in the refGraph match the NodeIndexes in the original graph.  Thus after creating
/// a refGraph it is easy to answer the question 'who points at me' of the original graph.  
/// 
/// When create the RefGraph the whole reference graph is generated on the spot (thus it must traverse
/// the whole of the orignal graph) and the size of the resulting RefGraph is  about the same size as the  
/// original graph. 
/// 
/// Thus this is a fairly expensive thing to create.  
/// </summary>
public class RefGraph
{
    public RefGraph(Graph graph)
    {
        m_refsForNodes = new NodeListIndex[(int)graph.NodeIndexLimit];
        // We guess that we need about 1.5X as many slots as there are nodes.   This seems a concervative estimate. 
        m_links = new GrowableArray<RefElem>((int)graph.NodeIndexLimit * 3 / 2);

        var nodeStorage = graph.AllocNodeStorage();
        for (NodeIndex nodeIndex = 0; nodeIndex < graph.NodeIndexLimit; nodeIndex++)
        {
            var node = graph.GetNode(nodeIndex, nodeStorage);
            for (var childIndex = node.GetFirstChildIndex(); childIndex != NodeIndex.Invalid; childIndex = node.GetNextChildIndex())
            {
                AddRefsTo(childIndex, nodeIndex);
            }
        }

        // Sadly, this check is too expensive even for DEBUG 
#if false 
        CheckConsistancy(graph);
#endif
    }
    /// <summary>
    /// Allocates nodes to be used as storage for methods like code:GetNode, code:RefNode.GetFirstChild and code:RefNode.GetNextChild
    /// </summary>
    public RefNode AllocNodeStorage() { return new RefNode(this); }

    /// <summary>
    /// Given an arbitrary code:NodeIndex that identifies the node, Get a code:Node object.  
    /// 
    /// This routine does not allocated but uses the space passed in by 'storage.  
    /// 'storage' should be allocated with coode:AllocNodeStorage, and should be agressively reused.  
    /// </summary>
    public RefNode GetNode(NodeIndex nodeIndex, RefNode storage)
    {
        Debug.Assert(storage.m_graph == this);
        storage.m_index = nodeIndex;
        return storage;
    }

    /// <summary>
    /// This is for debugging 
    /// </summary>
    /// <param name="nodeIndex"></param>
    /// <returns></returns>
    public RefNode GetNode(NodeIndex nodeIndex)
    {
        return GetNode(nodeIndex, AllocNodeStorage());
    }

    #region private
#if DEBUG
    private void CheckConsitancy(Graph graph)
    {
        // This double check is pretty expensive for large graphs (nodes that have large fan-in or fan-out).  
        var nodeStorage = graph.AllocNodeStorage();
        var refStorage = AllocNodeStorage();
        for (NodeIndex nodeIdx = 0; nodeIdx < graph.NodeIndexLimit; nodeIdx++)
        {
            // If Node -> Ref then the RefGraph has a pointer from Ref -> Node 
            var node = graph.GetNode(nodeIdx, nodeStorage);
            for (var childIndex = node.GetFirstChildIndex(); childIndex != NodeIndex.Invalid; childIndex = node.GetNextChildIndex())
            {
                var refsForChild = GetNode(childIndex, refStorage);
                if (!refsForChild.Contains(nodeIdx))
                {
                    var nodeStr = node.ToString();
                    var refStr = refsForChild.ToString();
                    Debug.Assert(false);
                }
            }

            // If the refs graph has a pointer from Ref -> Node then the original graph has a arc from Node ->Ref
            var refNode = GetNode(nodeIdx, refStorage);
            for (var childIndex = refNode.GetFirstChildIndex(); childIndex != NodeIndex.Invalid; childIndex = refNode.GetNextChildIndex())
            {
                var nodeForChild = graph.GetNode(childIndex, nodeStorage);
                if (!nodeForChild.Contains(nodeIdx))
                {
                    var nodeStr = nodeForChild.ToString();
                    var refStr = refNode.ToString();
                    Debug.Assert(false);
                }
            }
        }
    }
#endif

    /// <summary>
    /// Add the fact that 'refSource' refers to refTarget.
    /// </summary>
    private void AddRefsTo(NodeIndex refTarget, NodeIndex refSource)
    {
        NodeListIndex refsToList = m_refsForNodes[(int)refTarget];

        // We represent singles as the childIndex itself.  This is a very common case, so it is good that it is efficient. 
        if (refsToList == NodeListIndex.Empty)
        {
            m_refsForNodes[(int)refTarget] = (NodeListIndex)(refSource + 1);
        }
        else if (refsToList > 0)        // One element list
        {
            var existingChild = (NodeIndex)(refsToList - 1);
            m_refsForNodes[(int)refTarget] = (NodeListIndex)(-AddLink(refSource, AddLink(existingChild)) - 1);
        }
        else // refsToList < 0          more than one element.  
        {
            var listIndex = -(int)refsToList - 1;
            m_refsForNodes[(int)refTarget] = (NodeListIndex)(-AddLink(refSource, listIndex) - 1);
        }
    }

    /// <summary>
    /// A helper function for AddRefsTo.  Allocates a new cell from m_links and initializes its two fields 
    /// (the child index field and 'rest' field), and returns the index (pointer) to the new cell.  
    /// </summary>
    private int AddLink(NodeIndex refIdx, int nextIdx = -1)
    {
        var ret = m_links.Count;
        m_links.Add(new RefElem(refIdx, nextIdx));
        return ret;
    }

    /// <summary>
    ///  Logically a NodeListIndex represents a list of node indexes.   However it is heavily optimized
    ///  to avoid overhead.   0 means empty, a positive number is the NodeIndex+1 and a negative number 
    ///  is index in m_links - 1;.  
    /// </summary>
    internal enum NodeListIndex { Empty = 0 };

    /// <summary>
    /// RefElem is a linked list cell that is used to store lists of childrens that are larger than 1.
    /// </summary>
    internal struct RefElem
    {
        public RefElem(NodeIndex refIdx, int nextIdx) { RefIdx = refIdx; NextIdx = nextIdx; }
        public NodeIndex RefIdx;           // The reference
        public int NextIdx;                // The index to the next element in  m_links.   a negative number when done. 
    }

    /// <summary>
    /// m_refsForNodes maps the NodeIndexs of the reference graph to the children information.   However unlike
    /// a normal Graph RefGraph needs to support incremental addition of children.  Thus we can't use the normal
    /// compression (which assumed you know all the children when you define the node).  
    /// 
    /// m_refsForNodes points at a NodeListIndex which is a compressed list that is tuned for the case where
    /// a node has exactly one child (a very common case).   If that is not true we 'overflow' into a 'linked list'
    /// of RefElems that is stored in m_links.   See NodeListIndex for more on the exact encoding.   
    /// 
    /// </summary>
    internal NodeListIndex[] m_refsForNodes;

    /// <summary>
    /// If the number of children for a node is > 1 then we need to store the data somewhere.  m_links is array
    /// of linked list cells that hold the overflow case.  
    /// </summary>
    internal GrowableArray<RefElem> m_links;      // The rest of the list.  
    #endregion
}

public class RefNode
{
    /// <summary>
    /// Gets the first child for the node.  Will return null if there are no children.  
    /// </summary>
    public NodeIndex GetFirstChildIndex()
    {
        var refsToList = m_graph.m_refsForNodes[(int)m_index];

        if (refsToList == RefGraph.NodeListIndex.Empty)
        {
            return NodeIndex.Invalid;
        }

        if (refsToList > 0)        // One element list
        {
            m_cur = -1;
            return (NodeIndex)(refsToList - 1);
        }
        else // refsToList < 0          more than one element.  
        {
            var listIndex = -(int)refsToList - 1;
            var refElem = m_graph.m_links[listIndex];
            m_cur = refElem.NextIdx;
            return refElem.RefIdx;
        }
    }
    /// <summary>
    /// Returns the next child for the node.   Will return NodeIndex.Invalid if there are no more children 
    /// </summary>
    public NodeIndex GetNextChildIndex()
    {
        if (m_cur < 0)
        {
            return NodeIndex.Invalid;
        }

        var refElem = m_graph.m_links[m_cur];
        m_cur = refElem.NextIdx;
        return refElem.RefIdx;
    }

    /// <summary>
    /// Returns the count of children (nodes that reference this node). 
    /// </summary>
    public int ChildCount
    {
        get
        {
            var ret = 0;
            for (NodeIndex childIndex = GetFirstChildIndex(); childIndex != NodeIndex.Invalid; childIndex = GetNextChildIndex())
            {
                ret++;
            }

            return ret;
        }
    }

    public RefGraph Graph { get { return m_graph; } }
    public NodeIndex Index { get { return m_index; } }

    /// <summary>
    /// Returns true if 'node' is a child of 'this'.  childStorage is simply used as temp space 
    /// as was allocated by RefGraph.AllocateNodeStorage
    /// </summary>
    public bool Contains(NodeIndex node)
    {
        for (NodeIndex childIndex = GetFirstChildIndex(); childIndex != NodeIndex.Invalid; childIndex = GetNextChildIndex())
        {
            if (childIndex == node)
            {
                return true;
            }
        }
        return false;
    }

    public override string ToString()
    {
        StringWriter sw = new StringWriter();
        WriteXml(sw);
        return sw.ToString();
    }
    public void WriteXml(TextWriter writer, string prefix = "")
    {
        Debug.Assert(Index != NodeIndex.Invalid);


        writer.Write("{0}<Node Index=\"{1}\" NumChildren=\"{2}\"", prefix, (int)Index, ChildCount);
        var childIndex = GetFirstChildIndex();
        if (childIndex != NodeIndex.Invalid)
        {
            writer.WriteLine(">");
            writer.Write(prefix);
            int i = 0;
            do
            {
                writer.Write(" {0}", childIndex);
                childIndex = GetNextChildIndex();
                i++;
                if (i >= 32)
                {
                    writer.WriteLine();
                    writer.Write(prefix);
                    i = 0;
                }
            } while (childIndex != NodeIndex.Invalid);
            writer.WriteLine(" </Node>");
        }
        else
        {
            writer.WriteLine("/>");
        }
    }

    #region private
    internal RefNode(RefGraph refGraph)
    {
        m_graph = refGraph;
    }

    internal RefGraph m_graph;
    internal NodeIndex m_index;     // My index.  
    internal int m_cur;             // A pointer to where we are in the list of elements (index into m_links)
    #endregion
}

/// <summary>
/// code:MemorySampleSource hooks up a Memory graph to become a Sample source.  Currently we do
/// a breadth-first traversal to form a spanning tree, and then create samples for each node
/// where the 'stack' is the path to the root of this spanning tree.
/// 
/// This is just a first cut...
/// </summary>
public class SpanningTree
{
    public SpanningTree(Graph graph, TextWriter log)
    {
        m_graph = graph;
        m_log = log;
        m_nodeStorage = graph.AllocNodeStorage();
        m_childStorage = graph.AllocNodeStorage();
        m_typeStorage = graph.AllocTypeNodeStorage();

        // We need to reduce the graph to a tree.   Each node is assigned a unique 'parent' which is its 
        // parent in a spanning tree of the graph.  
        // The +1 is for orphan node support.  
        m_parent = new NodeIndex[(int)graph.NodeIndexLimit + 1];
    }
    public Graph Graph { get { return m_graph; } }

    /// <summary>
    /// Every type is given a priority of 0 unless the type name matches one of 
    /// the patterns in PriorityRegExs.  If it does that type is assigned that priority.
    /// 
    /// A node's priority is defined to be the priority of the type of the node
    /// (as given by PriorityRegExs), plus 1/10 the priority of its parent.  
    /// 
    /// Thus priorities 'decay' by 1/10 through pointers IF the prioirty of the node's
    /// type is 0 (the default).   
    ///
    /// By default the framework has a priority of -1 which means that you explore all
    /// high priority and user defined types before any framework type.
    /// 
    /// Types with the same priority are enumerate breath-first.  
    /// </summary>
    public string PriorityRegExs
    {
        get
        {
            if (m_priorityRegExs == null)
            {
                PriorityRegExs = DefaultPriorities;
            }

            return m_priorityRegExs;
        }
        set
        {
            m_priorityRegExs = value;
            SetTypePriorities(value);
        }
    }
    public static string DefaultPriorities
    {
        get
        {
            return
                // By types (including user defined types) are 0
                @"v4.0.30319\%!->-1;" +     // Framework is less than default
                @"v2.0.50727\%!->-1;" +     // Framework is less than default
                @"[*local vars]->-1000;" +  // Local variables are not that interesting, since they tend to be transient
                @"mscorlib!Runtime.CompilerServices.ConditionalWeakTable->-10000;" + // We prefer not to use Conditional weak table references even more. 
                @"[COM/WinRT Objects]->-1000000;" + // We prefer to Not use the CCW roots. 
                @"[*handles]->-2000000;" +
                @"[other roots]->-2000000";
        }
    }

    public NodeIndex Parent(NodeIndex node) { return m_parent[(int)node]; }

    public void ForEach(Action<NodeIndex> callback)
    {
        // Initialize the priority 
        if (m_typePriorities == null)
        {
            PriorityRegExs = DefaultPriorities;
        }

        Debug.Assert(m_typePriorities != null);

        // Initialize the breadth-first work queue.
        var nodesToVisit = new PriorityQueue(1024);
        nodesToVisit.Enqueue(m_graph.RootIndex, 0.0F);

        // reset the visited information.
        for (int i = 0; i < m_parent.Length; i++)
        {
            m_parent[i] = NodeIndex.Invalid;
        }

        double[] nodePriorities = new double[m_parent.Length];
        bool scanedForOrphans = false;
        var epsilon = 1E-7F;            // Something that is big enough not to bet lost in roundoff error.  
        double order = 0;
        for (int i = 0; ; i++)
        {
            if ((i & 0x1FFF) == 0)  // Every 8K
            {
                System.Threading.Thread.Sleep(0);       // Allow interruption.  
            }

            NodeIndex nodeIndex;
            double nodePriority;
            if (nodesToVisit.Count == 0)
            {
                nodePriority = 0;
                if (!scanedForOrphans)
                {
                    scanedForOrphans = true;
                    AddOrphansToQueue(nodesToVisit);
                }
                if (nodesToVisit.Count == 0)
                {
                    return;
                }
            }
            nodeIndex = nodesToVisit.Dequeue(out nodePriority);

            // Insert any children that have not already been visited (had a parent assigned) into the work queue). 
            var node = m_graph.GetNode(nodeIndex, m_nodeStorage);
            var parentPriority = nodePriorities[(int)node.Index];
            for (var childIndex = node.GetFirstChildIndex(); childIndex != NodeIndex.Invalid; childIndex = node.GetNextChildIndex())
            {
                if (m_parent[(int)childIndex] == NodeIndex.Invalid)
                {
                    m_parent[(int)childIndex] = nodeIndex;

                    // the priority of the child is determined by its type and 1/10 by its parent.  
                    var child = m_graph.GetNode(childIndex, m_childStorage);
                    var childPriority = m_typePriorities[(int)child.TypeIndex] + parentPriority / 10;
                    nodePriorities[(int)childIndex] = childPriority;

                    // Subtract a small increasing value to keep the queue in order if the priorities are the same. 
                    // This is a bit of a hack since it can get big and purtub the user-defined order.  
                    order += epsilon;
                    nodesToVisit.Enqueue(childIndex, childPriority - order);
                }
            }

            // Return the node.  
            callback?.Invoke(node.Index);
        }
    }

    #region private
    /// <summary>
    /// Add any unreachable nodes to the 'nodesToVisit'.   Note that we do this in a 'smart' way
    /// where we only add orphans that are not reachable from other orphans.   That way we get a 
    /// minimal set of orphan 'roots'.  
    /// </summary>
    /// <param name="nodesToVisit"></param>
    private void AddOrphansToQueue(PriorityQueue nodesToVisit)
    {

        for (int i = 0; i < (int)m_graph.NodeIndexLimit; i++)
        {
            if (m_parent[i] == NodeIndex.Invalid)
            {
                MarkDecendentsIgnoringCycles((NodeIndex)i, 0);
            }
        }

        // Collect up all the nodes that are not reachable from other nodes as the roots of the
        // orphans.  Also reset orphanVisitedMarker back to NodeIndex.Invalid.
        for (int i = 0; i < (int)m_graph.NodeIndexLimit; i++)
        {
            var nodeIndex = (NodeIndex)i;
            var parent = m_parent[(int)nodeIndex];
            if (parent <= NodeIndex.Invalid)
            {
                if (parent == NodeIndex.Invalid)
                {
                    // Thr root index has no parent but is reachable from the root. 
                    if (nodeIndex != m_graph.RootIndex)
                    {
                        var node = m_graph.GetNode(nodeIndex, m_nodeStorage);
                        var priority = m_typePriorities[(int)node.TypeIndex];
                        nodesToVisit.Enqueue(nodeIndex, priority);
                        m_parent[(int)nodeIndex] = m_graph.NodeIndexLimit;               // This is the 'not reachable' parent. 
                    }
                }
                else
                {
                    m_parent[(int)nodeIndex] = NodeIndex.Invalid;
                }
            }
        }
    }

    /// <summary>
    /// A helper for AddOrphansToQueue, so we only add orphans that are not reachable from other orphans.  
    /// 
    /// Mark all decendents (but not nodeIndex itself) as being visited.    Any arcs that form
    /// cycles are ignored, so nodeIndex is guarenteed to NOT be marked.     
    /// </summary>
    private void MarkDecendentsIgnoringCycles(NodeIndex nodeIndex, int recursionCount)
    {
        // TODO We give up if the chains are larger than 10K long (because we stack overflow otherwise)
        // We could have an explicit stack and avoid this...
        if (recursionCount > 10000)
        {
            return;
        }

        Debug.Assert(m_parent[(int)nodeIndex] == NodeIndex.Invalid);

        // This marks that there is a path from another ophan to this one (thus it is not a good root)
        NodeIndex orphanVisitedMarker = NodeIndex.Invalid - 1;

        // To detect cycles we mark all nodes we not commmited to (we are visiting, rather than visited)
        // If we detect this mark we understand it is a loop and ignore the arc.  
        NodeIndex orphanVisitingMarker = NodeIndex.Invalid - 2;
        m_parent[(int)nodeIndex] = orphanVisitingMarker;        // We are now visitING

        // Mark all nodes as being visited.  
        var node = m_graph.GetNode(nodeIndex, AllocNodeStorage());
        for (var childIndex = node.GetFirstChildIndex(); childIndex != NodeIndex.Invalid; childIndex = node.GetNextChildIndex())
        {
            // Has this child not been seen at all?  If so mark it.  
            // Skip it if we are visiting (it would form a cycle) or visited (or not an orphan)
            if (m_parent[(int)childIndex] == NodeIndex.Invalid)
            {
                MarkDecendentsIgnoringCycles(childIndex, recursionCount + 1);
                m_parent[(int)childIndex] = orphanVisitedMarker;
            }
        }
        FreeNodeStorage(node);

        // We set this above, and should not have changed it.  
        Debug.Assert(m_parent[(int)nodeIndex] == orphanVisitingMarker);
        // Now that we are finished, we reset the visiting bit.  
        m_parent[(int)nodeIndex] = NodeIndex.Invalid;
    }

    /// <summary>
    /// Gives back nodes that are no longer in use.  This is a memory optimization. 
    /// </summary>
    private void FreeNodeStorage(Node node)
    {
        m_cachedNodeStorage = node;
    }
    /// <summary>
    /// Gets a node that can be written on.  It is a simple cache
    /// </summary>
    /// <returns></returns>
    private Node AllocNodeStorage()
    {
        var ret = m_cachedNodeStorage;                // See if we have a free node. 
        if (ret == null)
        {
            ret = m_graph.AllocNodeStorage();
        }
        else
        {
            m_cachedNodeStorage = null;               // mark that that node is in use.  
        }

        return ret;
    }

    /// <summary>
    /// Convert a string from my regular expression format (where you only have * and {  } as grouping operators
    /// and convert them to .NET regular expressions string
    /// TODO FIX NOW cloned code (also in FilterStackSource)
    /// </summary>
    internal static string ToDotNetRegEx(string str)
    {
        // A leading @ sign means the rest is a .NET regular expression.  (Undocumented, not really needed yet.)
        if (str.StartsWith("@"))
        {
            return str.Substring(1);
        }

        str = Regex.Escape(str);                // Assume everything is ordinary
        str = str.Replace(@"%", @"[.\w\d?]*");  // % means any number of alpha-numeric chars. 
        str = str.Replace(@"\*", @".*");        // * means any number of any characters.  
        str = str.Replace(@"\^", @"^");         // ^ means anchor at the begining.  
        str = str.Replace(@"\|", @"|");         // | means is the or operator  
        str = str.Replace(@"\{", "(");
        str = str.Replace("}", ")");
        return str;
    }

    private void SetTypePriorities(string priorityPats)
    {
        if (m_typePriorities == null)
        {
            m_typePriorities = new double[(int)m_graph.NodeTypeIndexLimit];
        }

        string[] priorityPatArray = priorityPats.Split(';');
        Regex[] priorityRegExArray = new Regex[priorityPatArray.Length];
        double[] priorityArray = new double[priorityPatArray.Length];
        for (int i = 0; i < priorityPatArray.Length; i++)
        {
            var m = Regex.Match(priorityPatArray[i], @"(.*)->(-?\d+.?\d*)");
            if (!m.Success)
            {
                if (StringUtilities.IsNullOrWhiteSpace(priorityPatArray[i]))
                {
                    continue;
                }

                throw new ApplicationException("Priority pattern " + priorityPatArray[i] + " is not of the form Pat->Num.");
            }

            var dotNetRegEx = ToDotNetRegEx(m.Groups[1].Value.Trim());
            priorityRegExArray[i] = new Regex(dotNetRegEx, RegexOptions.IgnoreCase);
            priorityArray[i] = double.Parse(m.Groups[2].Value);
        }

        // Assign every type index a priority in m_typePriorities based on if they match a pattern.  
        NodeType typeStorage = m_graph.AllocTypeNodeStorage();
        for (NodeTypeIndex typeIdx = 0; typeIdx < m_graph.NodeTypeIndexLimit; typeIdx++)
        {
            var type = m_graph.GetType(typeIdx, typeStorage);

            var fullName = type.FullName;
            for (int regExIdx = 0; regExIdx < priorityRegExArray.Length; regExIdx++)
            {
                var priorityRegEx = priorityRegExArray[regExIdx];
                if (priorityRegEx == null)
                {
                    continue;
                }

                var m = priorityRegEx.Match(fullName);
                if (m.Success)
                {
                    m_typePriorities[(int)typeIdx] = priorityArray[regExIdx];
                    // m_log.WriteLine("Type {0} assigned priority {1:f3}", fullName, priorityArray[regExIdx]);
                    break;
                }
            }
        }
    }

    private Graph m_graph;
    private NodeIndex[] m_parent;               // We keep track of the parents of each node in our breadth-first scan. 

    // We give each type a priority (using the m_priority Regular expressions) which guide the breadth-first scan. 
    private string m_priorityRegExs;
    private double[] m_typePriorities;
    private NodeType m_typeStorage;
    private Node m_nodeStorage;                 // Only for things that can't be reentrant
    private Node m_childStorage;
    private Node m_cachedNodeStorage;           // Used when it could be reentrant
    private TextWriter m_log;                   // processing messages 
    #endregion
}

/// <summary>
/// TODO FIX NOW put in its own file.  
/// A priority queue, specialized to be a bit more efficient than a generic version would be. 
/// </summary>
internal class PriorityQueue
{
    public PriorityQueue(int initialSize = 32)
    {
        m_heap = new DataItem[initialSize];
    }
    public int Count { get { return m_count; } }
    public void Enqueue(NodeIndex item, double priority)
    {
        var idx = m_count;
        if (idx >= m_heap.Length)
        {
            var newArray = new DataItem[m_heap.Length * 3 / 2 + 8];
            Array.Copy(m_heap, newArray, m_heap.Length);
            m_heap = newArray;
        }
        m_heap[idx].value = item;
        m_heap[idx].priority = priority;
        m_count = idx + 1;
        for (; ; )
        {
            var parent = idx / 2;
            if (m_heap[parent].priority >= m_heap[idx].priority)
            {
                break;
            }

            // swap parent and idx
            var temp = m_heap[idx];
            m_heap[idx] = m_heap[parent];
            m_heap[parent] = temp;

            if (parent == 0)
            {
                break;
            }

            idx = parent;
        }
        // CheckInvariant();
    }
    public NodeIndex Dequeue(out double priority)
    {
        Debug.Assert(Count > 0);

        var ret = m_heap[0].value;
        priority = m_heap[0].priority;
        --m_count;
        m_heap[0] = m_heap[m_count];
        var idx = 0;
        for (; ; )
        {
            var childIdx = idx * 2;
            var largestIdx = idx;
            if (childIdx < Count && m_heap[childIdx].priority > m_heap[largestIdx].priority)
            {
                largestIdx = childIdx;
            }

            childIdx++;
            if (childIdx < Count && m_heap[childIdx].priority > m_heap[largestIdx].priority)
            {
                largestIdx = childIdx;
            }

            if (largestIdx == idx)
            {
                break;
            }

            // swap idx and smallestIdx
            var temp = m_heap[idx];
            m_heap[idx] = m_heap[largestIdx];
            m_heap[largestIdx] = temp;

            idx = largestIdx;
        }
        // CheckInvariant();
        return ret;
    }

    #region private
#if DEBUG
    public override string ToString()
    {
        var sb = new StringBuilder();
        sb.AppendLine("<PriorityQueue Count=\"").Append(m_count).Append("\">").AppendLine();

        // Sort the items in descending order 
        var items = new List<DataItem>(m_count);
        for (int i = 0; i < m_count; i++)
        {
            items.Add(m_heap[i]);
        }

        items.Sort((x, y) => y.priority.CompareTo(x.priority));
        if (items.Count > 0)
        {
            Debug.Assert(items[0].value == m_heap[0].value);
        }

        foreach (var item in items)
        {
            sb.Append("{").Append((int)item.value).Append(", ").Append(item.priority.ToString("f1")).Append("}").AppendLine();
        }

        sb.AppendLine("</PriorityQueue>");
        return sb.ToString();
    }
#endif

    private struct DataItem
    {
        public DataItem(NodeIndex value, double priority) { this.value = value; this.priority = priority; }
        public double priority;
        public NodeIndex value;
    }
    [Conditional("DEBUG")]
    private void CheckInvariant()
    {
        for (int idx = 1; idx < Count; idx++)
        {
            var parentIdx = idx / 2;
            Debug.Assert(m_heap[parentIdx].priority >= m_heap[idx].priority);
        }
    }

    // In this array form a tree where each child of i is at 2i and 2i+1.   Each child is 
    // less than or equal to its parent.  
    private DataItem[] m_heap;
    private int m_count;
    #endregion
}

/// <summary>
/// This class is responsible for taking a graph and generating a smaller graph that
/// is a reasonable proxy.   In particular
///     
///     1) A spanning tree is formed, and if a node is selected so are all its 
///        parents in that spanning tree.
///        
///     2) We try hard to keep scale each object type by the count by which the whole
///        graph was reduced.  
/// </summary>
public class GraphSampler
{
    /// <summary>
    /// 
    /// </summary>
    public GraphSampler(MemoryGraph graph, int targetNodeCount, TextWriter log)
    {
        m_graph = graph;
        m_log = log;
        m_targetNodeCount = targetNodeCount;
        m_filteringRatio = (double)graph.NodeCount / targetNodeCount;
        m_nodeStorage = m_graph.AllocNodeStorage();
        m_childNodeStorage = m_graph.AllocNodeStorage();
        m_nodeTypeStorage = m_graph.AllocTypeNodeStorage();
    }

    /// <summary>
    /// Creates a new graph from 'graph' which has the same type statistics as the original
    /// graph but keeps the node count roughly at 'targetNodeCount'
    /// </summary>
    public MemoryGraph GetSampledGraph()
    {
        m_log.WriteLine("************* SAMPLING GRAPH TO REDUCE SIZE ***************");
        m_log.WriteLine("Original graph object count {0:n0}, targetObjectCount {1:n0} targetRatio {2:f2}", m_graph.NodeCount, m_targetNodeCount, m_filteringRatio);
        m_log.WriteLine("Original graph Size MB {0:n0} TypeCount {1:n0}", m_graph.TotalSize, m_graph.NodeTypeCount);

        // Get the spanning tree
        m_spanningTree = new SpanningTree(m_graph, m_log);
        m_spanningTree.ForEach(null);

        // Make the new graph 
        m_newGraph = new MemoryGraph(m_targetNodeCount + m_graph.NodeTypeCount * 2);
        m_newGraph.Is64Bit = m_graph.Is64Bit;

        // Initialize the object statistics
        m_statsByType = new SampleStats[m_graph.NodeTypeCount];
        for (int i = 0; i < m_statsByType.Length; i++)
        {
            m_statsByType[i] = new SampleStats();
        }

        // And initialize the mapping from old nodes to new nodes.  (TODO: this can be a hash table to save size?  )
        m_newIndex = new NodeIndex[m_graph.NodeCount];
        for (int i = 0; i < m_newIndex.Length; i++)
        {
            m_newIndex[i] = NodeIndex.Invalid;
        }

        ValidateStats(false);

        VisitNode(m_graph.RootIndex, true, false); // visit the root for sure.  
        // Sample the nodes, trying to keep the 
        for (NodeIndex nodeIdx = 0; nodeIdx < m_graph.NodeIndexLimit; nodeIdx++)
        {
            VisitNode(nodeIdx, false, false);
        }

        ValidateStats(true);

        // See if we need to flesh out the potential node to become truly sampled node to hit our quota.  
        int[] numSkipped = new int[m_statsByType.Length];       // The number of times we have skipped a potential node.  
        for (NodeIndex nodeIdx = 0; nodeIdx < (NodeIndex)m_newIndex.Length; nodeIdx++)
        {
            var newIndex = m_newIndex[(int)nodeIdx];
            if (newIndex == PotentialNode)
            {
                var node = m_graph.GetNode(nodeIdx, m_nodeStorage);
                var stats = m_statsByType[(int)node.TypeIndex];
                int quota = (int)((stats.TotalCount / m_filteringRatio) + .5);
                int needed = quota - stats.SampleCount;
                if (needed > 0)
                {
                    // If we have not computed the frequency of sampling do it now.  
                    if (stats.SkipFreq == 0)
                    {
                        var available = stats.PotentialCount - stats.SampleCount;
                        Debug.Assert(0 <= available);
                        Debug.Assert(needed <= available);
                        stats.SkipFreq = Math.Max(available / needed, 1);
                    }

                    // Sample every Nth time.  
                    stats.SkipCtr++;
                    if (stats.SkipFreq <= stats.SkipCtr)
                    {
                        // Sample a new node 
                        m_newIndex[(int)nodeIdx] = m_newGraph.CreateNode();
                        stats.SampleCount++;
                        stats.SampleMetric += node.Size;
                        stats.SkipCtr = 0;
                    }
                }
            }
        }

        // OK now m_newIndex tell us which nodes we want.  actually define the selected nodes. 

        // Initialize the mapping from old types to new types.
        m_newTypeIndexes = new NodeTypeIndex[m_graph.NodeTypeCount];
        for (int i = 0; i < m_newTypeIndexes.Length; i++)
        {
            m_newTypeIndexes[i] = NodeTypeIndex.Invalid;
        }

        GrowableArray<NodeIndex> children = new GrowableArray<NodeIndex>(100);
        for (NodeIndex nodeIdx = 0; nodeIdx < (NodeIndex)m_newIndex.Length; nodeIdx++)
        {
            // Add all sampled nodes to the new graph.  
            var newIndex = m_newIndex[(int)nodeIdx];
            if (IsSampledNode(newIndex))
            {
                var node = m_graph.GetNode(nodeIdx, m_nodeStorage);
                // Get the children that are part of the sample (ignore ones that are filter)
                children.Clear();
                for (var childIndex = node.GetFirstChildIndex(); childIndex != NodeIndex.Invalid; childIndex = node.GetNextChildIndex())
                {
                    var newChildIndex = m_newIndex[(int)childIndex];
                    if (0 <= newChildIndex)                 // the child is not filtered out. 
                    {
                        children.Add(newChildIndex);
                    }
                }
                // define the node
                var newTypeIndex = GetNewTypeIndex(node.TypeIndex);
                m_newGraph.SetNode(newIndex, newTypeIndex, node.Size, children);
                m_newGraph.SetAddress(newIndex, m_graph.GetAddress(nodeIdx));
            }
        }

        ValidateStats(true, true);

        // Set the root.
        m_newGraph.RootIndex = m_newIndex[(int)m_graph.RootIndex];
        Debug.Assert(0 <= m_newGraph.RootIndex);            // RootIndex in the tree.  

        m_newGraph.AllowReading();

        // At this point we are done.  The rest is just to report the result to the user.  

        // Sort the m_statsByType
        var sortedTypes = new int[m_statsByType.Length];
        for (int i = 0; i < sortedTypes.Length; i++)
        {
            sortedTypes[i] = i;
        }

        Array.Sort(sortedTypes, delegate (int x, int y)
        {
            var ret = m_statsByType[y].TotalMetric.CompareTo(m_statsByType[x].TotalMetric);
            return ret;
        });

        m_log.WriteLine("Stats of the top types (out of {0:n0})", m_newGraph.NodeTypeCount);
        m_log.WriteLine("OrigSizeMeg SampleSizeMeg   Ratio   |   OrigCnt  SampleCnt    Ratio   | Ave Size | Type Name");
        m_log.WriteLine("---------------------------------------------------------------------------------------------");

        for (int i = 0; i < Math.Min(m_statsByType.Length, 30); i++)
        {
            int typeIdx = sortedTypes[i];
            NodeType type = m_graph.GetType((NodeTypeIndex)typeIdx, m_nodeTypeStorage);
            var stats = m_statsByType[typeIdx];

            m_log.WriteLine("{0,12:n6} {1,11:n6}  {2,9:f2} | {3,10:n0} {4,9:n0}  {5,9:f2} | {6,8:f0} | {7}",
                stats.TotalMetric / 1000000.0, stats.SampleMetric / 1000000.0, (stats.SampleMetric == 0 ? 0.0 : (double)stats.TotalMetric / stats.SampleMetric),
                stats.TotalCount, stats.SampleCount, (stats.SampleCount == 0 ? 0.0 : (double)stats.TotalCount / stats.SampleCount),
                (double)stats.TotalMetric / stats.TotalCount, type.Name);
        }

        m_log.WriteLine("Sampled Graph node count {0,11:n0} (reduced by {1:f2} ratio)", m_newGraph.NodeCount,
            (double)m_graph.NodeCount / m_newGraph.NodeCount);
        m_log.WriteLine("Sampled Graph type count {0,11:n0} (reduced by {1:f2} ratio)", m_newGraph.NodeTypeCount,
            (double)m_graph.NodeTypeCount / m_newGraph.NodeTypeCount);
        m_log.WriteLine("Sampled Graph node size  {0,11:n0} (reduced by {1:f2} ratio)", m_newGraph.TotalSize,
            (double)m_graph.TotalSize / m_newGraph.TotalSize);
        return m_newGraph;
    }

    /// <summary>
    /// returns an array of scaling factors.  This array is indexed by the type index of
    /// the returned graph returned by GetSampledGraph.   If the sampled count for that type multiplied
    /// by this scaling factor, you end up with the count for that type of the original unsampled graph.  
    /// </summary>
    public double[] CountScalingByType
    {
        get
        {
            var ret = new double[m_newGraph.NodeTypeCount];
            for (int i = 0; i < m_statsByType.Length; i++)
            {
                var newTypeIndex = MapTypeIndex((NodeTypeIndex)i);
                if (newTypeIndex != NodeTypeIndex.Invalid)
                {
                    double scale = 1;
                    if (m_statsByType[i].SampleMetric != 0)
                    {
                        scale = (double)m_statsByType[i].TotalMetric / m_statsByType[i].SampleMetric;
                    }

                    ret[(int)newTypeIndex] = scale;
                }
            }
            for (int i = 1; i < ret.Length; i++)
            {
                Debug.Assert(0 < ret[i] && ret[i] <= float.MaxValue);
            }

            return ret;
        }
    }

    /// <summary>
    /// Maps 'oldTypeIndex' to its type index in the output graph
    /// </summary>
    /// <returns>New type index, will be Invalid if the type is not in the output graph</returns>
    public NodeTypeIndex MapTypeIndex(NodeTypeIndex oldTypeIndex)
    {
        return m_newTypeIndexes[(int)oldTypeIndex];
    }

    /// <summary>
    /// Maps 'oldNodeIndex' to its new node index in the output graph
    /// </summary>
    /// <returns>New node index, will be less than 0 if the node is not in the output graph</returns>
    public NodeIndex MapNodeIndex(NodeIndex oldNodeIndex)
    {
        return m_newIndex[(int)oldNodeIndex];
    }

    #region private
    /// <summary>
    /// Visits 'nodeIdx', if already visited, do nothing.  If unvisited determine if 
    /// you should add this node to the graph being built.   If 'mustAdd' is true or
    /// if we need samples it keep the right sample/total ratio, then add the sample.  
    /// </summary>
    private void VisitNode(NodeIndex nodeIdx, bool mustAdd, bool dontAddAncestors)
    {
        var newNodeIdx = m_newIndex[(int)nodeIdx];
        // If this node has been selected already, there is nothing to do.    
        if (IsSampledNode(newNodeIdx))
        {
            return;
        }
        // If we have visted this node and reject it and we are not forced to add it, we are done.
        if (newNodeIdx == RejectedNode && !mustAdd)
        {
            return;
        }

        Debug.Assert(newNodeIdx == NodeIndex.Invalid || newNodeIdx == PotentialNode || (newNodeIdx == RejectedNode && mustAdd));

        var node = m_graph.GetNode(nodeIdx, m_nodeStorage);
        var stats = m_statsByType[(int)node.TypeIndex];

        // If we have never seen this node before, add to our total count.  
        if (newNodeIdx == NodeIndex.Invalid)
        {
            if (stats.TotalCount == 0)
            {
                m_numDistictTypes++;
            }

            stats.TotalCount++;
            stats.TotalMetric += node.Size;
        }

        // Also insure that if there are a large number of types, that we sample them at least some. 
        if (stats.SampleCount == 0 && !mustAdd && (m_numDistictTypesWithSamples + .5F) * m_filteringRatio <= m_numDistictTypes)
        {
            mustAdd = true;
        }

        // We sample if we are forced (it is part of a parent chain), we need it to 
        // mimic the the original statistics, or if it is a large object (we include 
        // all large objects, since the affect overall stats so much).  
        if (mustAdd ||
            (stats.PotentialCount + .5f) * m_filteringRatio <= stats.TotalCount ||
            85000 < node.Size)
        {
            if (stats.SampleCount == 0)
            {
                m_numDistictTypesWithSamples++;
            }

            stats.SampleCount++;
            stats.SampleMetric += node.Size;
            if (newNodeIdx != PotentialNode)
            {
                stats.PotentialCount++;
            }

            m_newIndex[(int)nodeIdx] = m_newGraph.CreateNode();

            // Add all direct children as potential nodes (Potential nodes I can add without adding any other node)
            for (var childIndex = node.GetFirstChildIndex(); childIndex != NodeIndex.Invalid; childIndex = node.GetNextChildIndex())
            {
                var newChildIndex = m_newIndex[(int)childIndex];
                // Already a sampled or potential node.  Nothing to do.  
                if (IsSampledNode(newChildIndex) || newChildIndex == PotentialNode)
                {
                    continue;
                }

                var childNode = m_graph.GetNode(childIndex, m_childNodeStorage);
                var childStats = m_statsByType[(int)childNode.TypeIndex];

                if (newChildIndex == NodeIndex.Invalid)
                {
                    if (stats.TotalCount == 0)
                    {
                        m_numDistictTypes++;
                    }

                    childStats.TotalCount++;
                    childStats.TotalMetric += childNode.Size;
                }
                else
                {
                    Debug.Assert(newChildIndex == RejectedNode);
                }

                m_newIndex[(int)childIndex] = PotentialNode;
                childStats.PotentialCount++;
            }

            // For all ancestors, require them to be in the list
            if (!dontAddAncestors)
            {
                for (; ; )
                {
                    nodeIdx = m_spanningTree.Parent(nodeIdx);
                    if (nodeIdx == NodeIndex.Invalid || m_newIndex.Length == (int)nodeIdx) // The last index represents the 'orphan' node.  
                    {
                        break;
                    }

                    // Indicate that you should not add ancestors (since I will do this).  
                    // We do the adding in a loop (rather than letting recursion do it) to avoid stack overflows
                    // for long chains of objects.  
                    VisitNode(nodeIdx, true, true);
                }
                            }
        }
        else
        {
            if (newNodeIdx != PotentialNode)
            {
                m_newIndex[(int)nodeIdx] = RejectedNode;
            }
        }
    }

    /// <summary>
    /// Maps 'oldTypeIndex' to its type index in the output graph
    /// </summary>
    /// <param name="oldTypeIndex"></param>
    /// <returns></returns>
    private NodeTypeIndex GetNewTypeIndex(NodeTypeIndex oldTypeIndex)
    {
        var ret = m_newTypeIndexes[(int)oldTypeIndex];
        if (ret == NodeTypeIndex.Invalid)
        {
            var oldType = m_graph.GetType(oldTypeIndex, m_nodeTypeStorage);
            ret = m_newGraph.CreateType(oldType.Name, oldType.ModuleName, oldType.Size);
            m_newTypeIndexes[(int)oldTypeIndex] = ret;
        }
        return ret;
    }


    [Conditional("DEBUG")]
    private void ValidateStats(bool allNodesVisited, bool completed = false)
    {
        var statsCheckByType = new SampleStats[m_statsByType.Length];
        for (int i = 0; i < statsCheckByType.Length; i++)
        {
            statsCheckByType[i] = new SampleStats();
        }

        int total = 0;
        long totalSize = 0;
        int sampleTotal = 0;
        var typeStorage = m_graph.AllocTypeNodeStorage();
        for (NodeIndex nodeIdx = 0; nodeIdx < (NodeIndex)m_newIndex.Length; nodeIdx++)
        {
            var node = m_graph.GetNode(nodeIdx, m_nodeStorage);
            var stats = statsCheckByType[(int)node.TypeIndex];
            var type = node.GetType(typeStorage);
            var typeName = type.Name;
            var newNodeIdx = m_newIndex[(int)nodeIdx];

            if (newNodeIdx == NodeIndex.Invalid)
            {
                // We should have visted every node, so there should be no Invalid nodes. 
                Debug.Assert(!allNodesVisited);
            }
            else
            {
                total++;
                stats.TotalCount++;
                stats.TotalMetric += node.Size;
                totalSize += node.Size;
                Debug.Assert(node.Size != 0 || typeName.StartsWith("[") || typeName == "UNDEFINED");
                if (IsSampledNode(newNodeIdx) || newNodeIdx == PotentialNode)
                {
                    if (nodeIdx != m_graph.RootIndex)
                    {
                        Debug.Assert(IsSampledNode(m_spanningTree.Parent(nodeIdx)));
                    }

                    stats.PotentialCount++;
                    if (IsSampledNode(newNodeIdx))
                    {
                        stats.SampleCount++;
                        sampleTotal++;
                        stats.SampleMetric += node.Size;
                    }
                }
                else
                {
                    Debug.Assert(newNodeIdx == RejectedNode);
                }
            }
            statsCheckByType[(int)node.TypeIndex] = stats;
        }

        double[] scalings = null;
        if (completed)
        {
            scalings = CountScalingByType;
        }

        for (NodeTypeIndex typeIdx = 0; typeIdx < m_graph.NodeTypeIndexLimit; typeIdx++)
        {
            var type = m_graph.GetType(typeIdx, typeStorage);
            var typeName = type.Name;
            var statsCheck = statsCheckByType[(int)typeIdx];
            var stats = m_statsByType[(int)typeIdx];

            Debug.Assert(stats.TotalMetric == statsCheck.TotalMetric);
            Debug.Assert(stats.TotalCount == statsCheck.TotalCount);
            Debug.Assert(stats.SampleCount == statsCheck.SampleCount);
            Debug.Assert(stats.SampleMetric == statsCheck.SampleMetric);
            Debug.Assert(stats.PotentialCount == statsCheck.PotentialCount);

            Debug.Assert(stats.PotentialCount <= statsCheck.TotalCount);
            Debug.Assert(stats.SampleCount <= statsCheck.PotentialCount);

            // We should be have at least m_filterRatio of Potential objects 
            Debug.Assert(!((stats.PotentialCount + .5f) * m_filteringRatio <= stats.TotalCount));

            // If we completed, then we converted potentials to true samples.   
            if (completed)
            {
                Debug.Assert(!((stats.SampleCount + .5f) * m_filteringRatio <= stats.TotalCount));

                // Make sure that scalings that we finally output were created correctly
                if (stats.SampleMetric > 0)
                {
                    var newTypeIdx = MapTypeIndex(typeIdx);
                    var estimatedTotalMetric = scalings[(int)newTypeIdx] * stats.SampleMetric;
                    Debug.Assert(Math.Abs(estimatedTotalMetric - stats.TotalMetric) / stats.TotalMetric < .01);
                }
            }

            if (stats.SampleCount == 0)
            {
                Debug.Assert(stats.SampleMetric == 0);
            }

            if (stats.TotalMetric == 0)
            {
                Debug.Assert(stats.TotalMetric == 0);
            }
        }

        if (allNodesVisited)
        {
            Debug.Assert(total == m_graph.NodeCount);
            // TODO FIX NOW enable Debug.Assert(totalSize == m_graph.TotalSize);
            Debug.Assert(Math.Abs(totalSize - m_graph.TotalSize) / totalSize < .01);     // TODO FIX NOW lame, replace with assert above
        }
        Debug.Assert(sampleTotal == m_newGraph.NodeCount);
    }

    private class SampleStats
    {
        public int TotalCount;          // The number of objects of this type in the original graph
        public int SampleCount;         // The number of objects of this type we have currently added to the new graph
        public int PotentialCount;      // SampleCount + The number of objects of this type that can be added without needing to add other nodes
        public long TotalMetric;
        public long SampleMetric;
        public int SkipFreq;          // When sampling potentials, take every Nth one where this is the N
        public int SkipCtr;             // This remembers our last N.  
    };

    /// <summary>
    /// This value goes in the m_newIndex[].   If we accept the node into the sampled graph, we put the node
    /// index in the NET graph in m_newIndex.   If we reject the node we use the special RegjectedNode value
    /// below
    /// </summary>
    private const NodeIndex RejectedNode = (NodeIndex)(-2);

    /// <summary>
    /// This value also goes in m_newIndex[].   If we can add this node without needing to add any other nodes
    /// to the new graph (that is it is one hop from an existing accepted node, then we mark it specially as
    /// a PotentialNode).   We add these in a second pass over the data.  
    /// </summary>
    private const NodeIndex PotentialNode = (NodeIndex)(-3);

    private bool IsSampledNode(NodeIndex nodeIdx) { return 0 <= nodeIdx; }

    private MemoryGraph m_graph;
    private int m_targetNodeCount;
    private TextWriter m_log;
    private Node m_nodeStorage;
    private Node m_childNodeStorage;
    private NodeType m_nodeTypeStorage;
    private double m_filteringRatio;
    private SampleStats[] m_statsByType;
    private int m_numDistictTypesWithSamples;
    private int m_numDistictTypes;
    private NodeIndex[] m_newIndex;
    private NodeTypeIndex[] m_newTypeIndexes;
    private SpanningTree m_spanningTree;
    private MemoryGraph m_newGraph;
    #endregion
}

#if false
namespace Experimental
{
    /// <summary>
    /// code:PagedGrowableArray is an array (has an index operation) but can efficiently represent
    /// either very large arrays as well as sparse arrays.  
    /// </summary>
    public struct PagedGrowableArray<T>
    {
        public PagedGrowableArray(int initialSize)
        {
            Debug.Assert(initialSize > 0);
            var numPages = (initialSize + pageSize - 1) / pageSize;
            m_count = 0;
            m_pages = new T[numPages][];
        }
        public T this[int index]
        {
            get
            {
                Debug.Assert((uint)index < (uint)m_count);
                return m_pages[index / pageSize][index % pageSize];
            }
            set
            {
                Debug.Assert((uint)index < (uint)m_count);
                m_pages[index / pageSize][index % pageSize] = value;
            }
        }
        public int Count
        {
            get { return m_count; }
            set
            {
                Debug.Assert(false, "Not completed");
                if (value > m_count)
                {
                    var onLastPage = m_count % pageSize;
                    if (onLastPage != 0)
                    {
                        var lastPage = m_pages[m_count / pageSize];
                        var nullOnLastPage = Math.Min(value - m_count, pageSize);
                        while (nullOnLastPage > onLastPage)
                        {
                            --nullOnLastPage;
                            lastPage[nullOnLastPage] = default(T);
                        }
                    }
                }
                else
                {
                    // Release unused pages
                    while (m_count > value)
                    {

                    }
                }
                m_count = value;
            }
        }
        /// <summary>
        /// Append the value to the end of the array.  
        /// </summary>
        /// <param name="value"></param>
        public void Add(T value)
        {
            if (m_count % pageSize == 0)
            {
                var pageIndex = m_count / pageSize;
                if (pageIndex >= m_pages.Length)
                {
                    var newPageLength = m_pages.Length * 2;
                    var newPages = new T[newPageLength][];
                    Array.Copy(m_pages, newPages, m_pages.Length);
                    m_pages = newPages;
                }
                if (m_pages[pageIndex] == null)
                    m_pages[pageIndex] = new T[pageSize];
            }

            m_pages[m_count / pageSize][m_count % pageSize] = value;
            m_count++;
        }

#region private
        const int pageSize = 4096;

        T[][] m_pages;
        int m_count;
#endregion
    }

    class CompressedGrowableArray : IFastSerializable
    {
        public CompressedGrowableArray()
        {
            m_pages = new Page[256];
        }
        public long this[int index]
        {
            get
            {
                return m_pages[index >> 8][(byte)index];
            }
        }
        /// <summary>
        /// Append the value to the end of the array.  
        /// </summary>
        /// <param name="value"></param>
        public void Add(long value)
        {
            if (m_numPages >= m_pages.Length)
            {
                int newLength = m_pages.Length * 2;
                var newArray = new Page[newLength];
                Array.Copy(m_pages, newArray, m_pages.Length);
                m_pages = newArray;

            }
            // m_pages[m_numPages-1].Add(value);
        }

#region private
        void IFastSerializable.ToStream(Serializer serializer)
        {
            serializer.Write(m_numPages);
            for (int i = 0; i < m_numPages; i++)
                serializer.Write(m_pages[i]);
        }
        void IFastSerializable.FromStream(Deserializer deserializer)
        {
            deserializer.Read(out m_numPages);
            for (int i = 0; i < m_numPages; i++)
                deserializer.Read(out m_pages[i]);
        }

        /// <summary>
        /// A page represents 256 entries in the table.   For each page we remember a 'm_baseValue' and 
        /// we delta encode.  If the offset fit 15 bits you simply add the offset to the base value
        /// Otherwise what is in the table is an offset into the 'm_compressedValues' blob and the offset
        /// is encoded as a variable length signed number.  
        /// </summary>
        class Page : IFastSerializable
        {
            Page(long baseValue)
            {
                m_indexOrOffset = new short[256];
                m_baseValue = baseValue;
            }
            public long this[byte index]
            {
                get
                {
                    short val = m_indexOrOffset[index];
                    if ((val & 0x8000) != 0)
                        return val + m_baseValue;
                    return ValueFromIndex(val);
                }
            }

#region private
            private long ValueFromIndex(short val)
            {
                return m_baseValue + ReadCompressedInt(val & ~0x8000);
            }
            private long ReadCompressedInt(int blobIndex)
            {
                long ret = 0;
                byte b = m_compressedValues[blobIndex++];
                int asInt = b << 25 >> 25;
                ret = asInt;
#if DEBUG
                for (int i = 0; ; i++)
                {
                    Debug.Assert(i < 5);
#else
                for (; ; )
                {
#endif
                    if ((b & 0x80) == 0)
                        return ret;
                    ret <<= 7;
                    b = m_compressedValues[blobIndex++];
                    ret += (b & 0x7f);
                }
            }
            private int WriteCompressedInt(long value)
            {
                throw new NotImplementedException();
            }

            void IFastSerializable.ToStream(Serializer serializer)
            {
                serializer.Write(m_baseValue);
                for (int i = 0; i < 256; i++)
                    serializer.Write(m_indexOrOffset[i]);
                serializer.Write(m_compressedValuesIndex);
                for (int i = 0; i < m_compressedValuesIndex; i++)
                    serializer.Write(m_compressedValues[i]);
            }
            void IFastSerializable.FromStream(Deserializer deserializer)
            {
                deserializer.Read(out m_baseValue);
                for (int i = 0; i < 256; i++)
                    m_indexOrOffset[i] = deserializer.ReadInt16();

                deserializer.Read(out m_compressedValuesIndex);
                if (m_compressedValuesIndex != 0)
                {
                    m_compressedValues = new byte[m_compressedValuesIndex];
                    for (int i = 0; i < m_compressedValuesIndex; i++)
                        m_compressedValues[i] = deserializer.ReadByte();
                }
            }

            long m_baseValue;                  // All values are relative to this.  
            short[] m_indexOrOffset;           // table of value (either offsets or indexes into the compressed blobs)

            byte[] m_compressedValues;          // If all the values are not within 32K of the base, then store them here.  
            int m_compressedValuesIndex;        // Next place to write to in m_compressedValues
#endregion
        }

        int m_numPages;
        Page[] m_pages;
#endregion
    }
}

#endif<|MERGE_RESOLUTION|>--- conflicted
+++ resolved
@@ -878,12 +878,8 @@
         }
 
         // Node information is stored in a compressed form because we have alot of them. 
-<<<<<<< HEAD
-        internal static int ReadCompressedInt(MemoryMappedFileStreamReader reader)
-=======
         internal static int ReadCompressedInt<T>(T reader)
             where T : IStreamReader
->>>>>>> 3a46016a
         {
             int ret = 0;
             byte b = reader.ReadByte();
@@ -924,12 +920,8 @@
             return ret;
         }
 
-<<<<<<< HEAD
-        internal static void WriteCompressedInt(MemoryMappedFileStreamWriter writer, int value)
-=======
         internal static void WriteCompressedInt<T>(T writer, int value)
             where T : IStreamWriter
->>>>>>> 3a46016a
         {
             if (value << 25 >> 25 == value)
             {
