using FastSerialization;    // For IStreamReader
using Graphs;
using Microsoft.Diagnostics.Utilities;
using System;
using System.Collections.Generic;
using System.Diagnostics;
using System.IO;
using System.Text;
using System.Text.RegularExpressions;
using Address = System.UInt64;

// Graph contains generic Graph-Node traversal algorithms (spanning tree etc).
namespace Graphs
{
    /// <summary>
    /// A graph is representation of a node-arc graph.    It tries to be very space efficient.   It is a little
    /// more complex than the  most basic node-arc graph in that each node can have a code:NodeType associated with it 
    /// that contains information that is shared among many nodes.   
    /// 
    /// While the 'obvious' way of representing a graph is to have a 'Node' object that has arcs, we don't do this. 
    /// Instead each node is give an unique code:NodeIndex which represents the node and each node has a list of
    /// NodeIndexes for each of the children.   Using indexes instead of object pointers is valuable because
    /// 
    ///     * You can save 8 bytes (on 32 bit) of .NET object overhead and corresponding cost at GC time by using
    ///       indexes.   This is significant because there can be 10Meg of objects, so any expense adds up
    ///     * Making the nodes be identified by index is more serialization friendly.   It is easier to serialize
    ///       the graph if it has this representation.  
    ///     * It easily allows 3rd parties to 'attach' their own information to each node.  All they need is to
    ///       create an array of the extra information indexed by NodeIndex.   The 'NodeIndexLimit' is designed
    ///       specifically for this purpose.  
    ///       
    /// Because we anticipate VERY large graphs (e.g. dumps of the GC heap) the representation for the nodes is 
    /// very space efficient and we don't have code:Node class object for most of the nodes in the graph.  However
    /// it IS useful to have code:Node objects for the nodes that are being manipulated locally.  
    ///
    /// To avoid creating lots of code:Node objects that die quickly the API adopts the convention that the
    /// CALLer provides a code:Node class as 'storage' when the API needs to return a code:Node.   That way
    /// APIs that return code:Node never allocate.    This allows most graph algorithms to work without having
    /// to allocate more than a handful of code:Node classes, reducing overhead.   You allocate these storage
    /// nodes with the code:Graph.AllocNodeStorage call
    /// 
    /// Thus the basic flow is you call code:Graph.AllocNodeStorage to allocate storage, then call code:Graph.GetRoot
    /// to get your first node.  If you need to 'hang' additional information off he nodes, you allocate an array
    /// of Size code:Graph.NodeIndexLimit to hold it (for example a 'visited' bit).   Then repeatedly call 
    /// code:Node.GetFirstChild, code:Node.GetNextChild to get the children of a node to traverse the graph.
    /// 
    /// OVERHEAD
    ///
    ///     1) 4 bytes per Node for the pointer to the stream for the rest of the data (thus we can have at most 4Gig nodes)
    ///     2) For each node, the number of children, the nodeId, and children are stored as compressed (relative) indexes 
    ///        (figure 1 byte for # of children, 2 bytes per type id, 2-3 bytes per child)
    ///     3) Variable length nodes also need a compressed int for the Size of the node (1-3 bytes)
    ///     4) Types store the name (2 bytes per character), and Size (4 bytes), but typically don't dominate 
    ///        Size of graph.  
    ///
    /// Thus roughly 7 bytes per node + 3 bytes per reference.   Typically nodes on average have 2-3 references, so
    /// figure 13-16 bytes per node.  That gives you 125 Million nodes in a 2 Gig of Memory. 
    /// 
    /// The important point here is that representation of a node is always smaller than the Memory it represents, and
    /// and often significantly smaller (since it does not hold non-GC data, null pointers and even non-null pointers 
    /// are typically half the Size).   For 64 bit heaps, the Size reduction is even more dramatic.  
    /// 
    /// see code:Graph.SizeOfGraphDescription to determine the overhead for any particular graph.
    /// 
    /// </summary>
    public class Graph : IFastSerializable, IFastSerializableVersion
    {
        /// <summary>
        /// Given an arbitrary code:NodeIndex that identifies the node, Get a code:Node object.  
        /// 
        /// This routine does not allocated but uses the space passed in by 'storage.  
        /// 'storage' should be allocated with coode:AllocNodeStorage, and should be agressively reused.  
        /// </summary>
        public Node GetNode(NodeIndex nodeIndex, Node storage)
        {
            Debug.Assert(storage.m_graph == this);
            storage.m_index = nodeIndex;
            return storage;
        }
        /// <summary>
        /// returns true if SetNode has been called on this node (it is not an undefined object).  
        /// TODO FIX NOW used this instead of the weird if node index grows technique. 
        /// </summary>
        public bool IsDefined(NodeIndex nodeIndex) { return m_nodes[(int)nodeIndex] != m_undefinedObjDef; }
        /// <summary>
        /// Given an arbitrary code:NodeTypeIndex that identifies the nodeId of the node, Get a code:NodeType object.  
        /// 
        /// This routine does not allocated but overwrites the space passed in by 'storage'.  
        /// 'storage' should be allocated with coode:AllocNodeTypeStorage, and should be agressively reused.  
        /// 
        /// Note that this routine does not get used much, instead Node.GetType is normal way of getting the nodeId.  
        /// </summary>
        public NodeType GetType(NodeTypeIndex nodeTypeIndex, NodeType storage)
        {
            storage.m_index = nodeTypeIndex;
            Debug.Assert(storage.m_graph == this);
            return storage;
        }

        // Storage allocation
        /// <summary>
        /// Allocates nodes to be used as storage for methods like code:GetRoot, code:Node.GetFirstChild and code:Node.GetNextChild
        /// </summary>
        /// <returns></returns>
        public virtual Node AllocNodeStorage()
        {
            return new Node(this);
        }
        /// <summary>
        /// Allocates nodes to be used as storage for methods like code:GetType
        /// </summary>
        public virtual NodeType AllocTypeNodeStorage()
        {
            return new NodeType(this);
        }

        /// <summary>
        /// It is expected that users will want additional information associated with nodes of the graph.  They can
        /// do this by allocating an array of code:NodeIndexLimit and then indexing this by code:NodeIndex
        /// </summary>
        public NodeIndex NodeIndexLimit { get { return (NodeIndex)m_nodes.Count; } }
        /// <summary>
        /// Same as NodeIndexLimit, just cast to an integer.  
        /// </summary>
        public int NodeCount { get { return m_nodes.Count; } }
        /// <summary>
        /// It is expected that users will want additional information associated with TYPES of the nodes of the graph.  They can
        /// do this by allocating an array of code:NodeTypeIndexLimit and then indexing this by code:NodeTypeIndex
        /// </summary>
        public NodeTypeIndex NodeTypeIndexLimit { get { return (NodeTypeIndex)m_types.Count; } }
        /// <summary>
        /// Same as NodeTypeIndex cast as an integer.  
        /// </summary>
        public int NodeTypeCount { get { return m_types.Count; } }
        /// <summary>
        /// When a Node is created, you specify how big it is.  This the sum of all those sizes.  
        /// </summary>
        public long TotalSize { get { return m_totalSize; } }
        /// <summary>
        /// The number of references (arcs) in the graph
        /// </summary>
        public int TotalNumberOfReferences { get { return m_totalRefs; } }
        /// <summary>
        /// Specifies the size of each segment in the segmented list.
        /// However, this value must be a power of two or the list will throw an exception.
        /// Considering this requirement and the size of each element as 8 bytes,
        /// the current value will keep its size at approximately 64K.
        /// Having a lesser size than 85K will keep the segments out of the Large Object Heap,
        /// permitting the GC to free up memory by compacting the segments within the heap.
        /// </summary>
        protected const int SegmentSize = 8_192;

        // Creation methods.  
        /// <summary>
        /// Create a new graph from 'nothing'.  Note you are not allowed to read from the graph
        /// until you execute 'AllowReading'.  
        /// 
        /// You can actually continue to write after executing 'AllowReading' however you should
        /// any additional nodes you write should not be accessed until you execute 'AllowReading'
        /// again.  
        /// 
        /// TODO I can eliminate the need for AllowReading.  
        /// </summary>
        public Graph(int expectedNodeCount)
        {
            m_expectedNodeCount = expectedNodeCount;
            m_types = new GrowableArray<TypeInfo>(Math.Max(expectedNodeCount / 100, 2000));
            m_nodes = new SegmentedList<StreamLabel>(SegmentSize, m_expectedNodeCount);
            RootIndex = NodeIndex.Invalid;
            ClearWorker();
        }
        /// <summary>
        /// The NodeIndex of the root node of the graph.   It must be set sometime before calling AllowReading
        /// </summary>
        public NodeIndex RootIndex;
        /// <summary>
        /// Create a new nodeId with the given name and return its node nodeId index.   No interning is done (thus you can
        /// have two distinct NodeTypeIndexes that have exactly the same name.  
        /// 
        /// By default the size = -1 which indicates we will set the type size to the first 'SetNode' for this type.  
        /// </summary>
        public virtual NodeTypeIndex CreateType(string name, string moduleName = null, int size = -1)
        {
            var ret = (NodeTypeIndex)m_types.Count;
            TypeInfo typeInfo = new TypeInfo();
            typeInfo.Name = name;
            typeInfo.ModuleName = moduleName;
            typeInfo.Size = size;
            m_types.Add(typeInfo);
            return ret;
        }
        /// <summary>
        /// Create a new node and return its index.   It is undefined until code:SetNode is called.   We allow undefined nodes
        /// because graphs have loops in them, and thus you need to refer to a node, before you know all the data in the node.
        /// 
        /// It is really expected that every node you did code:CreateNode on you also ultimately do a code:SetNode on.  
        /// </summary>
        /// <returns></returns>
        public virtual NodeIndex CreateNode()
        {
            var ret = (NodeIndex)m_nodes.Count;
            m_nodes.Add(m_undefinedObjDef);
            return ret;
        }
        /// <summary>
        /// Sets the information associated with the node at 'nodeIndex' (which was created via code:CreateNode).  Nodes
        /// have a nodeId, Size and children.  (TODO: should Size be here?)
        /// </summary>
        public void SetNode(NodeIndex nodeIndex, NodeTypeIndex typeIndex, int sizeInBytes, GrowableArray<NodeIndex> children)
        {
            SetNodeTypeAndSize(nodeIndex, typeIndex, sizeInBytes);

            Node.WriteCompressedInt(m_writer, children.Count);
            for (int i = 0; i < children.Count; i++)
            {
                Node.WriteCompressedInt(m_writer, (int)children[i] - (int)nodeIndex);
            }
            m_totalRefs += children.Count;
        }

        /// <summary>
        /// When a graph is constructed with the default constructor, it is in 'write Mode'  You can't read from it until 
        /// you call 'AllowReading' which puts it in 'read mode'.  
        /// </summary>
        public virtual void AllowReading()
        {
            Debug.Assert(m_reader == null && m_writer != null);
            Debug.Assert(RootIndex != NodeIndex.Invalid);
            m_reader = m_writer.GetReader();
            m_writer = null;
            if (RootIndex == NodeIndex.Invalid)
            {
                throw new ApplicationException("RootIndex not set.");
            }
#if false
            // Validate that any referenced node was actually defined and that all node indexes are within range;
            var nodeStorage = AllocNodeStorage();
            for (NodeIndex nodeIndex = 0; nodeIndex < NodeIndexLimit; nodeIndex++)
            {
                var node = GetNode(nodeIndex, nodeStorage);
                Debug.Assert(node.Index != NodeIndex.Invalid);
                Debug.Assert(node.TypeIndex < NodeTypeIndexLimit);
                for (var childIndex = node.GetFirstChildIndex(); childIndex != null; childIndex = node.GetNextChildIndex())
                    Debug.Assert(0 <= childIndex && childIndex < NodeIndexLimit);
                if (!node.Defined)
                    Debug.WriteLine("Warning: undefined object " + nodeIndex);
            }
#endif
        }
        /// <summary>
        /// Used for debugging, returns the node Count and typeNode Count. 
        /// </summary>
        /// <returns></returns>
        public override string ToString()
        {
            return string.Format("Graph of {0} nodes and {1} types.  Size={2:f3}MB SizeOfDescription={3:f3}MB",
                NodeIndexLimit, NodeTypeIndexLimit, TotalSize / 1000000.0, SizeOfGraphDescription() / 1000000.0);
        }
        // Performance 
        /// <summary>
        /// A pretty good estimate of the how many bytes of Memory it takes just to represent the graph itself. 
        /// 
        /// TODO: Currently this is only correct for the 32 bit version.  
        /// </summary>
        public virtual long SizeOfGraphDescription()
        {
            if (m_reader == null)
            {
                return 0;
            }

            int sizeOfTypes = 0;
            int sizeOfTypeInfo = 8;
            for (int i = 0; i < m_types.Count; i++)
            {
                var typeName = m_types[i].Name;
                var typeNameLen = 0;
                if (typeName != null)
                {
                    typeNameLen = typeName.Length * 2;
                }

                sizeOfTypes += sizeOfTypeInfo + typeNameLen;
            }

            return sizeOfTypes + m_reader.Length + m_nodes.Count * 4;
        }

        /* APIs for deferred lookup of type names */
        /// <summary>
        /// Graph supports the ability to look up the names of a type at a later time.   You use this by 
        /// calling this overload in which you give a type ID (e.g. an RVA) and a module index (from 
        /// CreateModule) to this API.   If later you override the 'ResolveTypeName' delegate below
        /// then when type names are requested you will get back the typeID and module which you an
        /// then use to look up the name (when you do have the PDB). 
        /// 
        /// The Module passed should be reused as much as possible to avoid bloated files.  
        /// </summary>
        public NodeTypeIndex CreateType(int typeID, Module module, int size = -1, string typeNameSuffix = null)
        {
            // make sure the m_types and m_deferedTypes arrays are in sync.  
            while (m_deferedTypes.Count < m_types.Count)
            {
                m_deferedTypes.Add(new DeferedTypeInfo());
            }

            var ret = (NodeTypeIndex)m_types.Count;
            // We still use the m_types array for the size. 
            m_types.Add(new TypeInfo() { Size = size });

            // but we put the real information into the m_deferedTypes.  
            m_deferedTypes.Add(new DeferedTypeInfo() { Module = module, TypeID = typeID, TypeNameSuffix = typeNameSuffix });
            Debug.Assert(m_deferedTypes.Count == m_types.Count);
            return ret;
        }
        /// <summary>
        /// In advanced scenarios you may not be able to provide a type name when you create the type.  YOu can pass null
        /// for the type name to 'CreateType'   If you provide this callback, later you can provide the mapping from 
        /// type index to name (e.g. when PDBs are available).    Note that this field is NOT serialized.   
        /// </summary>
        public Func<int, Module, string> ResolveTypeName { get; set; }
        /// <summary>
        /// Where any types in the graph creates with the CreateType(int typeID, Module module, int size) overload?
        /// </summary>
        public bool HasDeferedTypeNames { get { return m_deferedTypes.Count > 0; } }

        /* See GraphUtils class for more things you can do with a Graph. */
        // TODO move these to GraphUtils. 
        // Utility (could be implemented using public APIs).  
        public void BreadthFirstVisit(Action<Node> visitor)
        {
            var nodeStorage = AllocNodeStorage();
            var visited = new bool[(int)NodeIndexLimit];
            var work = new Queue<NodeIndex>();
            work.Enqueue(RootIndex);
            while (work.Count > 0)
            {
                var nodeIndex = work.Dequeue();
                var node = GetNode(nodeIndex, nodeStorage);
                visitor(node);
                for (var childIndex = node.GetFirstChildIndex(); childIndex != NodeIndex.Invalid; childIndex = node.GetNextChildIndex())
                {
                    if (!visited[(int)childIndex])
                    {
                        visited[(int)childIndex] = true;
                        work.Enqueue(childIndex);
                    }
                }
            }
        }

        public SizeAndCount[] GetHistogramByType()
        {
            var ret = new SizeAndCount[(int)NodeTypeIndexLimit];
            for (int i = 0; i < ret.Length; i++)
            {
                ret[i] = new SizeAndCount((NodeTypeIndex)i);
            }

            var nodeStorage = AllocNodeStorage();
            for (NodeIndex idx = 0; idx < NodeIndexLimit; idx++)
            {
                var node = GetNode(idx, nodeStorage);
                var sizeAndCount = ret[(int)node.TypeIndex];
                sizeAndCount.Count++;
                sizeAndCount.Size += node.Size;
            }

            Array.Sort(ret, delegate (SizeAndCount x, SizeAndCount y)
            {
                return y.Size.CompareTo(x.Size);
            });
#if DEBUG
            int totalCount = 0;
            long totalSize = 0;
            foreach (var sizeAndCount in ret)
            {
                totalCount += sizeAndCount.Count;
                totalSize += sizeAndCount.Size;
            }
            Debug.Assert(TotalSize == totalSize);
            Debug.Assert((int)NodeIndexLimit == totalCount);
#endif
            return ret;
        }
        public class SizeAndCount
        {
            public SizeAndCount(NodeTypeIndex typeIdx) { TypeIdx = typeIdx; }
            public readonly NodeTypeIndex TypeIdx;
            public long Size;
            public int Count;
        }
        public string HistogramByTypeXml(long minSize = 0)
        {
            var sizeAndCounts = GetHistogramByType();
            StringWriter sw = new StringWriter();
            sw.WriteLine("<HistogramByType Size=\"{0}\" Count=\"{1}\">", TotalSize, (int)NodeIndexLimit);
            var typeStorage = AllocTypeNodeStorage();
            foreach (var sizeAndCount in sizeAndCounts)
            {
                if (sizeAndCount.Size <= minSize)
                {
                    break;
                }

                sw.WriteLine("  <Type Name=\"{0}\" Size=\"{1}\" Count=\"{2}\"/>",
                    XmlUtilities.XmlEscape(GetType(sizeAndCount.TypeIdx, typeStorage).Name), sizeAndCount.Size, sizeAndCount.Count);
            }
            sw.WriteLine("</HistogramByType>");
            return sw.ToString();
        }

        #region private

        internal void SetNodeTypeAndSize(NodeIndex nodeIndex, NodeTypeIndex typeIndex, int sizeInBytes)
        {
            Debug.Assert(m_nodes[(int)nodeIndex] == m_undefinedObjDef, "Calling SetNode twice for node index " + nodeIndex);
            m_nodes[(int)nodeIndex] = m_writer.GetLabel();

            Debug.Assert(sizeInBytes >= 0);
            // We are going to assume that if this is negative it is because it is a large positive number.  
            if (sizeInBytes < 0)
            {
                sizeInBytes = int.MaxValue;
            }

            int typeAndSize = (int)typeIndex << 1;
            TypeInfo typeInfo = m_types[(int)typeIndex];
            if (typeInfo.Size < 0)
            {
                typeInfo.Size = sizeInBytes;
                m_types[(int)typeIndex] = typeInfo;
            }
            if (typeInfo.Size == sizeInBytes)
            {
                Node.WriteCompressedInt(m_writer, typeAndSize);
            }
            else
            {
                typeAndSize |= 1;
                Node.WriteCompressedInt(m_writer, typeAndSize);
                Node.WriteCompressedInt(m_writer, sizeInBytes);
            }

            m_totalSize += sizeInBytes;
        }

        /// <summary>
        /// Clear handles puts it back into the state that existed after the constructor returned
        /// </summary>
        protected virtual void Clear()
        {
            ClearWorker();
        }

        /// <summary>
        /// ClearWorker does only that part of clear needed for this level of the hierarchy (and needs
        /// to be done by the constructor too). 
        /// </summary>
        private void ClearWorker()
        {
            RootIndex = NodeIndex.Invalid;
            if (m_writer == null)
            {
<<<<<<< HEAD
                m_writer = new MemoryMappedFileStreamWriter(m_expectedNodeCount * 8);
=======
                m_writer = new SegmentedMemoryStreamWriter(m_expectedNodeCount * 8);
>>>>>>> 2dbad0c1
            }

            m_totalSize = 0;
            m_totalRefs = 0;
            m_types.Count = 0;
            m_writer.Clear();
            m_nodes.Count = 0;

            // Create an undefined node, kind of gross because SetNode expects to have an entry
            // in the m_nodes table, so we make a fake one and then remove it.  
            m_undefinedObjDef = m_writer.GetLabel();
            m_nodes.Add(m_undefinedObjDef);
            SetNode(0, CreateType("UNDEFINED"), 0, new GrowableArray<NodeIndex>());
            Debug.Assert(m_nodes[0] == m_undefinedObjDef);
            m_nodes.Count = 0;
        }

        // To support very space efficient encodings, and to allow for easy serialiation (persistence to file)
        // Types are given an index and their data is stored in a m_types array.  TypeInfo is the data in this
        // array.  
        internal struct TypeInfo
        {
            public string Name;                         // If DeferredTypeInfo.Module != null then this is a type name suffix.  
            public int Size;
            public string ModuleName;                   // The name of the module which contains the type (if known).  
        }
        internal struct DeferedTypeInfo
        {
            public int TypeID;
            public Module Module;                       // The name of the module which contains the type (if known).
            public string TypeNameSuffix;               // if non-null it is added to the type name as a suffix.   
        }

        public virtual void ToStream(Serializer serializer)
        {
            serializer.Write(m_totalSize);
            serializer.Write((int)RootIndex);
            // Write out the Types 
            serializer.Write(m_types.Count);
            for (int i = 0; i < m_types.Count; i++)
            {
                serializer.Write(m_types[i].Name);
                serializer.Write(m_types[i].Size);
                serializer.Write(m_types[i].ModuleName);
            }

            // Write out the Nodes 
            serializer.Write(m_nodes.Count);
            for (int i = 0; i < m_nodes.Count; i++)
            {
                serializer.Write((int)m_nodes[i]);
            }

            // Write out the Blob stream.  
            // TODO this is inefficient.  Also think about very large files.  
            int readerLen = (int)m_reader.Length;
            serializer.Write(readerLen);
            m_reader.Goto((StreamLabel)0);
            for (uint i = 0; i < readerLen; i++)
            {
                serializer.Write(m_reader.ReadByte());
            }

            // Are we writing a format for 1 or greater?   If so we can use the new (breaking) format, otherwise
            // to allow old readers to read things, we give up on the new data.  
            if (1 <= ((IFastSerializableVersion)this).MinimumReaderVersion)
            {
                // Because Graph has superclass, you can't add objects to the end of it (since it is not 'the end' of the object)
                // which is a problem if we want to add new fields.  We could have had a worker object but another way of doing
                // it is create a deferred (lazy region).   The key is that ALL readers know how to skip this region, which allows
                // you to add new fields 'at the end' of the region (just like for sealed objects).  
                DeferedRegion expansion = new DeferedRegion();
                expansion.Write(serializer, delegate ()
                {
                    // I don't need to use Tagged types for my 'first' version of this new region 
                    serializer.Write(m_deferedTypes.Count);
                    for (int i = 0; i < m_deferedTypes.Count; i++)
                    {
                        serializer.Write(m_deferedTypes[i].TypeID);
                        serializer.Write(m_deferedTypes[i].Module);
                        serializer.Write(m_deferedTypes[i].TypeNameSuffix);
                    }

                    // You can place tagged values in here always adding right before the WriteTaggedEnd
                    // for any new fields added after version 1 
                    serializer.WriteTaggedEnd(); // This insures tagged things don't read junk after the region.  
                });
            }
        }

        public void FromStream(Deserializer deserializer)
        {
            deserializer.Read(out m_totalSize);
            RootIndex = (NodeIndex)deserializer.ReadInt();

            // Read in the Types 
            TypeInfo info = new TypeInfo();
            int typeCount = deserializer.ReadInt();
            m_types = new GrowableArray<TypeInfo>(typeCount);
            for (int i = 0; i < typeCount; i++)
            {
                deserializer.Read(out info.Name);
                deserializer.Read(out info.Size);
                deserializer.Read(out info.ModuleName);
                m_types.Add(info);
            }

            // Read in the Nodes 
            int nodeCount = deserializer.ReadInt();
            m_nodes = new SegmentedList<StreamLabel>(SegmentSize, nodeCount);

            for (int i = 0; i < nodeCount; i++)
            {
                m_nodes.Add((StreamLabel)deserializer.ReadInt());
            }

            // Read in the Blob stream.  
            // TODO be lazy about reading in the blobs.  
            int blobCount = deserializer.ReadInt();
<<<<<<< HEAD
            const int BlockCopyCapacity = 0x4000;
            byte[] data = new byte[BlockCopyCapacity];

            MemoryMappedFileStreamWriter writer = new MemoryMappedFileStreamWriter(blobCount);
            for (int i = 0; i < blobCount; i += BlockCopyCapacity)
            {
                int chunkSize = Math.Min(blobCount - i, BlockCopyCapacity);
                deserializer.Read(data, 0, chunkSize);
                writer.Write(data, 0, chunkSize);
=======
            SegmentedMemoryStreamWriter writer = new SegmentedMemoryStreamWriter(blobCount);
            while (8 <= blobCount)
            {
                writer.Write(deserializer.ReadInt64());
                blobCount -= 8;
            }
            while(0 < blobCount)
            {
                writer.Write(deserializer.ReadByte());
                --blobCount;
>>>>>>> 2dbad0c1
            }

            m_reader = writer.GetReader();

            // Stuff added in version 1.   See Version below 
            if (1 <= deserializer.MinimumReaderVersionBeingRead)
            {
                // Because Graph has superclass, you can't add objects to the end of it (since it is not 'the end' of the object)
                // which is a problem if we want to add new fields.  We could have had a worker object but another way of doing
                // it is create a deferred (lazy region).   The key is that ALL readers know how to skip this region, which allows
                // you to add new fields 'at the end' of the region (just like for sealed objects).  
                DeferedRegion expansion = new DeferedRegion();
                expansion.Read(deserializer, delegate ()
                {
                    // I don't need to use Tagged types for my 'first' version of this new region 
                    int count = deserializer.ReadInt();
                    for (int i = 0; i < count; i++)
                    {
                        m_deferedTypes.Add(new DeferedTypeInfo()
                        {
                            TypeID = deserializer.ReadInt(),
                            Module = (Module)deserializer.ReadObject(),
                            TypeNameSuffix = deserializer.ReadString()
                        });
                    }

                    // You can add any tagged objects here after version 1.   You can also use the deserializer.VersionBeingRead
                    // to avoid reading non-existent fields, but the tagging is probably better.   
                });
                expansion.FinishRead(true);  // Immediately read in the fields, preserving the current position in the stream.     
            }
        }

        // These three members control the versioning of the Graph format on disk.   
        public int Version { get { return 1; } }                            // The version of what was written.  It is in the file.       
        public int MinimumVersionCanRead { get { return 0; } }              // Declaration of the oldest format this code can read
        public int MinimumReaderVersion                                     // Will cause readers to fail if their code version is less than this.  
        {
            get
            {
                if (m_deferedTypes.Count != 0)
                {
                    return 1;    // We require that you upgrade to version 1 if you use m_deferedTypes (e.g. projectN)   
                }

                return 0;
            }
        }

        private int m_expectedNodeCount;                // Initial guess at graph Size. 
        private long m_totalSize;                       // Total Size of all the nodes in the graph.  
        internal int m_totalRefs;                       // Total Number of references in the graph
        internal GrowableArray<TypeInfo> m_types;       // We expect only thousands of these
<<<<<<< HEAD
        internal GrowableArray<DeferedTypeInfo> m_deferedTypes; // Types that we only have IDs and module image bases.  
        internal GrowableArray<StreamLabel> m_nodes;    // We expect millions of these.  points at a serialize node in m_reader
        internal MemoryMappedFileStreamReader m_reader; // This is the actual data for the nodes.  Can be large 
        internal StreamLabel m_undefinedObjDef;         // a node of nodeId 'Unknown'.   New nodes start out pointing to this 
        // and then can be set to another nodeId (needed when there are cycles).  
        // There should not be any of these left as long as every node referenced
        // by another node has a definition.
        internal MemoryMappedFileStreamWriter m_writer; // Used only during construction to serialize the nodes.  
=======
        internal GrowableArray<DeferedTypeInfo> m_deferedTypes; // Types that we only have IDs and module image bases.
        internal SegmentedList<StreamLabel> m_nodes;    // We expect millions of these.  points at a serialize node in m_reader
        internal SegmentedMemoryStreamReader m_reader; // This is the actual data for the nodes.  Can be large
        internal StreamLabel m_undefinedObjDef;         // a node of nodeId 'Unknown'.   New nodes start out pointing to this
        // and then can be set to another nodeId (needed when there are cycles).
        // There should not be any of these left as long as every node referenced
        // by another node has a definition.
        internal SegmentedMemoryStreamWriter m_writer; // Used only during construction to serialize the nodes.
>>>>>>> 2dbad0c1
        #endregion
    }

    /// <summary>
    /// Node represents a single node in the code:Graph.  These are created lazily and follow a pattern were the 
    /// CALLER provides the storage for any code:Node or code:NodeType value that are returned.   Thus the caller
    /// is responsible for determine when nodes can be reused to minimize GC cost.  
    /// 
    /// A node implicitly knows where the 'next' child is (that is it is an iterator).  
    /// </summary>
    public class Node
    {
        public int Size
        {
            get
            {
                m_graph.m_reader.Goto(m_graph.m_nodes[(int)m_index]);
                var typeAndSize = ReadCompressedInt(m_graph.m_reader);
                if ((typeAndSize & 1) != 0)     // low bit indicates if Size is encoded explicitly
                {
                    return ReadCompressedInt(m_graph.m_reader);
                }

                // Then it is in the type;
                typeAndSize >>= 1;
                return m_graph.m_types[typeAndSize].Size;
            }
        }
        public bool Defined { get { return m_graph.IsDefined(Index); } }
        public NodeType GetType(NodeType storage)
        {
            return m_graph.GetType(TypeIndex, storage);
        }

        /// <summary>
        /// Reset the internal state so that 'GetNextChildIndex; will return the first child.  
        /// </summary>
        public void ResetChildrenEnumeration()
        {
            m_graph.m_reader.Goto(m_graph.m_nodes[(int)m_index]);
            if ((ReadCompressedInt(m_graph.m_reader) & 1) != 0)        // Skip nodeId and Size
            {
                ReadCompressedInt(m_graph.m_reader);
            }

            m_numChildrenLeft = ReadCompressedInt(m_graph.m_reader);
            Debug.Assert(m_numChildrenLeft < 1660000);     // Not true in general but good enough for unit testing.
            m_current = m_graph.m_reader.Current;
        }

        /// <summary>
        /// Gets the index of the first child of node.  Will return NodeIndex.Invalid if there are no children. 
        /// </summary>
        /// <returns>The index of the child </returns>
        public NodeIndex GetFirstChildIndex()
        {
            ResetChildrenEnumeration();
            return GetNextChildIndex();
        }
        public NodeIndex GetNextChildIndex()
        {
            if (m_numChildrenLeft == 0)
            {
                return NodeIndex.Invalid;
            }

            m_graph.m_reader.Goto(m_current);

            var ret = (NodeIndex)(ReadCompressedInt(m_graph.m_reader) + (int)m_index);
            Debug.Assert((uint)ret < (uint)m_graph.NodeIndexLimit);

            m_current = m_graph.m_reader.Current;
            --m_numChildrenLeft;
            return ret;
        }

        /// <summary>
        /// Returns the number of children this node has.  
        /// </summary>
        public int ChildCount
        {
            get
            {
                m_graph.m_reader.Goto(m_graph.m_nodes[(int)m_index]);
                if ((ReadCompressedInt(m_graph.m_reader) & 1) != 0)        // Skip nodeId and Size
                {
                    ReadCompressedInt(m_graph.m_reader);
                }

                return ReadCompressedInt(m_graph.m_reader);
            }
        }
        public NodeTypeIndex TypeIndex
        {
            get
            {
                m_graph.m_reader.Goto(m_graph.m_nodes[(int)m_index]);
                var ret = (NodeTypeIndex)(ReadCompressedInt(m_graph.m_reader) >> 1);
                return ret;
            }
        }
        public NodeIndex Index { get { return m_index; } }
        public Graph Graph { get { return m_graph; } }
        /// <summary>
        /// Returns true if 'node' is a child of 'this'.  childStorage is simply used as temp space 
        /// as was allocated by Graph.AllocateNodeStorage
        /// </summary>
        public bool Contains(NodeIndex nodeIndex)
        {
            for (NodeIndex childIndex = GetFirstChildIndex(); childIndex != NodeIndex.Invalid; childIndex = GetNextChildIndex())
            {
                if (childIndex == nodeIndex)
                {
                    return true;
                }
            }
            return false;
        }

        public override string ToString()
        {
            StringWriter sw = new StringWriter();
            WriteXml(sw, includeChildren: false);
            return sw.ToString();
        }
        public virtual void WriteXml(TextWriter writer, bool includeChildren = true, string prefix = "", NodeType typeStorage = null, string additinalAttribs = "")
        {
            Debug.Assert(Index != NodeIndex.Invalid);
            if (typeStorage == null)
            {
                typeStorage = m_graph.AllocTypeNodeStorage();
            }

            if (m_graph.m_nodes[(int)Index] == StreamLabel.Invalid)
            {
                writer.WriteLine("{0}<Node Index=\"{1}\" Undefined=\"true\"{2}/>", prefix, (int)Index, additinalAttribs);
                return;
            }

            writer.Write("{0}<Node Index=\"{1}\" TypeIndex=\"{2}\" Size=\"{3}\" Type=\"{4}\" NumChildren=\"{5}\"{6}",
                prefix, (int)Index, TypeIndex, Size, XmlUtilities.XmlEscape(GetType(typeStorage).Name),
                ChildCount, additinalAttribs);
            var childIndex = GetFirstChildIndex();
            if (childIndex != NodeIndex.Invalid)
            {
                writer.WriteLine(">");
                if (includeChildren)
                {
                    writer.Write(prefix);
                    int i = 0;
                    do
                    {
                        writer.Write(" {0}", childIndex);
                        childIndex = GetNextChildIndex();
                        i++;
                        if (i >= 32)
                        {
                            writer.WriteLine();
                            writer.Write(prefix);
                            i = 0;
                        }
                    } while (childIndex != NodeIndex.Invalid);
                }
                else
                {
                    writer.Write(prefix);
                    writer.WriteLine($"<!-- {ChildCount} children omitted... -->");
                }
                writer.WriteLine(" </Node>");
            }
            else
            {
                writer.WriteLine("/>");
            }
        }
        #region private
        protected internal Node(Graph graph)
        {
            m_graph = graph;
            m_index = NodeIndex.Invalid;
        }

        // Node information is stored in a compressed form because we have alot of them. 
<<<<<<< HEAD
        internal static int ReadCompressedInt(MemoryMappedFileStreamReader reader)
=======
        internal static int ReadCompressedInt(SegmentedMemoryStreamReader reader)
>>>>>>> 2dbad0c1
        {
            int ret = 0;
            byte b = reader.ReadByte();
            ret = b << 25 >> 25;
            if ((b & 0x80) == 0)
            {
                return ret;
            }

            ret <<= 7;
            b = reader.ReadByte();
            ret += (b & 0x7f);
            if ((b & 0x80) == 0)
            {
                return ret;
            }
<<<<<<< HEAD
=======

            ret <<= 7;
            b = reader.ReadByte();
            ret += (b & 0x7f);
            if ((b & 0x80) == 0)
            {
                return ret;
            }
>>>>>>> 2dbad0c1

            ret <<= 7;
            b = reader.ReadByte();
            ret += (b & 0x7f);
            if ((b & 0x80) == 0)
            {
                return ret;
            }

            ret <<= 7;
            b = reader.ReadByte();
<<<<<<< HEAD
            ret += (b & 0x7f);
            if ((b & 0x80) == 0)
            {
                return ret;
            }

            ret <<= 7;
            b = reader.ReadByte();
=======
>>>>>>> 2dbad0c1
            Debug.Assert((b & 0x80) == 0);
            ret += b;
            return ret;
        }

<<<<<<< HEAD
        internal static void WriteCompressedInt(MemoryMappedFileStreamWriter writer, int value)
=======
        internal static void WriteCompressedInt(SegmentedMemoryStreamWriter writer, int value)
>>>>>>> 2dbad0c1
        {
            if (value << 25 >> 25 == value)
            {
                goto oneByte;
            }

            if (value << 18 >> 18 == value)
            {
                goto twoBytes;
            }

            if (value << 11 >> 11 == value)
            {
                goto threeBytes;
            }

            if (value << 4 >> 4 == value)
            {
                goto fourBytes;
            }

            writer.Write((byte)((value >> 28) | 0x80));
            fourBytes:
            writer.Write((byte)((value >> 21) | 0x80));
            threeBytes:
            writer.Write((byte)((value >> 14) | 0x80));
            twoBytes:
            writer.Write((byte)((value >> 7) | 0x80));
            oneByte:
            writer.Write((byte)(value & 0x7F));
        }

        internal NodeIndex m_index;
        internal Graph m_graph;
        private StreamLabel m_current;          // My current child in the enumerable.
        private int m_numChildrenLeft;          // count of my children
        #endregion
    }

    /// <summary>
    /// Represents the nodeId of a particular node in the graph.  
    /// </summary>
    public class NodeType
    {
        /// <summary>
        /// Every nodeId has a name, this is it.  
        /// </summary>
        public string Name
        {
            get
            {
                var ret = m_graph.m_types[(int)m_index].Name;
                if (ret == null && (int)m_index < m_graph.m_deferedTypes.Count)
                {
                    var info = m_graph.m_deferedTypes[(int)m_index];
                    if (m_graph.ResolveTypeName != null)
                    {
                        ret = m_graph.ResolveTypeName(info.TypeID, info.Module);
                        if (info.TypeNameSuffix != null)
                        {
                            ret += info.TypeNameSuffix;
                        }

                        m_graph.m_types.UnderlyingArray[(int)m_index].Name = ret;
                    }
                    if (ret == null)
                    {
                        ret = "TypeID(0x" + info.TypeID.ToString("x") + ")";
                    }
                }
                return ret;
            }
        }
        /// <summary>
        /// This is the ModuleName ! Name (or just Name if ModuleName does not exist)  
        /// </summary>
        public string FullName
        {
            get
            {
                var moduleName = ModuleName;
                if (moduleName == null)
                {
                    return Name;
                }

                if (moduleName.Length == 0) // TODO should we have this convention?   
                {
                    moduleName = "?";
                }

                return moduleName + "!" + Name;
            }
        }
        /// <summary>
        /// Size is defined as the Size of the first node in the graph of a given nodeId.   
        /// For types that always have the same Size this is useful, but for types (like arrays or strings)
        /// that have variable Size, it is not useful.  
        /// 
        /// TODO keep track if the nodeId is of variable Size
        /// </summary>
        public int Size { get { return m_graph.m_types[(int)m_index].Size; } }
        public NodeTypeIndex Index { get { return m_index; } }
        public Graph Graph { get { return m_graph; } }
        /// <summary>
        /// The module associated with the type.  Can be null.  Typically this is the full path name.  
        /// </summary>
        public string ModuleName
        {
            get
            {
                var ret = m_graph.m_types[(int)m_index].ModuleName;
                if (ret == null && (int)m_index < m_graph.m_deferedTypes.Count)
                {
                    var module = m_graph.m_deferedTypes[(int)m_index].Module;
                    if (module != null)
                    {
                        ret = module.Path;
                    }
                }
                return ret;
            }
            set
            {
                var typeInfo = m_graph.m_types[(int)m_index];
                typeInfo.ModuleName = value;
                m_graph.m_types[(int)m_index] = typeInfo;
            }
        }
        public Module Module { get { return m_graph.m_deferedTypes[(int)m_index].Module; } }
        public int RawTypeID { get { return m_graph.m_deferedTypes[(int)m_index].TypeID; } }

        public override string ToString()
        {
            StringWriter sw = new StringWriter();
            WriteXml(sw);
            return sw.ToString();
        }
        public void WriteXml(TextWriter writer, string prefix = "")
        {
            writer.WriteLine("{0}<NodeType Index=\"{1}\" Name=\"{2}\"/>", prefix, (int)Index, XmlUtilities.XmlEscape(Name));
        }
        #region private
        protected internal NodeType(Graph graph)
        {
            m_graph = graph;
            m_index = NodeTypeIndex.Invalid;
        }

        internal Graph m_graph;
        internal NodeTypeIndex m_index;
        #endregion
    }

    /// <summary>
    /// Holds all interesting data about a module (in particular enough to look up PDB information)
    /// </summary>
    public class Module : IFastSerializable
    {
        /// <summary>
        /// Create new module.  You must have at least a image base.   Everything else is optional.
        /// </summary>
        public Module(Address imageBase) { ImageBase = imageBase; }

        /// <summary>
        /// The path to the Module (can be null if not known)
        /// </summary>
        public string Path;
        /// <summary>
        /// The location where the image was loaded into memory
        /// </summary>
        public Address ImageBase;
        /// <summary>
        /// The size of the image when loaded in memory
        /// </summary>
        public int Size;
        /// <summary>
        /// The time when this image was built (There is a field in the PE header).   May be MinimumValue if unknonwn. 
        /// </summary>
        public DateTime BuildTime;      // From in the PE header
        /// <summary>
        /// The name of hte PDB file assoicated with this module.   Ma bye null if unknown
        /// </summary>
        public string PdbName;
        /// <summary>
        /// The GUID that uniquely identfies this PDB for symbol server lookup.  May be Guid.Empty it not known.  
        /// </summary>
        public Guid PdbGuid;            // PDB Guid 
        /// <summary>
        /// The age (version number) that is used for symbol server lookup.  
        /// </summary>T
        public int PdbAge;

        #region private
        /// <summary>
        /// Implementing IFastSerializable interface.  
        /// </summary>
        public void ToStream(Serializer serializer)
        {
            serializer.Write(Path);
            serializer.Write((long)ImageBase);
            serializer.Write(Size);
            serializer.Write(BuildTime.Ticks);
            serializer.Write(PdbName);
            serializer.Write(PdbGuid);
            serializer.Write(PdbAge);
        }
        /// <summary>
        /// Implementing IFastSerializable interface.  
        /// </summary>
        public void FromStream(Deserializer deserializer)
        {
            deserializer.Read(out Path);
            ImageBase = (Address)deserializer.ReadInt64();
            deserializer.Read(out Size);
            BuildTime = new DateTime(deserializer.ReadInt64());
            deserializer.Read(out PdbName);
            deserializer.Read(out PdbGuid);
            deserializer.Read(out PdbAge);
        }
        #endregion
    }

    /// <summary>
    /// Each node is given a unique index (which is dense: an array is a good lookup structure).   
    /// To avoid passing the wrong indexes to methods, we make an enum for each index.   This does
    /// mean you need to cast away this strong typing occasionally (e.g. when you index arrays)
    /// However on the whole it is a good tradeoff.  
    /// </summary>
    public enum NodeIndex { Invalid = -1 }
    /// <summary>
    /// Each node nodeId is given a unique index (which is dense: an array is a good lookup structure).   
    /// To avoid passing the wrong indexes to methods, we make an enum for each index.   This does
    /// mean you need to cast away this strong typing occasionally (e.g. when you index arrays)
    /// However on the whole it is a good tradeoff.  
    /// </summary>    
    public enum NodeTypeIndex { Invalid = -1 }

    /// <summary>
    /// Stuff that is useful but does not need to be in Graph.   
    /// </summary>
    public static class GraphUtils
    {
        /// <summary>
        /// Write the graph as XML to a string and return it (useful for debugging small graphs).  
        /// </summary>
        /// <returns></returns>
        public static string PrintGraph(this Graph graph)
        {
            StringWriter sw = new StringWriter();
            graph.WriteXml(sw);
            return sw.ToString();
        }
        public static string PrintNode(this Graph graph, NodeIndex nodeIndex)
        {
            return graph.GetNode(nodeIndex, graph.AllocNodeStorage()).ToString();
        }
        public static string PrintNode(this Graph graph, int nodeIndex)
        {
            return graph.PrintNode((NodeIndex)nodeIndex);
        }
        public static string PrintNodes(this Graph graph, List<NodeIndex> nodes)
        {
            var sw = new StringWriter();
            sw.WriteLine("<NodeList>");
            var node = graph.AllocNodeStorage();
            var type1 = graph.AllocTypeNodeStorage();

            foreach (var nodeIndex in nodes)
            {
                node = graph.GetNode(nodeIndex, node);
                node.WriteXml(sw, prefix: "  ", typeStorage: type1);
            }
            sw.WriteLine("<NodeList>");
            return sw.ToString();
        }
        public static string PrintChildren(this Graph graph, NodeIndex nodeIndex)
        {
            return graph.PrintNodes(graph.NodeChildren(nodeIndex));
        }
        public static string PrintChildren(this Graph graph, int nodeIndex)
        {
            return graph.PrintChildren((NodeIndex)nodeIndex);
        }
        // Debuggging. 
        /// <summary>
        /// Writes the graph as XML to 'writer'.  Don't use on big graphs.  
        /// </summary>
        public static void WriteXml(this Graph graph, TextWriter writer)
        {
            writer.WriteLine("<MemoryGraph NumNodes=\"{0}\" NumTypes=\"{1}\" TotalSize=\"{2}\" SizeOfGraphDescription=\"{3}\">",
                graph.NodeIndexLimit, graph.NodeTypeIndexLimit, graph.TotalSize, graph.SizeOfGraphDescription());
            writer.WriteLine(" <RootIndex>{0}</RootIndex>", graph.RootIndex);
            writer.WriteLine(" <NodeTypes Count=\"{0}\">", graph.NodeTypeIndexLimit);
            var typeStorage = graph.AllocTypeNodeStorage();
            for (NodeTypeIndex typeIndex = 0; typeIndex < graph.NodeTypeIndexLimit; typeIndex++)
            {
                var type = graph.GetType(typeIndex, typeStorage);
                type.WriteXml(writer, "  ");
            }
            writer.WriteLine(" </NodeTypes>");

            writer.WriteLine(" <Nodes Count=\"{0}\">", graph.NodeIndexLimit);
            var nodeStorage = graph.AllocNodeStorage();
            for (NodeIndex nodeIndex = 0; nodeIndex < graph.NodeIndexLimit; nodeIndex++)
            {
                var node = graph.GetNode(nodeIndex, nodeStorage);
                node.WriteXml(writer, prefix: "  ");
            }
            writer.WriteLine(" </Nodes>");
            writer.WriteLine("</MemoryGraph>");
        }
        public static void DumpNormalized(this MemoryGraph graph, TextWriter writer)
        {
            MemoryNode nodeStorage = (MemoryNode)graph.AllocNodeStorage();
            NodeType typeStorage = graph.AllocTypeNodeStorage();
            Node node;

#if false 
            // Compute reachability info
            bool[] reachable = new bool[(int)graph.NodeIndexLimit];
            Queue<NodeIndex> workQueue = new Queue<NodeIndex>();
            workQueue.Enqueue(graph.RootIndex);
            while (workQueue.Count > 0)
            {
                var nodeIdx = workQueue.Dequeue();
                if (!reachable[(int)nodeIdx])
                {
                    reachable[(int)nodeIdx] = true;
                    node = graph.GetNode(nodeIdx, nodeStorage);
                    for (var childIndex = node.GetFirstChildIndex(); childIndex != NodeIndex.Invalid; childIndex = node.GetNextChildIndex())
                        workQueue.Enqueue(childIndex);
                }
            }

            // Get Reachability count. 
            int reachableCount = 0;
            for (int i = 0; i < reachable.Length; i++)
                if (reachable[i])
                    reachableCount++;
#endif

            // Sort the nodes by virtual address 
            NodeIndex[] sortedNodes = new NodeIndex[(int)graph.NodeIndexLimit];
            for (int i = 0; i < sortedNodes.Length; i++)
            {
                sortedNodes[i] = (NodeIndex)i;
            }

            Array.Sort<NodeIndex>(sortedNodes, delegate (NodeIndex x, NodeIndex y)
            {
                // Sort first by address
                int ret = graph.GetAddress(x).CompareTo(graph.GetAddress(y));
                if (ret != 0)
                {
                    return ret;
                }
                // Then by name
                return graph.GetNode(x, nodeStorage).GetType(typeStorage).Name.CompareTo(graph.GetNode(y, nodeStorage).GetType(typeStorage).Name);
            });

            node = graph.GetNode(graph.RootIndex, nodeStorage);
            writer.WriteLine("<GraphDump RootNode=\"{0}\" NumNodes=\"{1}\" NumTypes=\"{2}\" TotalSize=\"{3}\" SizeOfGraphDescription=\"{4}\">",
                XmlUtilities.XmlEscape(node.GetType(typeStorage).Name),
                graph.NodeIndexLimit,
                graph.NodeTypeIndexLimit,
                graph.TotalSize,
                graph.SizeOfGraphDescription());
            writer.WriteLine(" <Nodes Count=\"{0}\">", graph.NodeIndexLimit);

            SortedDictionary<ulong, bool> roots = new SortedDictionary<ulong, bool>();
            foreach (NodeIndex nodeIdx in sortedNodes)
            {
                // if (!reachable[(int)nodeIdx]) continue;

                node = graph.GetNode(nodeIdx, nodeStorage);
                string name = node.GetType(typeStorage).Name;

                writer.Write("  <Node Address=\"{0:x}\" Size=\"{1}\" Type=\"{2}\"> ", graph.GetAddress(nodeIdx), node.Size, XmlUtilities.XmlEscape(name));
                bool isRoot = graph.GetAddress(node.Index) == 0;
                int childCnt = 0;
                for (var childIndex = node.GetFirstChildIndex(); childIndex != NodeIndex.Invalid; childIndex = node.GetNextChildIndex())
                {
                    if (isRoot)
                    {
                        roots[graph.GetAddress(childIndex)] = true;
                    }

                    childCnt++;
                    if (childCnt % 8 == 0)
                    {
                        writer.WriteLine();
                        writer.Write("    ");
                    }
                    writer.Write("{0:x} ", graph.GetAddress(childIndex));
                }
                writer.WriteLine(" </Node>");
            }
            writer.WriteLine(" <Roots>");
            foreach (ulong root in roots.Keys)
            {
                writer.WriteLine("  {0:x}", root);
            }
            writer.WriteLine(" </Roots>");
            writer.WriteLine(" </Nodes>");
            writer.WriteLine("</GraphDump>");
        }

        public static List<NodeIndex> NodeChildren(this Graph graph, NodeIndex nodeIndex)
        {
            var node = graph.GetNode(nodeIndex, graph.AllocNodeStorage());
            var ret = new List<NodeIndex>();
            for (var childIndex = node.GetFirstChildIndex(); childIndex != NodeIndex.Invalid; childIndex = node.GetNextChildIndex())
            {
                ret.Add(childIndex);
            }

            return ret;
        }
        public static List<NodeIndex> NodesOfType(this Graph graph, string regExpression)
        {
            var typeSet = new Dictionary<NodeTypeIndex, NodeTypeIndex>();
            var type = graph.AllocTypeNodeStorage();
            for (NodeTypeIndex typeId = 0; typeId < graph.NodeTypeIndexLimit; typeId = typeId + 1)
            {
                type = graph.GetType(typeId, type);
                if (Regex.IsMatch(type.Name, regExpression))
                {
                    typeSet.Add(typeId, typeId);
                }
            }

            var ret = new List<NodeIndex>();
            var node = graph.AllocNodeStorage();
            for (NodeIndex nodeId = 0; nodeId < graph.NodeIndexLimit; nodeId = nodeId + 1)
            {
                node = graph.GetNode(nodeId, node);
                if (typeSet.ContainsKey(node.TypeIndex))
                {
                    ret.Add(nodeId);
                }
            }
            return ret;
        }
    }
}

/// <summary>
/// A RefGraph is derived graph where each node's children are the set of nodes in the original graph 
/// which refer that node (that is A -> B then in refGraph B -> A).   
/// 
/// The NodeIndexes in the refGraph match the NodeIndexes in the original graph.  Thus after creating
/// a refGraph it is easy to answer the question 'who points at me' of the original graph.  
/// 
/// When create the RefGraph the whole reference graph is generated on the spot (thus it must traverse
/// the whole of the orignal graph) and the size of the resulting RefGraph is  about the same size as the  
/// original graph. 
/// 
/// Thus this is a fairly expensive thing to create.  
/// </summary>
public class RefGraph
{
    public RefGraph(Graph graph)
    {
        m_refsForNodes = new NodeListIndex[(int)graph.NodeIndexLimit];
        // We guess that we need about 1.5X as many slots as there are nodes.   This seems a concervative estimate. 
        m_links = new GrowableArray<RefElem>((int)graph.NodeIndexLimit * 3 / 2);

        var nodeStorage = graph.AllocNodeStorage();
        for (NodeIndex nodeIndex = 0; nodeIndex < graph.NodeIndexLimit; nodeIndex++)
        {
            var node = graph.GetNode(nodeIndex, nodeStorage);
            for (var childIndex = node.GetFirstChildIndex(); childIndex != NodeIndex.Invalid; childIndex = node.GetNextChildIndex())
            {
                AddRefsTo(childIndex, nodeIndex);
            }
        }

        // Sadly, this check is too expensive even for DEBUG 
#if false 
        CheckConsistancy(graph);
#endif
    }
    /// <summary>
    /// Allocates nodes to be used as storage for methods like code:GetNode, code:RefNode.GetFirstChild and code:RefNode.GetNextChild
    /// </summary>
    public RefNode AllocNodeStorage() { return new RefNode(this); }

    /// <summary>
    /// Given an arbitrary code:NodeIndex that identifies the node, Get a code:Node object.  
    /// 
    /// This routine does not allocated but uses the space passed in by 'storage.  
    /// 'storage' should be allocated with coode:AllocNodeStorage, and should be agressively reused.  
    /// </summary>
    public RefNode GetNode(NodeIndex nodeIndex, RefNode storage)
    {
        Debug.Assert(storage.m_graph == this);
        storage.m_index = nodeIndex;
        return storage;
    }

    /// <summary>
    /// This is for debugging 
    /// </summary>
    /// <param name="nodeIndex"></param>
    /// <returns></returns>
    public RefNode GetNode(NodeIndex nodeIndex)
    {
        return GetNode(nodeIndex, AllocNodeStorage());
    }

    #region private
#if DEBUG
    private void CheckConsitancy(Graph graph)
    {
        // This double check is pretty expensive for large graphs (nodes that have large fan-in or fan-out).  
        var nodeStorage = graph.AllocNodeStorage();
        var refStorage = AllocNodeStorage();
        for (NodeIndex nodeIdx = 0; nodeIdx < graph.NodeIndexLimit; nodeIdx++)
        {
            // If Node -> Ref then the RefGraph has a pointer from Ref -> Node 
            var node = graph.GetNode(nodeIdx, nodeStorage);
            for (var childIndex = node.GetFirstChildIndex(); childIndex != NodeIndex.Invalid; childIndex = node.GetNextChildIndex())
            {
                var refsForChild = GetNode(childIndex, refStorage);
                if (!refsForChild.Contains(nodeIdx))
                {
                    var nodeStr = node.ToString();
                    var refStr = refsForChild.ToString();
                    Debug.Assert(false);
                }
            }

            // If the refs graph has a pointer from Ref -> Node then the original graph has a arc from Node ->Ref
            var refNode = GetNode(nodeIdx, refStorage);
            for (var childIndex = refNode.GetFirstChildIndex(); childIndex != NodeIndex.Invalid; childIndex = refNode.GetNextChildIndex())
            {
                var nodeForChild = graph.GetNode(childIndex, nodeStorage);
                if (!nodeForChild.Contains(nodeIdx))
                {
                    var nodeStr = nodeForChild.ToString();
                    var refStr = refNode.ToString();
                    Debug.Assert(false);
                }
            }
        }
    }
#endif

    /// <summary>
    /// Add the fact that 'refSource' refers to refTarget.
    /// </summary>
    private void AddRefsTo(NodeIndex refTarget, NodeIndex refSource)
    {
        NodeListIndex refsToList = m_refsForNodes[(int)refTarget];

        // We represent singles as the childIndex itself.  This is a very common case, so it is good that it is efficient. 
        if (refsToList == NodeListIndex.Empty)
        {
            m_refsForNodes[(int)refTarget] = (NodeListIndex)(refSource + 1);
        }
        else if (refsToList > 0)        // One element list
        {
            var existingChild = (NodeIndex)(refsToList - 1);
            m_refsForNodes[(int)refTarget] = (NodeListIndex)(-AddLink(refSource, AddLink(existingChild)) - 1);
        }
        else // refsToList < 0          more than one element.  
        {
            var listIndex = -(int)refsToList - 1;
            m_refsForNodes[(int)refTarget] = (NodeListIndex)(-AddLink(refSource, listIndex) - 1);
        }
    }

    /// <summary>
    /// A helper function for AddRefsTo.  Allocates a new cell from m_links and initializes its two fields 
    /// (the child index field and 'rest' field), and returns the index (pointer) to the new cell.  
    /// </summary>
    private int AddLink(NodeIndex refIdx, int nextIdx = -1)
    {
        var ret = m_links.Count;
        m_links.Add(new RefElem(refIdx, nextIdx));
        return ret;
    }

    /// <summary>
    ///  Logically a NodeListIndex represents a list of node indexes.   However it is heavily optimized
    ///  to avoid overhead.   0 means empty, a positive number is the NodeIndex+1 and a negative number 
    ///  is index in m_links - 1;.  
    /// </summary>
    internal enum NodeListIndex { Empty = 0 };

    /// <summary>
    /// RefElem is a linked list cell that is used to store lists of childrens that are larger than 1.
    /// </summary>
    internal struct RefElem
    {
        public RefElem(NodeIndex refIdx, int nextIdx) { RefIdx = refIdx; NextIdx = nextIdx; }
        public NodeIndex RefIdx;           // The reference
        public int NextIdx;                // The index to the next element in  m_links.   a negative number when done. 
    }

    /// <summary>
    /// m_refsForNodes maps the NodeIndexs of the reference graph to the children information.   However unlike
    /// a normal Graph RefGraph needs to support incremental addition of children.  Thus we can't use the normal
    /// compression (which assumed you know all the children when you define the node).  
    /// 
    /// m_refsForNodes points at a NodeListIndex which is a compressed list that is tuned for the case where
    /// a node has exactly one child (a very common case).   If that is not true we 'overflow' into a 'linked list'
    /// of RefElems that is stored in m_links.   See NodeListIndex for more on the exact encoding.   
    /// 
    /// </summary>
    internal NodeListIndex[] m_refsForNodes;

    /// <summary>
    /// If the number of children for a node is > 1 then we need to store the data somewhere.  m_links is array
    /// of linked list cells that hold the overflow case.  
    /// </summary>
    internal GrowableArray<RefElem> m_links;      // The rest of the list.  
    #endregion
}

public class RefNode
{
    /// <summary>
    /// Gets the first child for the node.  Will return null if there are no children.  
    /// </summary>
    public NodeIndex GetFirstChildIndex()
    {
        var refsToList = m_graph.m_refsForNodes[(int)m_index];

        if (refsToList == RefGraph.NodeListIndex.Empty)
        {
            return NodeIndex.Invalid;
        }

        if (refsToList > 0)        // One element list
        {
            m_cur = -1;
            return (NodeIndex)(refsToList - 1);
        }
        else // refsToList < 0          more than one element.  
        {
            var listIndex = -(int)refsToList - 1;
            var refElem = m_graph.m_links[listIndex];
            m_cur = refElem.NextIdx;
            return refElem.RefIdx;
        }
    }
    /// <summary>
    /// Returns the next child for the node.   Will return NodeIndex.Invalid if there are no more children 
    /// </summary>
    public NodeIndex GetNextChildIndex()
    {
        if (m_cur < 0)
        {
            return NodeIndex.Invalid;
        }

        var refElem = m_graph.m_links[m_cur];
        m_cur = refElem.NextIdx;
        return refElem.RefIdx;
    }

    /// <summary>
    /// Returns the count of children (nodes that reference this node). 
    /// </summary>
    public int ChildCount
    {
        get
        {
            var ret = 0;
            for (NodeIndex childIndex = GetFirstChildIndex(); childIndex != NodeIndex.Invalid; childIndex = GetNextChildIndex())
            {
                ret++;
            }

            return ret;
        }
    }

    public RefGraph Graph { get { return m_graph; } }
    public NodeIndex Index { get { return m_index; } }

    /// <summary>
    /// Returns true if 'node' is a child of 'this'.  childStorage is simply used as temp space 
    /// as was allocated by RefGraph.AllocateNodeStorage
    /// </summary>
    public bool Contains(NodeIndex node)
    {
        for (NodeIndex childIndex = GetFirstChildIndex(); childIndex != NodeIndex.Invalid; childIndex = GetNextChildIndex())
        {
            if (childIndex == node)
            {
                return true;
            }
        }
        return false;
    }

    public override string ToString()
    {
        StringWriter sw = new StringWriter();
        WriteXml(sw);
        return sw.ToString();
    }
    public void WriteXml(TextWriter writer, string prefix = "")
    {
        Debug.Assert(Index != NodeIndex.Invalid);


        writer.Write("{0}<Node Index=\"{1}\" NumChildren=\"{2}\"", prefix, (int)Index, ChildCount);
        var childIndex = GetFirstChildIndex();
        if (childIndex != NodeIndex.Invalid)
        {
            writer.WriteLine(">");
            writer.Write(prefix);
            int i = 0;
            do
            {
                writer.Write(" {0}", childIndex);
                childIndex = GetNextChildIndex();
                i++;
                if (i >= 32)
                {
                    writer.WriteLine();
                    writer.Write(prefix);
                    i = 0;
                }
            } while (childIndex != NodeIndex.Invalid);
            writer.WriteLine(" </Node>");
        }
        else
        {
            writer.WriteLine("/>");
        }
    }

    #region private
    internal RefNode(RefGraph refGraph)
    {
        m_graph = refGraph;
    }

    internal RefGraph m_graph;
    internal NodeIndex m_index;     // My index.  
    internal int m_cur;             // A pointer to where we are in the list of elements (index into m_links)
    #endregion
}

/// <summary>
/// code:MemorySampleSource hooks up a Memory graph to become a Sample source.  Currently we do
/// a breadth-first traversal to form a spanning tree, and then create samples for each node
/// where the 'stack' is the path to the root of this spanning tree.
/// 
/// This is just a first cut...
/// </summary>
public class SpanningTree
{
    public SpanningTree(Graph graph, TextWriter log)
    {
        m_graph = graph;
        m_log = log;
        m_nodeStorage = graph.AllocNodeStorage();
        m_childStorage = graph.AllocNodeStorage();
        m_typeStorage = graph.AllocTypeNodeStorage();

        // We need to reduce the graph to a tree.   Each node is assigned a unique 'parent' which is its 
        // parent in a spanning tree of the graph.  
        // The +1 is for orphan node support.  
        m_parent = new NodeIndex[(int)graph.NodeIndexLimit + 1];
    }
    public Graph Graph { get { return m_graph; } }

    /// <summary>
    /// Every type is given a priority of 0 unless the type name matches one of 
    /// the patterns in PriorityRegExs.  If it does that type is assigned that priority.
    /// 
    /// A node's priority is defined to be the priority of the type of the node
    /// (as given by PriorityRegExs), plus 1/10 the priority of its parent.  
    /// 
    /// Thus priorities 'decay' by 1/10 through pointers IF the prioirty of the node's
    /// type is 0 (the default).   
    ///
    /// By default the framework has a priority of -1 which means that you explore all
    /// high priority and user defined types before any framework type.
    /// 
    /// Types with the same priority are enumerate breath-first.  
    /// </summary>
    public string PriorityRegExs
    {
        get
        {
            if (m_priorityRegExs == null)
            {
                PriorityRegExs = DefaultPriorities;
            }

            return m_priorityRegExs;
        }
        set
        {
            m_priorityRegExs = value;
            SetTypePriorities(value);
        }
    }
    public static string DefaultPriorities
    {
        get
        {
            return
                // By types (including user defined types) are 0
                @"v4.0.30319\%!->-1;" +     // Framework is less than default
                @"v2.0.50727\%!->-1;" +     // Framework is less than default
                @"[*local vars]->-1000;" +  // Local variables are not that interesting, since they tend to be transient
                @"mscorlib!Runtime.CompilerServices.ConditionalWeakTable->-10000;" + // We prefer not to use Conditional weak table references even more. 
                @"[COM/WinRT Objects]->-1000000;" + // We prefer to Not use the CCW roots. 
                @"[*handles]->-2000000;" +
                @"[other roots]->-2000000";
        }
    }

    public NodeIndex Parent(NodeIndex node) { return m_parent[(int)node]; }

    public void ForEach(Action<NodeIndex> callback)
    {
        // Initialize the priority 
        if (m_typePriorities == null)
        {
            PriorityRegExs = DefaultPriorities;
        }

        Debug.Assert(m_typePriorities != null);

        // Initialize the breadth-first work queue.
        var nodesToVisit = new PriorityQueue(1024);
        nodesToVisit.Enqueue(m_graph.RootIndex, 0.0F);

        // reset the visited information.
        for (int i = 0; i < m_parent.Length; i++)
        {
            m_parent[i] = NodeIndex.Invalid;
        }

        double[] nodePriorities = new double[m_parent.Length];
        bool scanedForOrphans = false;
        var epsilon = 1E-7F;            // Something that is big enough not to bet lost in roundoff error.  
        double order = 0;
        for (int i = 0; ; i++)
        {
            if ((i & 0x1FFF) == 0)  // Every 8K
            {
                System.Threading.Thread.Sleep(0);       // Allow interruption.  
            }

            NodeIndex nodeIndex;
            double nodePriority;
            if (nodesToVisit.Count == 0)
            {
                nodePriority = 0;
                if (!scanedForOrphans)
                {
                    scanedForOrphans = true;
                    AddOrphansToQueue(nodesToVisit);
                }
                if (nodesToVisit.Count == 0)
                {
                    return;
                }
            }
            nodeIndex = nodesToVisit.Dequeue(out nodePriority);

            // Insert any children that have not already been visited (had a parent assigned) into the work queue). 
            var node = m_graph.GetNode(nodeIndex, m_nodeStorage);
            var parentPriority = nodePriorities[(int)node.Index];
            for (var childIndex = node.GetFirstChildIndex(); childIndex != NodeIndex.Invalid; childIndex = node.GetNextChildIndex())
            {
                if (m_parent[(int)childIndex] == NodeIndex.Invalid)
                {
                    m_parent[(int)childIndex] = nodeIndex;

                    // the priority of the child is determined by its type and 1/10 by its parent.  
                    var child = m_graph.GetNode(childIndex, m_childStorage);
                    var childPriority = m_typePriorities[(int)child.TypeIndex] + parentPriority / 10;
                    nodePriorities[(int)childIndex] = childPriority;

                    // Subtract a small increasing value to keep the queue in order if the priorities are the same. 
                    // This is a bit of a hack since it can get big and purtub the user-defined order.  
                    order += epsilon;
                    nodesToVisit.Enqueue(childIndex, childPriority - order);
                }
            }

            // Return the node.  
            callback?.Invoke(node.Index);
        }
    }

    #region private
    /// <summary>
    /// Add any unreachable nodes to the 'nodesToVisit'.   Note that we do this in a 'smart' way
    /// where we only add orphans that are not reachable from other orphans.   That way we get a 
    /// minimal set of orphan 'roots'.  
    /// </summary>
    /// <param name="nodesToVisit"></param>
    private void AddOrphansToQueue(PriorityQueue nodesToVisit)
    {

        for (int i = 0; i < (int)m_graph.NodeIndexLimit; i++)
        {
            if (m_parent[i] == NodeIndex.Invalid)
            {
                MarkDecendentsIgnoringCycles((NodeIndex)i, 0);
            }
        }

        // Collect up all the nodes that are not reachable from other nodes as the roots of the
        // orphans.  Also reset orphanVisitedMarker back to NodeIndex.Invalid.
        for (int i = 0; i < (int)m_graph.NodeIndexLimit; i++)
        {
            var nodeIndex = (NodeIndex)i;
            var parent = m_parent[(int)nodeIndex];
            if (parent <= NodeIndex.Invalid)
            {
                if (parent == NodeIndex.Invalid)
                {
                    // Thr root index has no parent but is reachable from the root. 
                    if (nodeIndex != m_graph.RootIndex)
                    {
                        var node = m_graph.GetNode(nodeIndex, m_nodeStorage);
                        var priority = m_typePriorities[(int)node.TypeIndex];
                        nodesToVisit.Enqueue(nodeIndex, priority);
                        m_parent[(int)nodeIndex] = m_graph.NodeIndexLimit;               // This is the 'not reachable' parent. 
                    }
                }
                else
                {
                    m_parent[(int)nodeIndex] = NodeIndex.Invalid;
                }
            }
        }
    }

    /// <summary>
    /// A helper for AddOrphansToQueue, so we only add orphans that are not reachable from other orphans.  
    /// 
    /// Mark all decendents (but not nodeIndex itself) as being visited.    Any arcs that form
    /// cycles are ignored, so nodeIndex is guarenteed to NOT be marked.     
    /// </summary>
    private void MarkDecendentsIgnoringCycles(NodeIndex nodeIndex, int recursionCount)
    {
        // TODO We give up if the chains are larger than 10K long (because we stack overflow otherwise)
        // We could have an explicit stack and avoid this...
        if (recursionCount > 10000)
        {
            return;
        }

        Debug.Assert(m_parent[(int)nodeIndex] == NodeIndex.Invalid);

        // This marks that there is a path from another ophan to this one (thus it is not a good root)
        NodeIndex orphanVisitedMarker = NodeIndex.Invalid - 1;

        // To detect cycles we mark all nodes we not commmited to (we are visiting, rather than visited)
        // If we detect this mark we understand it is a loop and ignore the arc.  
        NodeIndex orphanVisitingMarker = NodeIndex.Invalid - 2;
        m_parent[(int)nodeIndex] = orphanVisitingMarker;        // We are now visitING

        // Mark all nodes as being visited.  
        var node = m_graph.GetNode(nodeIndex, AllocNodeStorage());
        for (var childIndex = node.GetFirstChildIndex(); childIndex != NodeIndex.Invalid; childIndex = node.GetNextChildIndex())
        {
            // Has this child not been seen at all?  If so mark it.  
            // Skip it if we are visiting (it would form a cycle) or visited (or not an orphan)
            if (m_parent[(int)childIndex] == NodeIndex.Invalid)
            {
                MarkDecendentsIgnoringCycles(childIndex, recursionCount + 1);
                m_parent[(int)childIndex] = orphanVisitedMarker;
            }
        }
        FreeNodeStorage(node);

        // We set this above, and should not have changed it.  
        Debug.Assert(m_parent[(int)nodeIndex] == orphanVisitingMarker);
        // Now that we are finished, we reset the visiting bit.  
        m_parent[(int)nodeIndex] = NodeIndex.Invalid;
    }

    /// <summary>
    /// Gives back nodes that are no longer in use.  This is a memory optimization. 
    /// </summary>
    private void FreeNodeStorage(Node node)
    {
        m_cachedNodeStorage = node;
    }
    /// <summary>
    /// Gets a node that can be written on.  It is a simple cache
    /// </summary>
    /// <returns></returns>
    private Node AllocNodeStorage()
    {
        var ret = m_cachedNodeStorage;                // See if we have a free node. 
        if (ret == null)
        {
            ret = m_graph.AllocNodeStorage();
        }
        else
        {
            m_cachedNodeStorage = null;               // mark that that node is in use.  
        }

        return ret;
    }

    /// <summary>
    /// Convert a string from my regular expression format (where you only have * and {  } as grouping operators
    /// and convert them to .NET regular expressions string
    /// TODO FIX NOW cloned code (also in FilterStackSource)
    /// </summary>
    internal static string ToDotNetRegEx(string str)
    {
        // A leading @ sign means the rest is a .NET regular expression.  (Undocumented, not really needed yet.)
        if (str.StartsWith("@"))
        {
            return str.Substring(1);
        }

        str = Regex.Escape(str);                // Assume everything is ordinary
        str = str.Replace(@"%", @"[.\w\d?]*");  // % means any number of alpha-numeric chars. 
        str = str.Replace(@"\*", @".*");        // * means any number of any characters.  
        str = str.Replace(@"\^", @"^");         // ^ means anchor at the begining.  
        str = str.Replace(@"\|", @"|");         // | means is the or operator  
        str = str.Replace(@"\{", "(");
        str = str.Replace("}", ")");
        return str;
    }

    private void SetTypePriorities(string priorityPats)
    {
        if (m_typePriorities == null)
        {
            m_typePriorities = new double[(int)m_graph.NodeTypeIndexLimit];
        }

        string[] priorityPatArray = priorityPats.Split(';');
        Regex[] priorityRegExArray = new Regex[priorityPatArray.Length];
        double[] priorityArray = new double[priorityPatArray.Length];
        for (int i = 0; i < priorityPatArray.Length; i++)
        {
            var m = Regex.Match(priorityPatArray[i], @"(.*)->(-?\d+.?\d*)");
            if (!m.Success)
            {
                if (StringUtilities.IsNullOrWhiteSpace(priorityPatArray[i]))
                {
                    continue;
                }

                throw new ApplicationException("Priority pattern " + priorityPatArray[i] + " is not of the form Pat->Num.");
            }

            var dotNetRegEx = ToDotNetRegEx(m.Groups[1].Value.Trim());
            priorityRegExArray[i] = new Regex(dotNetRegEx, RegexOptions.IgnoreCase);
            priorityArray[i] = double.Parse(m.Groups[2].Value);
        }

        // Assign every type index a priority in m_typePriorities based on if they match a pattern.  
        NodeType typeStorage = m_graph.AllocTypeNodeStorage();
        for (NodeTypeIndex typeIdx = 0; typeIdx < m_graph.NodeTypeIndexLimit; typeIdx++)
        {
            var type = m_graph.GetType(typeIdx, typeStorage);

            var fullName = type.FullName;
            for (int regExIdx = 0; regExIdx < priorityRegExArray.Length; regExIdx++)
            {
                var priorityRegEx = priorityRegExArray[regExIdx];
                if (priorityRegEx == null)
                {
                    continue;
                }

                var m = priorityRegEx.Match(fullName);
                if (m.Success)
                {
                    m_typePriorities[(int)typeIdx] = priorityArray[regExIdx];
                    // m_log.WriteLine("Type {0} assigned priority {1:f3}", fullName, priorityArray[regExIdx]);
                    break;
                }
            }
        }
    }

    private Graph m_graph;
    private NodeIndex[] m_parent;               // We keep track of the parents of each node in our breadth-first scan. 

    // We give each type a priority (using the m_priority Regular expressions) which guide the breadth-first scan. 
    private string m_priorityRegExs;
    private double[] m_typePriorities;
    private NodeType m_typeStorage;
    private Node m_nodeStorage;                 // Only for things that can't be reentrant
    private Node m_childStorage;
    private Node m_cachedNodeStorage;           // Used when it could be reentrant
    private TextWriter m_log;                   // processing messages 
    #endregion
}

/// <summary>
/// TODO FIX NOW put in its own file.  
/// A priority queue, specialized to be a bit more efficient than a generic version would be. 
/// </summary>
internal class PriorityQueue
{
    public PriorityQueue(int initialSize = 32)
    {
        m_heap = new DataItem[initialSize];
    }
    public int Count { get { return m_count; } }
    public void Enqueue(NodeIndex item, double priority)
    {
        var idx = m_count;
        if (idx >= m_heap.Length)
        {
            var newArray = new DataItem[m_heap.Length * 3 / 2 + 8];
            Array.Copy(m_heap, newArray, m_heap.Length);
            m_heap = newArray;
        }
        m_heap[idx].value = item;
        m_heap[idx].priority = priority;
        m_count = idx + 1;
        for (; ; )
        {
            var parent = idx / 2;
            if (m_heap[parent].priority >= m_heap[idx].priority)
            {
                break;
            }

            // swap parent and idx
            var temp = m_heap[idx];
            m_heap[idx] = m_heap[parent];
            m_heap[parent] = temp;

            if (parent == 0)
            {
                break;
            }

            idx = parent;
        }
        // CheckInvariant();
    }
    public NodeIndex Dequeue(out double priority)
    {
        Debug.Assert(Count > 0);

        var ret = m_heap[0].value;
        priority = m_heap[0].priority;
        --m_count;
        m_heap[0] = m_heap[m_count];
        var idx = 0;
        for (; ; )
        {
            var childIdx = idx * 2;
            var largestIdx = idx;
            if (childIdx < Count && m_heap[childIdx].priority > m_heap[largestIdx].priority)
            {
                largestIdx = childIdx;
            }

            childIdx++;
            if (childIdx < Count && m_heap[childIdx].priority > m_heap[largestIdx].priority)
            {
                largestIdx = childIdx;
            }

            if (largestIdx == idx)
            {
                break;
            }

            // swap idx and smallestIdx
            var temp = m_heap[idx];
            m_heap[idx] = m_heap[largestIdx];
            m_heap[largestIdx] = temp;

            idx = largestIdx;
        }
        // CheckInvariant();
        return ret;
    }

    #region private
#if DEBUG
    public override string ToString()
    {
        var sb = new StringBuilder();
        sb.AppendLine("<PriorityQueue Count=\"").Append(m_count).Append("\">").AppendLine();

        // Sort the items in descending order 
        var items = new List<DataItem>(m_count);
        for (int i = 0; i < m_count; i++)
        {
            items.Add(m_heap[i]);
        }

        items.Sort((x, y) => y.priority.CompareTo(x.priority));
        if (items.Count > 0)
        {
            Debug.Assert(items[0].value == m_heap[0].value);
        }

        foreach (var item in items)
        {
            sb.Append("{").Append((int)item.value).Append(", ").Append(item.priority.ToString("f1")).Append("}").AppendLine();
        }

        sb.AppendLine("</PriorityQueue>");
        return sb.ToString();
    }
#endif

    private struct DataItem
    {
        public DataItem(NodeIndex value, double priority) { this.value = value; this.priority = priority; }
        public double priority;
        public NodeIndex value;
    }
    [Conditional("DEBUG")]
    private void CheckInvariant()
    {
        for (int idx = 1; idx < Count; idx++)
        {
            var parentIdx = idx / 2;
            Debug.Assert(m_heap[parentIdx].priority >= m_heap[idx].priority);
        }
    }

    // In this array form a tree where each child of i is at 2i and 2i+1.   Each child is 
    // less than or equal to its parent.  
    private DataItem[] m_heap;
    private int m_count;
    #endregion
}

/// <summary>
/// This class is responsible for taking a graph and generating a smaller graph that
/// is a reasonable proxy.   In particular
///     
///     1) A spanning tree is formed, and if a node is selected so are all its 
///        parents in that spanning tree.
///        
///     2) We try hard to keep scale each object type by the count by which the whole
///        graph was reduced.  
/// </summary>
public class GraphSampler
{
    /// <summary>
    /// 
    /// </summary>
    public GraphSampler(MemoryGraph graph, int targetNodeCount, TextWriter log)
    {
        m_graph = graph;
        m_log = log;
        m_targetNodeCount = targetNodeCount;
        m_filteringRatio = (double)graph.NodeCount / targetNodeCount;
        m_nodeStorage = m_graph.AllocNodeStorage();
        m_childNodeStorage = m_graph.AllocNodeStorage();
        m_nodeTypeStorage = m_graph.AllocTypeNodeStorage();
    }

    /// <summary>
    /// Creates a new graph from 'graph' which has the same type statistics as the original
    /// graph but keeps the node count roughly at 'targetNodeCount'
    /// </summary>
    public MemoryGraph GetSampledGraph()
    {
        m_log.WriteLine("************* SAMPLING GRAPH TO REDUCE SIZE ***************");
        m_log.WriteLine("Original graph object count {0:n0}, targetObjectCount {1:n0} targetRatio {2:f2}", m_graph.NodeCount, m_targetNodeCount, m_filteringRatio);
        m_log.WriteLine("Original graph Size MB {0:n0} TypeCount {1:n0}", m_graph.TotalSize, m_graph.NodeTypeCount);

        // Get the spanning tree
        m_spanningTree = new SpanningTree(m_graph, m_log);
        m_spanningTree.ForEach(null);

        // Make the new graph 
        m_newGraph = new MemoryGraph(m_targetNodeCount + m_graph.NodeTypeCount * 2);
        m_newGraph.Is64Bit = m_graph.Is64Bit;

        // Initialize the object statistics
        m_statsByType = new SampleStats[m_graph.NodeTypeCount];
        for (int i = 0; i < m_statsByType.Length; i++)
        {
            m_statsByType[i] = new SampleStats();
        }

        // And initialize the mapping from old nodes to new nodes.  (TODO: this can be a hash table to save size?  )
        m_newIndex = new NodeIndex[m_graph.NodeCount];
        for (int i = 0; i < m_newIndex.Length; i++)
        {
            m_newIndex[i] = NodeIndex.Invalid;
        }

        ValidateStats(false);

        VisitNode(m_graph.RootIndex, true, false); // visit the root for sure.  
        // Sample the nodes, trying to keep the 
        for (NodeIndex nodeIdx = 0; nodeIdx < m_graph.NodeIndexLimit; nodeIdx++)
        {
            VisitNode(nodeIdx, false, false);
        }

        ValidateStats(true);

        // See if we need to flesh out the potential node to become truly sampled node to hit our quota.  
        int[] numSkipped = new int[m_statsByType.Length];       // The number of times we have skipped a potential node.  
        for (NodeIndex nodeIdx = 0; nodeIdx < (NodeIndex)m_newIndex.Length; nodeIdx++)
        {
            var newIndex = m_newIndex[(int)nodeIdx];
            if (newIndex == PotentialNode)
            {
                var node = m_graph.GetNode(nodeIdx, m_nodeStorage);
                var stats = m_statsByType[(int)node.TypeIndex];
                int quota = (int)((stats.TotalCount / m_filteringRatio) + .5);
                int needed = quota - stats.SampleCount;
                if (needed > 0)
                {
                    // If we have not computed the frequency of sampling do it now.  
                    if (stats.SkipFreq == 0)
                    {
                        var available = stats.PotentialCount - stats.SampleCount;
                        Debug.Assert(0 <= available);
                        Debug.Assert(needed <= available);
                        stats.SkipFreq = Math.Max(available / needed, 1);
                    }

                    // Sample every Nth time.  
                    stats.SkipCtr++;
                    if (stats.SkipFreq <= stats.SkipCtr)
                    {
                        // Sample a new node 
                        m_newIndex[(int)nodeIdx] = m_newGraph.CreateNode();
                        stats.SampleCount++;
                        stats.SampleMetric += node.Size;
                        stats.SkipCtr = 0;
                    }
                }
            }
        }

        // OK now m_newIndex tell us which nodes we want.  actually define the selected nodes. 

        // Initialize the mapping from old types to new types.
        m_newTypeIndexes = new NodeTypeIndex[m_graph.NodeTypeCount];
        for (int i = 0; i < m_newTypeIndexes.Length; i++)
        {
            m_newTypeIndexes[i] = NodeTypeIndex.Invalid;
        }

        GrowableArray<NodeIndex> children = new GrowableArray<NodeIndex>(100);
        for (NodeIndex nodeIdx = 0; nodeIdx < (NodeIndex)m_newIndex.Length; nodeIdx++)
        {
            // Add all sampled nodes to the new graph.  
            var newIndex = m_newIndex[(int)nodeIdx];
            if (IsSampledNode(newIndex))
            {
                var node = m_graph.GetNode(nodeIdx, m_nodeStorage);
                // Get the children that are part of the sample (ignore ones that are filter)
                children.Clear();
                for (var childIndex = node.GetFirstChildIndex(); childIndex != NodeIndex.Invalid; childIndex = node.GetNextChildIndex())
                {
                    var newChildIndex = m_newIndex[(int)childIndex];
                    if (0 <= newChildIndex)                 // the child is not filtered out. 
                    {
                        children.Add(newChildIndex);
                    }
                }
                // define the node
                var newTypeIndex = GetNewTypeIndex(node.TypeIndex);
                m_newGraph.SetNode(newIndex, newTypeIndex, node.Size, children);
                m_newGraph.SetAddress(newIndex, m_graph.GetAddress(nodeIdx));
            }
        }

        ValidateStats(true, true);

        // Set the root.
        m_newGraph.RootIndex = m_newIndex[(int)m_graph.RootIndex];
        Debug.Assert(0 <= m_newGraph.RootIndex);            // RootIndex in the tree.  

        m_newGraph.AllowReading();

        // At this point we are done.  The rest is just to report the result to the user.  

        // Sort the m_statsByType
        var sortedTypes = new int[m_statsByType.Length];
        for (int i = 0; i < sortedTypes.Length; i++)
        {
            sortedTypes[i] = i;
        }

        Array.Sort(sortedTypes, delegate (int x, int y)
        {
            var ret = m_statsByType[y].TotalMetric.CompareTo(m_statsByType[x].TotalMetric);
            return ret;
        });

        m_log.WriteLine("Stats of the top types (out of {0:n0})", m_newGraph.NodeTypeCount);
        m_log.WriteLine("OrigSizeMeg SampleSizeMeg   Ratio   |   OrigCnt  SampleCnt    Ratio   | Ave Size | Type Name");
        m_log.WriteLine("---------------------------------------------------------------------------------------------");

        for (int i = 0; i < Math.Min(m_statsByType.Length, 30); i++)
        {
            int typeIdx = sortedTypes[i];
            NodeType type = m_graph.GetType((NodeTypeIndex)typeIdx, m_nodeTypeStorage);
            var stats = m_statsByType[typeIdx];

            m_log.WriteLine("{0,12:n6} {1,11:n6}  {2,9:f2} | {3,10:n0} {4,9:n0}  {5,9:f2} | {6,8:f0} | {7}",
                stats.TotalMetric / 1000000.0, stats.SampleMetric / 1000000.0, (stats.SampleMetric == 0 ? 0.0 : (double)stats.TotalMetric / stats.SampleMetric),
                stats.TotalCount, stats.SampleCount, (stats.SampleCount == 0 ? 0.0 : (double)stats.TotalCount / stats.SampleCount),
                (double)stats.TotalMetric / stats.TotalCount, type.Name);
        }

        m_log.WriteLine("Sampled Graph node count {0,11:n0} (reduced by {1:f2} ratio)", m_newGraph.NodeCount,
            (double)m_graph.NodeCount / m_newGraph.NodeCount);
        m_log.WriteLine("Sampled Graph type count {0,11:n0} (reduced by {1:f2} ratio)", m_newGraph.NodeTypeCount,
            (double)m_graph.NodeTypeCount / m_newGraph.NodeTypeCount);
        m_log.WriteLine("Sampled Graph node size  {0,11:n0} (reduced by {1:f2} ratio)", m_newGraph.TotalSize,
            (double)m_graph.TotalSize / m_newGraph.TotalSize);
        return m_newGraph;
    }

    /// <summary>
    /// returns an array of scaling factors.  This array is indexed by the type index of
    /// the returned graph returned by GetSampledGraph.   If the sampled count for that type multiplied
    /// by this scaling factor, you end up with the count for that type of the original unsampled graph.  
    /// </summary>
    public double[] CountScalingByType
    {
        get
        {
            var ret = new double[m_newGraph.NodeTypeCount];
            for (int i = 0; i < m_statsByType.Length; i++)
            {
                var newTypeIndex = MapTypeIndex((NodeTypeIndex)i);
                if (newTypeIndex != NodeTypeIndex.Invalid)
                {
                    double scale = 1;
                    if (m_statsByType[i].SampleMetric != 0)
                    {
                        scale = (double)m_statsByType[i].TotalMetric / m_statsByType[i].SampleMetric;
                    }

                    ret[(int)newTypeIndex] = scale;
                }
            }
            for (int i = 1; i < ret.Length; i++)
            {
                Debug.Assert(0 < ret[i] && ret[i] <= float.MaxValue);
            }

            return ret;
        }
    }

    /// <summary>
    /// Maps 'oldTypeIndex' to its type index in the output graph
    /// </summary>
    /// <returns>New type index, will be Invalid if the type is not in the output graph</returns>
    public NodeTypeIndex MapTypeIndex(NodeTypeIndex oldTypeIndex)
    {
        return m_newTypeIndexes[(int)oldTypeIndex];
    }

    /// <summary>
    /// Maps 'oldNodeIndex' to its new node index in the output graph
    /// </summary>
    /// <returns>New node index, will be less than 0 if the node is not in the output graph</returns>
    public NodeIndex MapNodeIndex(NodeIndex oldNodeIndex)
    {
        return m_newIndex[(int)oldNodeIndex];
    }

    #region private
    /// <summary>
    /// Visits 'nodeIdx', if already visited, do nothing.  If unvisited determine if 
    /// you should add this node to the graph being built.   If 'mustAdd' is true or
    /// if we need samples it keep the right sample/total ratio, then add the sample.  
    /// </summary>
    private void VisitNode(NodeIndex nodeIdx, bool mustAdd, bool dontAddAncestors)
    {
        var newNodeIdx = m_newIndex[(int)nodeIdx];
        // If this node has been selected already, there is nothing to do.    
        if (IsSampledNode(newNodeIdx))
        {
            return;
        }
        // If we have visted this node and reject it and we are not forced to add it, we are done.
        if (newNodeIdx == RejectedNode && !mustAdd)
        {
            return;
        }

        Debug.Assert(newNodeIdx == NodeIndex.Invalid || newNodeIdx == PotentialNode || (newNodeIdx == RejectedNode && mustAdd));

        var node = m_graph.GetNode(nodeIdx, m_nodeStorage);
        var stats = m_statsByType[(int)node.TypeIndex];

        // If we have never seen this node before, add to our total count.  
        if (newNodeIdx == NodeIndex.Invalid)
        {
            if (stats.TotalCount == 0)
            {
                m_numDistictTypes++;
            }

            stats.TotalCount++;
            stats.TotalMetric += node.Size;
        }

        // Also insure that if there are a large number of types, that we sample them at least some. 
        if (stats.SampleCount == 0 && !mustAdd && (m_numDistictTypesWithSamples + .5F) * m_filteringRatio <= m_numDistictTypes)
        {
            mustAdd = true;
        }

        // We sample if we are forced (it is part of a parent chain), we need it to 
        // mimic the the original statistics, or if it is a large object (we include 
        // all large objects, since the affect overall stats so much).  
        if (mustAdd ||
            (stats.PotentialCount + .5f) * m_filteringRatio <= stats.TotalCount ||
            85000 < node.Size)
        {
            if (stats.SampleCount == 0)
            {
                m_numDistictTypesWithSamples++;
            }

            stats.SampleCount++;
            stats.SampleMetric += node.Size;
            if (newNodeIdx != PotentialNode)
            {
                stats.PotentialCount++;
            }

            m_newIndex[(int)nodeIdx] = m_newGraph.CreateNode();

            // Add all direct children as potential nodes (Potential nodes I can add without adding any other node)
            for (var childIndex = node.GetFirstChildIndex(); childIndex != NodeIndex.Invalid; childIndex = node.GetNextChildIndex())
            {
                var newChildIndex = m_newIndex[(int)childIndex];
                // Already a sampled or potential node.  Nothing to do.  
                if (IsSampledNode(newChildIndex) || newChildIndex == PotentialNode)
                {
                    continue;
                }

                var childNode = m_graph.GetNode(childIndex, m_childNodeStorage);
                var childStats = m_statsByType[(int)childNode.TypeIndex];

                if (newChildIndex == NodeIndex.Invalid)
                {
                    if (stats.TotalCount == 0)
                    {
                        m_numDistictTypes++;
                    }

                    childStats.TotalCount++;
                    childStats.TotalMetric += childNode.Size;
                }
                else
                {
                    Debug.Assert(newChildIndex == RejectedNode);
                }

                m_newIndex[(int)childIndex] = PotentialNode;
                childStats.PotentialCount++;
            }

            // For all ancestors, require them to be in the list
            if (!dontAddAncestors)
            {
                for (; ; )
                {
                    nodeIdx = m_spanningTree.Parent(nodeIdx);
                    if (nodeIdx == NodeIndex.Invalid || m_newIndex.Length == (int)nodeIdx) // The last index represents the 'orphan' node.  
                    {
                        break;
                    }

                    // Indicate that you should not add ancestors (since I will do this).  
                    // We do the adding in a loop (rather than letting recursion do it) to avoid stack overflows
                    // for long chains of objects.  
                    VisitNode(nodeIdx, true, true);
                }
                            }
        }
        else
        {
            if (newNodeIdx != PotentialNode)
            {
                m_newIndex[(int)nodeIdx] = RejectedNode;
            }
        }
    }

    /// <summary>
    /// Maps 'oldTypeIndex' to its type index in the output graph
    /// </summary>
    /// <param name="oldTypeIndex"></param>
    /// <returns></returns>
    private NodeTypeIndex GetNewTypeIndex(NodeTypeIndex oldTypeIndex)
    {
        var ret = m_newTypeIndexes[(int)oldTypeIndex];
        if (ret == NodeTypeIndex.Invalid)
        {
            var oldType = m_graph.GetType(oldTypeIndex, m_nodeTypeStorage);
            ret = m_newGraph.CreateType(oldType.Name, oldType.ModuleName, oldType.Size);
            m_newTypeIndexes[(int)oldTypeIndex] = ret;
        }
        return ret;
    }


    [Conditional("DEBUG")]
    private void ValidateStats(bool allNodesVisited, bool completed = false)
    {
        var statsCheckByType = new SampleStats[m_statsByType.Length];
        for (int i = 0; i < statsCheckByType.Length; i++)
        {
            statsCheckByType[i] = new SampleStats();
        }

        int total = 0;
        long totalSize = 0;
        int sampleTotal = 0;
        var typeStorage = m_graph.AllocTypeNodeStorage();
        for (NodeIndex nodeIdx = 0; nodeIdx < (NodeIndex)m_newIndex.Length; nodeIdx++)
        {
            var node = m_graph.GetNode(nodeIdx, m_nodeStorage);
            var stats = statsCheckByType[(int)node.TypeIndex];
            var type = node.GetType(typeStorage);
            var typeName = type.Name;
            var newNodeIdx = m_newIndex[(int)nodeIdx];

            if (newNodeIdx == NodeIndex.Invalid)
            {
                // We should have visted every node, so there should be no Invalid nodes. 
                Debug.Assert(!allNodesVisited);
            }
            else
            {
                total++;
                stats.TotalCount++;
                stats.TotalMetric += node.Size;
                totalSize += node.Size;
                Debug.Assert(node.Size != 0 || typeName.StartsWith("[") || typeName == "UNDEFINED");
                if (IsSampledNode(newNodeIdx) || newNodeIdx == PotentialNode)
                {
                    if (nodeIdx != m_graph.RootIndex)
                    {
                        Debug.Assert(IsSampledNode(m_spanningTree.Parent(nodeIdx)));
                    }

                    stats.PotentialCount++;
                    if (IsSampledNode(newNodeIdx))
                    {
                        stats.SampleCount++;
                        sampleTotal++;
                        stats.SampleMetric += node.Size;
                    }
                }
                else
                {
                    Debug.Assert(newNodeIdx == RejectedNode);
                }
            }
            statsCheckByType[(int)node.TypeIndex] = stats;
        }

        double[] scalings = null;
        if (completed)
        {
            scalings = CountScalingByType;
        }

        for (NodeTypeIndex typeIdx = 0; typeIdx < m_graph.NodeTypeIndexLimit; typeIdx++)
        {
            var type = m_graph.GetType(typeIdx, typeStorage);
            var typeName = type.Name;
            var statsCheck = statsCheckByType[(int)typeIdx];
            var stats = m_statsByType[(int)typeIdx];

            Debug.Assert(stats.TotalMetric == statsCheck.TotalMetric);
            Debug.Assert(stats.TotalCount == statsCheck.TotalCount);
            Debug.Assert(stats.SampleCount == statsCheck.SampleCount);
            Debug.Assert(stats.SampleMetric == statsCheck.SampleMetric);
            Debug.Assert(stats.PotentialCount == statsCheck.PotentialCount);

            Debug.Assert(stats.PotentialCount <= statsCheck.TotalCount);
            Debug.Assert(stats.SampleCount <= statsCheck.PotentialCount);

            // We should be have at least m_filterRatio of Potential objects 
            Debug.Assert(!((stats.PotentialCount + .5f) * m_filteringRatio <= stats.TotalCount));

            // If we completed, then we converted potentials to true samples.   
            if (completed)
            {
                Debug.Assert(!((stats.SampleCount + .5f) * m_filteringRatio <= stats.TotalCount));

                // Make sure that scalings that we finally output were created correctly
                if (stats.SampleMetric > 0)
                {
                    var newTypeIdx = MapTypeIndex(typeIdx);
                    var estimatedTotalMetric = scalings[(int)newTypeIdx] * stats.SampleMetric;
                    Debug.Assert(Math.Abs(estimatedTotalMetric - stats.TotalMetric) / stats.TotalMetric < .01);
                }
            }

            if (stats.SampleCount == 0)
            {
                Debug.Assert(stats.SampleMetric == 0);
            }

            if (stats.TotalMetric == 0)
            {
                Debug.Assert(stats.TotalMetric == 0);
            }
        }

        if (allNodesVisited)
        {
            Debug.Assert(total == m_graph.NodeCount);
            // TODO FIX NOW enable Debug.Assert(totalSize == m_graph.TotalSize);
            Debug.Assert(Math.Abs(totalSize - m_graph.TotalSize) / totalSize < .01);     // TODO FIX NOW lame, replace with assert above
        }
        Debug.Assert(sampleTotal == m_newGraph.NodeCount);
    }

    private class SampleStats
    {
        public int TotalCount;          // The number of objects of this type in the original graph
        public int SampleCount;         // The number of objects of this type we have currently added to the new graph
        public int PotentialCount;      // SampleCount + The number of objects of this type that can be added without needing to add other nodes
        public long TotalMetric;
        public long SampleMetric;
        public int SkipFreq;          // When sampling potentials, take every Nth one where this is the N
        public int SkipCtr;             // This remembers our last N.  
    };

    /// <summary>
    /// This value goes in the m_newIndex[].   If we accept the node into the sampled graph, we put the node
    /// index in the NET graph in m_newIndex.   If we reject the node we use the special RegjectedNode value
    /// below
    /// </summary>
    private const NodeIndex RejectedNode = (NodeIndex)(-2);

    /// <summary>
    /// This value also goes in m_newIndex[].   If we can add this node without needing to add any other nodes
    /// to the new graph (that is it is one hop from an existing accepted node, then we mark it specially as
    /// a PotentialNode).   We add these in a second pass over the data.  
    /// </summary>
    private const NodeIndex PotentialNode = (NodeIndex)(-3);

    private bool IsSampledNode(NodeIndex nodeIdx) { return 0 <= nodeIdx; }

    private MemoryGraph m_graph;
    private int m_targetNodeCount;
    private TextWriter m_log;
    private Node m_nodeStorage;
    private Node m_childNodeStorage;
    private NodeType m_nodeTypeStorage;
    private double m_filteringRatio;
    private SampleStats[] m_statsByType;
    private int m_numDistictTypesWithSamples;
    private int m_numDistictTypes;
    private NodeIndex[] m_newIndex;
    private NodeTypeIndex[] m_newTypeIndexes;
    private SpanningTree m_spanningTree;
    private MemoryGraph m_newGraph;
    #endregion
}

#if false
namespace Experimental
{
    /// <summary>
    /// code:PagedGrowableArray is an array (has an index operation) but can efficiently represent
    /// either very large arrays as well as sparse arrays.  
    /// </summary>
    public struct PagedGrowableArray<T>
    {
        public PagedGrowableArray(int initialSize)
        {
            Debug.Assert(initialSize > 0);
            var numPages = (initialSize + pageSize - 1) / pageSize;
            m_count = 0;
            m_pages = new T[numPages][];
        }
        public T this[int index]
        {
            get
            {
                Debug.Assert((uint)index < (uint)m_count);
                return m_pages[index / pageSize][index % pageSize];
            }
            set
            {
                Debug.Assert((uint)index < (uint)m_count);
                m_pages[index / pageSize][index % pageSize] = value;
            }
        }
        public int Count
        {
            get { return m_count; }
            set
            {
                Debug.Assert(false, "Not completed");
                if (value > m_count)
                {
                    var onLastPage = m_count % pageSize;
                    if (onLastPage != 0)
                    {
                        var lastPage = m_pages[m_count / pageSize];
                        var nullOnLastPage = Math.Min(value - m_count, pageSize);
                        while (nullOnLastPage > onLastPage)
                        {
                            --nullOnLastPage;
                            lastPage[nullOnLastPage] = default(T);
                        }
                    }
                }
                else
                {
                    // Release unused pages
                    while (m_count > value)
                    {

                    }
                }
                m_count = value;
            }
        }
        /// <summary>
        /// Append the value to the end of the array.  
        /// </summary>
        /// <param name="value"></param>
        public void Add(T value)
        {
            if (m_count % pageSize == 0)
            {
                var pageIndex = m_count / pageSize;
                if (pageIndex >= m_pages.Length)
                {
                    var newPageLength = m_pages.Length * 2;
                    var newPages = new T[newPageLength][];
                    Array.Copy(m_pages, newPages, m_pages.Length);
                    m_pages = newPages;
                }
                if (m_pages[pageIndex] == null)
                    m_pages[pageIndex] = new T[pageSize];
            }

            m_pages[m_count / pageSize][m_count % pageSize] = value;
            m_count++;
        }

#region private
        const int pageSize = 4096;

        T[][] m_pages;
        int m_count;
#endregion
    }

    class CompressedGrowableArray : IFastSerializable
    {
        public CompressedGrowableArray()
        {
            m_pages = new Page[256];
        }
        public long this[int index]
        {
            get
            {
                return m_pages[index >> 8][(byte)index];
            }
        }
        /// <summary>
        /// Append the value to the end of the array.  
        /// </summary>
        /// <param name="value"></param>
        public void Add(long value)
        {
            if (m_numPages >= m_pages.Length)
            {
                int newLength = m_pages.Length * 2;
                var newArray = new Page[newLength];
                Array.Copy(m_pages, newArray, m_pages.Length);
                m_pages = newArray;

            }
            // m_pages[m_numPages-1].Add(value);
        }

#region private
        void IFastSerializable.ToStream(Serializer serializer)
        {
            serializer.Write(m_numPages);
            for (int i = 0; i < m_numPages; i++)
                serializer.Write(m_pages[i]);
        }
        void IFastSerializable.FromStream(Deserializer deserializer)
        {
            deserializer.Read(out m_numPages);
            for (int i = 0; i < m_numPages; i++)
                deserializer.Read(out m_pages[i]);
        }

        /// <summary>
        /// A page represents 256 entries in the table.   For each page we remember a 'm_baseValue' and 
        /// we delta encode.  If the offset fit 15 bits you simply add the offset to the base value
        /// Otherwise what is in the table is an offset into the 'm_compressedValues' blob and the offset
        /// is encoded as a variable length signed number.  
        /// </summary>
        class Page : IFastSerializable
        {
            Page(long baseValue)
            {
                m_indexOrOffset = new short[256];
                m_baseValue = baseValue;
            }
            public long this[byte index]
            {
                get
                {
                    short val = m_indexOrOffset[index];
                    if ((val & 0x8000) != 0)
                        return val + m_baseValue;
                    return ValueFromIndex(val);
                }
            }

#region private
            private long ValueFromIndex(short val)
            {
                return m_baseValue + ReadCompressedInt(val & ~0x8000);
            }
            private long ReadCompressedInt(int blobIndex)
            {
                long ret = 0;
                byte b = m_compressedValues[blobIndex++];
                int asInt = b << 25 >> 25;
                ret = asInt;
#if DEBUG
                for (int i = 0; ; i++)
                {
                    Debug.Assert(i < 5);
#else
                for (; ; )
                {
#endif
                    if ((b & 0x80) == 0)
                        return ret;
                    ret <<= 7;
                    b = m_compressedValues[blobIndex++];
                    ret += (b & 0x7f);
                }
            }
            private int WriteCompressedInt(long value)
            {
                throw new NotImplementedException();
            }

            void IFastSerializable.ToStream(Serializer serializer)
            {
                serializer.Write(m_baseValue);
                for (int i = 0; i < 256; i++)
                    serializer.Write(m_indexOrOffset[i]);
                serializer.Write(m_compressedValuesIndex);
                for (int i = 0; i < m_compressedValuesIndex; i++)
                    serializer.Write(m_compressedValues[i]);
            }
            void IFastSerializable.FromStream(Deserializer deserializer)
            {
                deserializer.Read(out m_baseValue);
                for (int i = 0; i < 256; i++)
                    m_indexOrOffset[i] = deserializer.ReadInt16();

                deserializer.Read(out m_compressedValuesIndex);
                if (m_compressedValuesIndex != 0)
                {
                    m_compressedValues = new byte[m_compressedValuesIndex];
                    for (int i = 0; i < m_compressedValuesIndex; i++)
                        m_compressedValues[i] = deserializer.ReadByte();
                }
            }

            long m_baseValue;                  // All values are relative to this.  
            short[] m_indexOrOffset;           // table of value (either offsets or indexes into the compressed blobs)

            byte[] m_compressedValues;          // If all the values are not within 32K of the base, then store them here.  
            int m_compressedValuesIndex;        // Next place to write to in m_compressedValues
#endregion
        }

        int m_numPages;
        Page[] m_pages;
#endregion
    }
}

#endif<|MERGE_RESOLUTION|>--- conflicted
+++ resolved
@@ -462,11 +462,7 @@
             RootIndex = NodeIndex.Invalid;
             if (m_writer == null)
             {
-<<<<<<< HEAD
                 m_writer = new MemoryMappedFileStreamWriter(m_expectedNodeCount * 8);
-=======
-                m_writer = new SegmentedMemoryStreamWriter(m_expectedNodeCount * 8);
->>>>>>> 2dbad0c1
             }
 
             m_totalSize = 0;
@@ -586,7 +582,6 @@
             // Read in the Blob stream.  
             // TODO be lazy about reading in the blobs.  
             int blobCount = deserializer.ReadInt();
-<<<<<<< HEAD
             const int BlockCopyCapacity = 0x4000;
             byte[] data = new byte[BlockCopyCapacity];
 
@@ -596,18 +591,6 @@
                 int chunkSize = Math.Min(blobCount - i, BlockCopyCapacity);
                 deserializer.Read(data, 0, chunkSize);
                 writer.Write(data, 0, chunkSize);
-=======
-            SegmentedMemoryStreamWriter writer = new SegmentedMemoryStreamWriter(blobCount);
-            while (8 <= blobCount)
-            {
-                writer.Write(deserializer.ReadInt64());
-                blobCount -= 8;
-            }
-            while(0 < blobCount)
-            {
-                writer.Write(deserializer.ReadByte());
-                --blobCount;
->>>>>>> 2dbad0c1
             }
 
             m_reader = writer.GetReader();
@@ -661,25 +644,14 @@
         private long m_totalSize;                       // Total Size of all the nodes in the graph.  
         internal int m_totalRefs;                       // Total Number of references in the graph
         internal GrowableArray<TypeInfo> m_types;       // We expect only thousands of these
-<<<<<<< HEAD
-        internal GrowableArray<DeferedTypeInfo> m_deferedTypes; // Types that we only have IDs and module image bases.  
-        internal GrowableArray<StreamLabel> m_nodes;    // We expect millions of these.  points at a serialize node in m_reader
-        internal MemoryMappedFileStreamReader m_reader; // This is the actual data for the nodes.  Can be large 
-        internal StreamLabel m_undefinedObjDef;         // a node of nodeId 'Unknown'.   New nodes start out pointing to this 
-        // and then can be set to another nodeId (needed when there are cycles).  
-        // There should not be any of these left as long as every node referenced
-        // by another node has a definition.
-        internal MemoryMappedFileStreamWriter m_writer; // Used only during construction to serialize the nodes.  
-=======
         internal GrowableArray<DeferedTypeInfo> m_deferedTypes; // Types that we only have IDs and module image bases.
         internal SegmentedList<StreamLabel> m_nodes;    // We expect millions of these.  points at a serialize node in m_reader
-        internal SegmentedMemoryStreamReader m_reader; // This is the actual data for the nodes.  Can be large
+        internal MemoryMappedFileStreamReader m_reader; // This is the actual data for the nodes.  Can be large 
         internal StreamLabel m_undefinedObjDef;         // a node of nodeId 'Unknown'.   New nodes start out pointing to this
         // and then can be set to another nodeId (needed when there are cycles).
         // There should not be any of these left as long as every node referenced
         // by another node has a definition.
-        internal SegmentedMemoryStreamWriter m_writer; // Used only during construction to serialize the nodes.
->>>>>>> 2dbad0c1
+        internal MemoryMappedFileStreamWriter m_writer; // Used only during construction to serialize the nodes.  
         #endregion
     }
 
@@ -863,11 +835,7 @@
         }
 
         // Node information is stored in a compressed form because we have alot of them. 
-<<<<<<< HEAD
         internal static int ReadCompressedInt(MemoryMappedFileStreamReader reader)
-=======
-        internal static int ReadCompressedInt(SegmentedMemoryStreamReader reader)
->>>>>>> 2dbad0c1
         {
             int ret = 0;
             byte b = reader.ReadByte();
@@ -884,8 +852,6 @@
             {
                 return ret;
             }
-<<<<<<< HEAD
-=======
 
             ret <<= 7;
             b = reader.ReadByte();
@@ -894,7 +860,6 @@
             {
                 return ret;
             }
->>>>>>> 2dbad0c1
 
             ret <<= 7;
             b = reader.ReadByte();
@@ -906,27 +871,12 @@
 
             ret <<= 7;
             b = reader.ReadByte();
-<<<<<<< HEAD
-            ret += (b & 0x7f);
-            if ((b & 0x80) == 0)
-            {
-                return ret;
-            }
-
-            ret <<= 7;
-            b = reader.ReadByte();
-=======
->>>>>>> 2dbad0c1
             Debug.Assert((b & 0x80) == 0);
             ret += b;
             return ret;
         }
 
-<<<<<<< HEAD
         internal static void WriteCompressedInt(MemoryMappedFileStreamWriter writer, int value)
-=======
-        internal static void WriteCompressedInt(SegmentedMemoryStreamWriter writer, int value)
->>>>>>> 2dbad0c1
         {
             if (value << 25 >> 25 == value)
             {
