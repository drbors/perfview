﻿// Copyright (c) Microsoft Corporation.  All rights reserved
// This file is best viewed using outline mode (Ctrl-M Ctrl-O)
//
// This program uses code hyperlinks available as part of the HyperAddin Visual Studio plug-in.
// It is available from http://www.codeplex.com/hyperAddin 
// using Microsoft.Diagnostics.Tracing.Parsers;
using Microsoft.Diagnostics.Tracing.Parsers.Kernel;
using Microsoft.Diagnostics.Utilities;
using System;
using System.Collections.Generic;
using System.Diagnostics;
using System.Text;

namespace Microsoft.Diagnostics.Tracing.Analysis
{
    /// <summary>
    /// TraceProcess Extension methods
    /// </summary>
    public static class TraceProcessesExtensions
    {
        public static void NeedProcesses(this TraceEventDispatcher source)
        {
            TraceProcesses processes = source.Processes();
            if (processes == null || m_currentSource != source)
            {
                processes = new TraceProcesses(null /* TraceLog */, source);
                // establish listeners
                if (m_currentSource != source)
                {
                    SetupCallbacks(source);
                }

                source.UserData["Computers/Processes"] = processes;
            }

            m_currentSource = source;
        }
        public static TraceProcesses Processes(this TraceEventSource source)
        {
            if (source.UserData.ContainsKey("Computers/Processes"))
            {
                return source.UserData["Computers/Processes"] as TraceProcesses;
            }
            else
            {
                return null;
            }
        }
        public static TraceProcess Process(this TraceEvent _event)
        {
            var process = _event.source.Processes().GetOrCreateProcess(_event.ProcessID, _event.TimeStampQPC);
            if (process.StartTimeRelativeMsec == -1 || process.StartTimeRelativeMsec > _event.TimeStampRelativeMSec)
            {
                process.StartTimeRelativeMsec = _event.TimeStampRelativeMSec;
            }

            if (process.EndTimeRelativeMsec == -1 || process.EndTimeRelativeMsec < _event.TimeStampRelativeMSec)
            {
                process.EndTimeRelativeMsec = _event.TimeStampRelativeMSec;
            }

            return process;
        }

        public static void AddCallbackOnProcessStart(this TraceEventDispatcher source, Action<TraceProcess> OnProcessStart)
        {
            var processes = source.Processes();
            Debug.Assert(processes != null);
            processes.OnProcessStart += OnProcessStart;
        }

        public static void AddCallbackOnProcessStop(this TraceEventDispatcher source, Action<TraceProcess> OnProcessStop)
        {
            var processes = source.Processes();
            Debug.Assert(processes != null);
            processes.OnProcessStop += OnProcessStop;
        }

        public static void SetSampleIntervalMSec(this TraceProcess process, double sampleIntervalMSec)
        {
<<<<<<< HEAD
            if (!process.Source.UserData.ContainsKey("Computers/Processes/SampleIntervalMSec")) process.Source.UserData.Add("Computers/Processes/SampleIntervalMSec", new Dictionary<ProcessIndex, double>());
            var map = (Dictionary<ProcessIndex, double>)process.Source.UserData["Computers/Processes/SampleIntervalMSec"];
            if (!map.ContainsKey(process.ProcessIndex)) map[process.ProcessIndex] = sampleIntervalMSec;
=======
            if (!process.Source.UserData.ContainsKey("Computers/Processes/SampleIntervalMSec"))
            {
                process.Source.UserData.Add("Computers/Processes/SampleIntervalMSec", new Dictionary<ProcessIndex, float>());
            }

            var map = (Dictionary<ProcessIndex, float>)process.Source.UserData["Computers/Processes/SampleIntervalMSec"];
            if (!map.ContainsKey(process.ProcessIndex))
            {
                map[process.ProcessIndex] = sampleIntervalMSec;
            }
>>>>>>> 34ccdb5a
        }

        public static double SampleIntervalMSec(this TraceProcess process)
        {
<<<<<<< HEAD
            if (!process.Source.UserData.ContainsKey("Computers/Processes/SampleIntervalMSec")) process.Source.UserData.Add("Computers/Processes/SampleIntervalMSec", new Dictionary<ProcessIndex, double>());
            var map = (Dictionary<ProcessIndex, double>)process.Source.UserData["Computers/Processes/SampleIntervalMSec"];
            if (map.ContainsKey(process.ProcessIndex)) return map[process.ProcessIndex];
            else return 1; // defualt 1 ms
=======
            if (!process.Source.UserData.ContainsKey("Computers/Processes/SampleIntervalMSec"))
            {
                process.Source.UserData.Add("Computers/Processes/SampleIntervalMSec", new Dictionary<ProcessIndex, float>());
            }

            var map = (Dictionary<ProcessIndex, float>)process.Source.UserData["Computers/Processes/SampleIntervalMSec"];
            if (map.ContainsKey(process.ProcessIndex))
            {
                return map[process.ProcessIndex];
            }
            else
            {
                return 1; // defualt 1 ms
            }
>>>>>>> 34ccdb5a
        }

        #region private
        public static void SetupCallbacks(TraceEventDispatcher source)
        {
            //
            // Code lifted from TraceLog.cs to create the TraceProcess
            //

            // These parsers create state and we want to collect that so we put it on our 'parsers' list that we serialize.  
            var kernelParser = source.Kernel;

            // Process level events. 
            kernelParser.ProcessStartGroup += delegate (ProcessTraceData data)
            {
                // do not use .Process() to retrive the process, since you need to pass in a special flag indicating that 
                //  this is a process start event
                var process = data.source.Processes().GetOrCreateProcess(data.ProcessID, data.TimeStampQPC, data.Opcode == TraceEventOpcode.Start);

                process.ProcessStart(data);
                // Don't filter them out (not that many, useful for finding command line)
            };

            kernelParser.ProcessEndGroup += delegate (ProcessTraceData data)
            {
                data.source.Processes().ProcessStop(data);
                // Don't filter them out (not that many, useful for finding command line) unless a lifetime is being applied
            };
            // Thread level events
            kernelParser.ThreadStartGroup += delegate (ThreadTraceData data)
            {
                data.Process();
            };
            kernelParser.ThreadEndGroup += delegate (ThreadTraceData data)
            {
                data.Process();
            };

            kernelParser.ImageGroup += delegate (ImageLoadTraceData data)
            {
                data.Process();
            };

            // Attribute CPU samples to processes.
            kernelParser.PerfInfoSample += delegate (SampledProfileTraceData data)
            {
                if (data.ThreadID == 0)    // Don't count process 0 (idle)
                {
                    return;
                }

                var process = data.Process();
                process.CPUMSec += process.SampleIntervalMSec();
            };

            kernelParser.AddCallbackForEvents<ProcessCtrTraceData>(delegate (ProcessCtrTraceData data)
            {
                var process = data.Process();
                process.PeakVirtual = (double)data.PeakVirtualSize;
                process.PeakWorkingSet = (double)data.PeakWorkingSetSize;
            });
        }

        private static TraceEventDispatcher m_currentSource; // used to verify non-concurrent usage
        #endregion
    }

    /// <summary>
    /// Each process is given a unique index from 0 to TraceProcesses.Count-1 and unlike 
    /// the OS Process ID, is  unambiguous (The OS process ID can be reused after a
    /// process dies).  ProcessIndex represents this index.   By using an enum rather than an int
    /// it allows stronger typing and reduces the potential for errors.  
    /// <para>
    /// It is expected that users of this library might keep arrays of size TraceProcesses.Count to store
    /// additional data associated with a process in the trace.  
    /// </para>
    /// </summary>
    public enum ProcessIndex
    {
        /// <summary>
        /// Returned when no appropriate Process exists.  
        /// </summary>
        Invalid = -1
    };

    /// <summary>
    /// A TraceProcesses instance represents the list of processes in the Event log.  
    /// 
    /// TraceProcesses are IEnumerable, and will return the processes in order of creation time.   
    /// 
    /// This is a copy of the reduced code from TraceLog!TraceProcesses (removal of elements that
    /// depend on TraceLog - there is a lot of them)
    /// </summary>
    public sealed class TraceProcesses : IEnumerable<TraceProcess>
    {
        /// <summary>
        /// The log associated with this collection of processes. 
        /// </summary> 
        public TraceLog Log { get { return log; } }
        /// <summary>
        /// The count of the number of TraceProcess instances in the TraceProcesses list. 
        /// </summary>
        public int Count { get { return processesByPID.Count; } }
        /// <summary>
        /// Each process that occurs in the log is given a unique index (which unlike the PID is unique), that
        /// ranges from 0 to Count - 1.   Return the TraceProcess for the given index.  
        /// </summary>
        public TraceProcess this[ProcessIndex processIndex]
        {
            get
            {
                if (processIndex == ProcessIndex.Invalid)
                {
                    return null;
                }

                return processes[(int)processIndex];
            }
            internal set
            {
                if (processIndex != ProcessIndex.Invalid)
                {
                    processes[(int)processIndex] = value;

                    int index;
                    FindProcessAndIndex(value.ProcessID, value.startTimeQPC, out index);
                    processesByPID[index] = value;
                }
            }
        }

#if TRACE_LOG
        /// <summary>
        /// Given an OS process ID and a time, return the last TraceProcess that has the same process ID,
        /// and whose process start time is less than 'timeRelativeMSec'. 
        /// <para>
        /// If 'timeRelativeMSec' is during the processes's lifetime this is guaranteed to be the correct process. 
        /// for the given process ID since process IDs are unique during the lifetime of the process.  
        /// </para><para>
        /// If timeRelativeMSec == TraceLog.SessionDuration this method will return the last process with 
        /// the given process ID, even if it had died during the trace.  
        /// </para>
        /// </summary>
        public TraceProcess GetProcess(int processID, double timeRelativeMSec)
        {
            int index;
            var ret = FindProcessAndIndex(processID, log.RelativeMSecToQPC(timeRelativeMSec), out index);
            return ret;
        }
        /// <summary>
        /// Returns the last process in the log with the given process ID.  Useful when the logging session
        /// was stopped just after the processes completed (a common scenario).  
        /// </summary>
        public TraceProcess LastProcessWithID(int processID)
        {
            return GetProcess(processID, Log.sessionEndTimeQPC);
        }
        /// <summary>
        /// Find the first process in the trace that has the process name 'processName' and whose process
        /// start time is after the given point in time.  
        /// <para>A process's name is the file name of the EXE without the extension.</para>
        /// <para>Processes that began before the trace started have a start time of 0,  Thus 
        /// specifying 0 for the time will include processes that began before the trace started.  
        /// </para>
        /// </summary>
        public TraceProcess FirstProcessWithName(string processName, double afterTimeRelativeMSec = 0)
        {
            long afterTimeQPC = log.RelativeMSecToQPC(afterTimeRelativeMSec);
            for (int i = 0; i < Count; i++)
            {
                TraceProcess process = processes[i];
                if (afterTimeQPC <= process.startTimeQPC &&
                    string.Compare(process.Name, processName, StringComparison.OrdinalIgnoreCase) == 0)
                    return process;
            }
            return null;
        }
        /// <summary>
        /// Find the last process in the trace that has the process name 'processName' and whose process
        /// start time is after the given point in time.  
        /// <para>A process's name is the file name of the EXE without the extension.</para>
        /// <para>Processes that began before the trace started have a start time of 0,  Thus 
        /// specifying 0 for the time will include processes that began before the trace started.  
        /// </para>
        /// </summary>
        public TraceProcess LastProcessWithName(string processName, double afterTimeRelativeMSec = 0)
        {
            long afterTimeQPC = log.RelativeMSecToQPC(afterTimeRelativeMSec);
            TraceProcess ret = null;
            for (int i = 0; i < Count; i++)
            {
                TraceProcess process = processes[i];
                if (afterTimeQPC <= process.startTimeQPC &&
                    string.Compare(process.Name, processName, StringComparison.OrdinalIgnoreCase) == 0)
                    ret = process;
            }
            return ret;
        }
#endif

        /// <summary>
        /// An XML representation of the TraceEventProcesses (for debugging)
        /// </summary>
        public override string ToString()
        {
            StringBuilder sb = new StringBuilder();
            sb.Append("<TraceProcesses Count=").Append(XmlUtilities.XmlQuote(Count)).AppendLine(">");
            foreach (TraceProcess process in this)
            {
                sb.Append("  ").Append(process.ToString()).AppendLine();
            }

            sb.AppendLine("</TraceProcesses>");
            return sb.ToString();
        }
        #region Private
        /// <summary>
        /// Enumerate all the processes that occurred in the trace log, ordered by creation time.   
        /// </summary> 
        IEnumerator<TraceProcess> IEnumerable<TraceProcess>.GetEnumerator()
        {
            for (int i = 0; i < processes.Count; i++)
            {
                if (processes[i] != null)
                {
                    yield return processes[i];
                }
            }
        }
        /// <summary>
        /// Given an OS process ID and a time, return the last TraceProcess that has the same process ID,
        /// and whose offset start time is less than 'timeQPC'. If 'timeQPC' is during the thread's lifetime this
        /// is guaranteed to be the correct process. Using timeQPC = TraceLog.sessionEndTimeQPC will return the
        /// last process with the given PID, even if it had died.
        /// </summary>

        internal TraceProcess GetProcess(int processID, long timeQPC)
        {
            int index;
            var ret = FindProcessAndIndex(processID, timeQPC, out index);
            return ret;
        }
        /// <summary>
        /// TraceProcesses represents the entire ETL moduleFile log.   At the node level it is organized by threads.  
        /// 
        /// The TraceProcesses also is where we put various caches that are independent of the process involved. 
        /// These include a cache for TraceModuleFile that represent native images that can be loaded into a
        /// process, as well as the process lookup tables and a cache that remembers the last calls to
        /// GetNameForAddress(). 
        /// </summary>
        internal TraceProcesses(TraceLog log, TraceEventDispatcher source)
        {
            this.log = log;
            this.source = source;
            processes = new GrowableArray<TraceProcess>(64);
            processesByPID = new GrowableArray<TraceProcess>(64);
        }
        internal TraceProcess GetOrCreateProcess(int processID, long timeQPC, bool isProcessStartEvent = false)
        {
            Debug.Assert(source.DataLifetimeEnabled() /* lifetime tracking enabled */ || processes.Count == processesByPID.Count);
            int index;
            TraceProcess retProcess = FindProcessAndIndex(processID, timeQPC, out index);
            if (retProcess == null || isProcessStartEvent)
            {
                // We can have events before process start, (sigh) so fix that.  
                if (retProcess != null && isProcessStartEvent)
                {
                    // If the process entry we found does not have a start or an end, then it is orphaned 
                    if (retProcess.startTimeQPC == 0 && retProcess.endTimeQPC >= long.MaxValue)
                    {
#if TRACE_LOG
                        // it should be within 10msec (or it is the Process DCStart and this firstEvent was the log header (which has time offset 0
                        log.DebugWarn(timeQPC - retProcess.firstEventSeenQPC < log.QPCFreq / 100 || retProcess.firstEventSeenQPC == 0,
                            "Events occurred > 10msec before process " + processID.ToString() +
                            " start at " + log.QPCTimeToRelMSec(retProcess.firstEventSeenQPC).ToString("n3") + " msec", null);
#endif
                        return retProcess;
                    }
                }
                var processIndex = processes.Count;
                if (source.DataLifetimeEnabled())
                {
                    // a lifetime policy is being applied which means that we may have removed
                    //  processes leading to holes
                    // find an available hole - linear search (list should be short)
                    for (processIndex = 0; processIndex < processes.Count; processIndex++)
                    {
                        if (processes[processIndex] == null)
                        {
                            break;
                        }
                    }
                }
                retProcess = new TraceProcess(processID, log, (ProcessIndex)processIndex, source);
                retProcess.firstEventSeenQPC = timeQPC;
                if (processIndex < processes.Count)
                {
                    processes[processIndex] = retProcess;
                }
                else
                {
                    processes.Add(retProcess);
                }

                processesByPID.Insert(index + 1, retProcess);
                // fire event
                if (OnProcessStart != null)
                {
                    OnProcessStart(retProcess);
                }
            }
            return retProcess;
        }
        internal void ProcessStop(ProcessTraceData data)
        {
            // handle process stop and fire stop event
            var process = data.Process();
            process.ProcessStop(data);
            if (OnProcessStop != null)
            {
                OnProcessStop(process);
            }

            // if there is a lifetime policy, cleanup old processes
            if (source.DataLifetimeEnabled())
            {
                CleanupOldProcesses(data);
            }
        }
        internal void CleanupOldProcesses(ProcessTraceData data)
        {
            // check processes if they are outside of the requested lifetime and remove them
            // not relying on the process/end event since it is not always the last event
            int index = 0;
            while (index < processesByPID.Count)
            {
                var process = processesByPID[index];

                System.Diagnostics.Debug.Assert(process != null);

                // if the process has not yet received a stop event, then continue
                if (!process.ExitStatus.HasValue)
                {
                    index++;
                    continue;
                }

                // if a process has had an event within the last DataLifetime msec, then keep it
                if (process.EndTimeRelativeMsec >= (data.TimeStampRelativeMSec - source.DataLifetimeMsec))
                {
                    index++;
                }
                else
                {
                    // remove from processesByPID - this is a shift copy operation, ugh
                    processesByPID.RemoveRange(index, 1);
                    // remove this process from the stream and return this processIndex back to rotation
                    processes[(int)process.ProcessIndex] = null;

                    // do not advance index, since we should inspect the one that was shifted into this spot
                }
            }
        }

        internal TraceProcess FindProcessAndIndex(int processID, long timeQPC, out int index)
        {
            if (processesByPID.BinarySearch(processID, out index, compareByProcessID))
            {
                for (int candidateIndex = index; candidateIndex >= 0; --candidateIndex)
                {
                    TraceProcess candidate = processesByPID[candidateIndex];
                    if (candidate.ProcessID != processID)
                    {
                        break;
                    }

                    // Sadly we can have some kernel events a bit before the process start event.   Thus we need the minimum
                    if (candidate.startTimeQPC <= timeQPC || candidate.firstEventSeenQPC <= timeQPC)
                    {
                        index = candidateIndex;
                        return candidate;
                    }
                }
            }
            return null;
        }

        // State variables.  
        private GrowableArray<TraceProcess> processes;          // The threads ordered in time. 
        private GrowableArray<TraceProcess> processesByPID;     // The threads ordered by processID.  
        private TraceLog log;
        private TraceEventDispatcher source;
        internal event Action<TraceProcess> OnProcessStart;
        internal event Action<TraceProcess> OnProcessStop;

        private static readonly Func<int, TraceProcess, int> compareByProcessID = delegate (int processID, TraceProcess process)
        {
            return (processID - process.ProcessID);
        };
        System.Collections.IEnumerator System.Collections.IEnumerable.GetEnumerator()
        {
            for (int i = 0; i < processes.Count; i++)
            {
                if (processes[i] != null)
                {
                    yield return processes[i];
                }
            }
        }

        #endregion
    }

    /// <summary>
    /// A step towards a refactored TraceProcess that will move down the dependcy chain from
    /// TraceLog to Source.  This is only the portion of TraceProcess that is needed for ManagedProcess
    /// to exist.  Also note, that the surface area is intended to match 100% with
    /// Microsoft.Diagnostics.Tracing.Etlx.TraceProcess.  The namespace change is intention to avoid 
    /// collision of the name and to indicate that it is moving down the depdnency chain.
    /// 
    /// This is a slightly modified copy of the code from TraceLog!TraceProcess
    /// </summary>
    public class TraceProcess
    {
        /// <summary>
        /// The OS process ID associated with the process. It is NOT unique across the whole log.  Use
        /// ProcessIndex for that. 
        /// </summary>
        public int ProcessID { get; internal set; }
        /// <summary>
        /// The index into the logical array of TraceProcesses for this process. Unlike ProcessID (which
        /// may be reused after the process dies, the process index is unique in the log. 
        /// </summary>
        public ProcessIndex ProcessIndex { get; internal set; }
        /// <summary>
        /// This is a short name for the process.  It is the image file name without the path or suffix.  
        /// </summary>
        public string Name
        {
            get
            {
                if (name == null)
                {
                    // This is GetFileNameWithoutExtension without the error checking for illegal characters
                    // name = Path.GetFileNameWithoutExtension(ImageFileName);
                    //try
                    //{
                    //    name = Path.GetFileNameWithoutExtension(ImageFileName);
                    //    return name;    
                    //}
                    //catch (Exception e) { }

                    int lastBackslashIdx = ImageFileName.LastIndexOf('\\');
                    if (lastBackslashIdx < 0)
                    {
                        lastBackslashIdx = 0;
                    }
                    else
                    {
                        lastBackslashIdx++;
                    }

                    int dotIdx = ImageFileName.LastIndexOf('.');
                    if (dotIdx < lastBackslashIdx)
                    {
                        dotIdx = ImageFileName.Length;
                    }

                    name = ImageFileName.Substring(lastBackslashIdx, dotIdx - lastBackslashIdx);
                }
                return name;
            }
            internal set
            {
                name = value;
            }
        }
        /// <summary>
        /// The command line that started the process (may be empty string if unknown)
        /// </summary>
        public string CommandLine { get; internal set; }
        /// <summary>
        /// The path name of the EXE that started the process (may be empty string if unknown)
        /// </summary>
        public string ImageFileName { get; internal set; }
        /// <summary>
        /// The time when the process started.  Returns the time the trace started if the process existed when the trace started.  
        /// </summary>
        public DateTime StartTime { get; private set; }
        /// <summary>
        /// The time when the process started.  Returns the time the trace started if the process existed when the trace started.  
        /// Returned as the number of MSec from the beginning of the trace. 
        /// </summary>
        public double StartTimeRelativeMsec { get; internal set; }
        /// <summary>
        /// The time when the process ended.  Returns the time the trace ended if the process existed when the trace ended.  
        /// Returned as a DateTime
        /// </summary>
        public DateTime EndTime { get; private set; }
        /// <summary>
        /// The time when the process ended.  Returns the time the trace ended if the process existed when the trace ended. 
        /// Returned as the number of MSec from the beginning of the trace. 
        /// </summary>
        public double EndTimeRelativeMsec { get; internal set; }
        /// <summary>
        /// The process ID of the parent process 
        /// </summary>
        public int ParentID { get; internal set; }
        /// <summary>
        /// The process that started this process.  Returns null if unknown.  
        /// </summary>
        public TraceProcess Parent { get; private set; }
        /// <summary>
        /// If the process exited, the exit status of the process.  Otherwise null. 
        /// </summary>
        public int? ExitStatus { get; internal set; }
        /// <summary>
        /// The amount of CPU time spent in this process based on the kernel CPU sampling events.   
        /// </summary>
        public double CPUMSec { get; internal set; }
        /// <summary>
        /// Returns true if the process is a 64 bit process
        /// </summary>
        public bool Is64Bit { get; internal set; }
        /// <summary>
        /// The log file associated with the process. 
        /// </summary>
        public Microsoft.Diagnostics.Tracing.Etlx.TraceLog Log { get; set; }

        /// <summary>
        /// Peak working set
        /// </summary>
        public double PeakWorkingSet { get; internal set; }
        /// <summary>
        /// Peak virtual size
        /// </summary>
        public double PeakVirtual { get; internal set; }

        /// <summary>
        /// A list of all the threads that occurred in this process.  
        /// </summary> 
        public IEnumerable<TraceThread> Threads { get; private set; }
        /// <summary>
        /// Returns the list of modules that were loaded by the process.  The modules may be managed or
        /// native, and include native modules that were loaded event before the trace started.  
        /// </summary>
        public TraceLoadedModules LoadedModules { get; private set; }
        /// <summary>
        /// Filters events to only those for a particular process. 
        /// </summary>
        public TraceEvents EventsInProcess { get; private set; }
        /// <summary>
        /// Filters events to only that occurred during the time the process was alive. 
        /// </summary>
        /// 
        public TraceEvents EventsDuringProcess { get; private set; }

        /// <summary>
        /// An XML representation of the TraceEventProcess (for debugging)
        /// </summary>
        public override string ToString()
        {
            StringBuilder sb = new StringBuilder();
            sb.Append("<TraceProcess ");
            sb.Append("PID=").Append(XmlUtilities.XmlQuote(ProcessID)).Append(" ");
            sb.Append("ProcessIndex=").Append(XmlUtilities.XmlQuote(ProcessIndex)).Append(" ");
            if (ParentID > 0)
            {
                sb.Append("ParentPID=").Append(XmlUtilities.XmlQuote(ParentID)).Append(" ");
            }

            sb.Append("Exe=").Append(XmlUtilities.XmlQuote(Name)).Append(" ");
            sb.Append("Start=").Append(XmlUtilities.XmlQuote(StartTimeRelativeMsec)).Append(" ");
            sb.Append("End=").Append(XmlUtilities.XmlQuote(EndTimeRelativeMsec)).Append(" ");
            if (ExitStatus.HasValue)
            {
                sb.Append("ExitStatus=").Append(XmlUtilities.XmlQuote(ExitStatus.Value)).Append(" ");
            }

            sb.Append("CPUMSec=").Append(XmlUtilities.XmlQuote(CPUMSec)).Append(" ");
            sb.Append("Is64Bit=").Append(XmlUtilities.XmlQuote(Is64Bit)).Append(" ");
            sb.Append("CommandLine=").Append(XmlUtilities.XmlQuote(CommandLine)).Append(" ");
            sb.Append("ImageName=").Append(XmlUtilities.XmlQuote(ImageFileName)).Append(" ");
            if (PeakVirtual != 0)
            {
                sb.Append("PeakVirtual=").Append(XmlUtilities.XmlQuote(PeakVirtual)).Append(" ");
            }

            if (PeakWorkingSet != 0)
            {
                sb.Append("PeakWorkingSet=").Append(XmlUtilities.XmlQuote(PeakWorkingSet)).Append(" ");
            }

            sb.Append("/>");
            return sb.ToString();
        }

        #region private
        #region EventHandlersCalledFromTraceLog
        // #ProcessHandlersCalledFromTraceLog
        // 
        // called from TraceLog.CopyRawEvents
        internal void ProcessStart(ProcessTraceData data)
        {
            if (data.Opcode == TraceEventOpcode.DataCollectionStart)
            {
                startTimeQPC = 0; // this.startTimeQPC = log.sessionStartTimeQPC;
            }
            else
            {
                Debug.Assert(data.Opcode == TraceEventOpcode.Start);
                Debug.Assert(endTimeQPC == long.MaxValue); // We would create a new Process record otherwise 
                startTimeQPC = data.TimeStampQPC;
            }
            CommandLine = data.CommandLine;
            ImageFileName = data.ImageFileName;
            ParentID = data.ParentID;
        }
        internal void ProcessStop(ProcessTraceData data)
        {
            if (CommandLine.Length == 0)
            {
                CommandLine = data.CommandLine;
            }

            ImageFileName = data.ImageFileName;        // Always overwrite as we might have guessed via the image loads
            if (ParentID == 0 && data.ParentID != 0)
            {
                ParentID = data.ParentID;
            }

            if (data.Opcode != TraceEventOpcode.DataCollectionStop)
            {
                Debug.Assert(data.Opcode == TraceEventOpcode.Stop);
                // Only set the exit code if it really is a process exit (not a DCStop). 
                if (data.Opcode == TraceEventOpcode.Stop)
                {
                    ExitStatus = data.ExitStatus;
                }

                endTimeQPC = data.TimeStampQPC;
            }
        }

        #endregion
        internal TraceProcess() { }

        internal TraceProcess(int processID, ProcessIndex processIndex)
        {
            Initialize(processID, processIndex, null /* TraceEventDispatcher */);
        }

        internal TraceProcess(int processID, TraceLog log, ProcessIndex processIndex, TraceEventDispatcher source)
        {
            Initialize(processID, processIndex, source);
        }

        private void Initialize(int processID, ProcessIndex processIndex, TraceEventDispatcher source)
        {
            ProcessID = processID;
            ParentID = -1;
            ProcessIndex = processIndex;
            endTimeQPC = long.MaxValue;
            CommandLine = "";
            ImageFileName = "";
            Source = source;
            Is64Bit = false;
            LoadedModules = null;
            Log = null;
            Parent = null;
            Threads = null;
            EventsInProcess = null;
            EventsDuringProcess = null;
            StartTime = EndTime = default(DateTime);
            StartTimeRelativeMsec = EndTimeRelativeMsec = -1;
        }

        internal string name;
        internal long firstEventSeenQPC;      // Sadly there are events before process start.   This is minimum of those times.  Note that there may be events before this 
        internal long startTimeQPC;
        internal long endTimeQPC;
        internal TraceEventDispatcher Source;
        #endregion
    }

    /// <summary>
    /// Dummy stubs so Microsoft.Diagnostics.Tracing.Etlx namespace is not necessary
    /// </summary>
    public class TraceLog { }
    public class TraceThread { }
    public class TraceLoadedModules { }
    public class TraceEvents { }
}<|MERGE_RESOLUTION|>--- conflicted
+++ resolved
@@ -78,38 +78,26 @@
 
         public static void SetSampleIntervalMSec(this TraceProcess process, double sampleIntervalMSec)
         {
-<<<<<<< HEAD
-            if (!process.Source.UserData.ContainsKey("Computers/Processes/SampleIntervalMSec")) process.Source.UserData.Add("Computers/Processes/SampleIntervalMSec", new Dictionary<ProcessIndex, double>());
+            if (!process.Source.UserData.ContainsKey("Computers/Processes/SampleIntervalMSec"))
+            {
+                process.Source.UserData.Add("Computers/Processes/SampleIntervalMSec", new Dictionary<ProcessIndex, double>());
+            }
+
             var map = (Dictionary<ProcessIndex, double>)process.Source.UserData["Computers/Processes/SampleIntervalMSec"];
-            if (!map.ContainsKey(process.ProcessIndex)) map[process.ProcessIndex] = sampleIntervalMSec;
-=======
+            if (!map.ContainsKey(process.ProcessIndex))
+            {
+                map[process.ProcessIndex] = sampleIntervalMSec;
+            }
+        }
+
+        public static double SampleIntervalMSec(this TraceProcess process)
+        {
             if (!process.Source.UserData.ContainsKey("Computers/Processes/SampleIntervalMSec"))
             {
-                process.Source.UserData.Add("Computers/Processes/SampleIntervalMSec", new Dictionary<ProcessIndex, float>());
-            }
-
-            var map = (Dictionary<ProcessIndex, float>)process.Source.UserData["Computers/Processes/SampleIntervalMSec"];
-            if (!map.ContainsKey(process.ProcessIndex))
-            {
-                map[process.ProcessIndex] = sampleIntervalMSec;
-            }
->>>>>>> 34ccdb5a
-        }
-
-        public static double SampleIntervalMSec(this TraceProcess process)
-        {
-<<<<<<< HEAD
-            if (!process.Source.UserData.ContainsKey("Computers/Processes/SampleIntervalMSec")) process.Source.UserData.Add("Computers/Processes/SampleIntervalMSec", new Dictionary<ProcessIndex, double>());
+                process.Source.UserData.Add("Computers/Processes/SampleIntervalMSec", new Dictionary<ProcessIndex, double>());
+            }
+
             var map = (Dictionary<ProcessIndex, double>)process.Source.UserData["Computers/Processes/SampleIntervalMSec"];
-            if (map.ContainsKey(process.ProcessIndex)) return map[process.ProcessIndex];
-            else return 1; // defualt 1 ms
-=======
-            if (!process.Source.UserData.ContainsKey("Computers/Processes/SampleIntervalMSec"))
-            {
-                process.Source.UserData.Add("Computers/Processes/SampleIntervalMSec", new Dictionary<ProcessIndex, float>());
-            }
-
-            var map = (Dictionary<ProcessIndex, float>)process.Source.UserData["Computers/Processes/SampleIntervalMSec"];
             if (map.ContainsKey(process.ProcessIndex))
             {
                 return map[process.ProcessIndex];
@@ -118,7 +106,6 @@
             {
                 return 1; // defualt 1 ms
             }
->>>>>>> 34ccdb5a
         }
 
         #region private
