//     Copyright (c) Microsoft Corporation.  All rights reserved.
// This file is best viewed using outline mode (Ctrl-M Ctrl-O)

// Uncomment this if you are having problems deserializing an ETLX file, and need to debug the problem.   It will create a useful log file.
// #define DEBUG_SERIALIZE

using FastSerialization;
using Microsoft.Diagnostics.Symbols;
using Microsoft.Diagnostics.Tracing.Compatibility;
using Microsoft.Diagnostics.Tracing.EventPipe;
using Microsoft.Diagnostics.Tracing.Parsers;
using Microsoft.Diagnostics.Tracing.Parsers.AspNet;
using Microsoft.Diagnostics.Tracing.Parsers.Clr;
using Microsoft.Diagnostics.Tracing.Parsers.ClrPrivate;
using Microsoft.Diagnostics.Tracing.Parsers.FrameworkEventSource;
using Microsoft.Diagnostics.Tracing.Parsers.JScript;
using Microsoft.Diagnostics.Tracing.Parsers.Kernel;
using Microsoft.Diagnostics.Tracing.Parsers.Symbol;
using Microsoft.Diagnostics.Tracing.Session;
using Microsoft.Diagnostics.Tracing.Utilities;
using Microsoft.Diagnostics.Utilities;
using System;
using System.Collections.Generic;
using System.Diagnostics;
using System.Diagnostics.Tracing;
using System.IO;
using System.Reflection;
using System.Runtime.InteropServices;
using System.Text;
using System.Text.RegularExpressions;
using System.Threading;
using System.Threading.Tasks;
using Address = System.UInt64;


namespace Microsoft.Diagnostics.Tracing.Etlx
{
    /// <summary>
    /// The data model for an Event trace log (ETL) file is simply a stream of events.     More sophisticated
    /// analysis typically needs a a richer data model then ETL files can provide, and this is the
    /// motivation for the ETLX (Event Trace Log eXtended) file format.   In particular any
    /// analysis that needs non-sequential access to the events or manipulates stack traces associated
    /// with events needs the additional support that the ETLX format provides.   See the TraceEventProgrammers guide
    /// for more on the capabilities of ETLX.
    /// <para>
    /// The TraceLog class is the programmatic representation of an ETLX file.   It represents the ETLX file as a whole.
    /// </para><para>
    /// ETLX files are typically created from ETL files using the TraceLog.OpenOrCreate method or more explicitly
    /// by the TraceLog.CreateFromEventTraceLogFile.
    /// </para>
    /// </summary>
    public sealed class TraceLog : TraceEventSource, IDisposable, IFastSerializable, IFastSerializableVersion
    {
        /// <summary>
        /// Given the path to an ETW trace log file (ETL) file, create an ETLX file for the data.
        /// <para>If etlxFilePath is null the output name is derived from etlFilePath by changing its file extension to .ETLX.</para>
        /// <returns>The name of the ETLX file that was generated.</returns>
        /// </summary>
        public static string CreateFromEventTraceLogFile(string filePath, string etlxFilePath = null, TraceLogOptions options = null, TraceEventDispatcherOptions traceEventDispatcherOptions = null)
        {
            if (etlxFilePath == null)
            {
                etlxFilePath = Path.ChangeExtension(filePath, ".etlx");
            }

            using (TraceEventDispatcher source = TraceEventDispatcher.GetDispatcherFromFileName(filePath, traceEventDispatcherOptions))
            {
                return CreateFromEventTraceLogFile(source, etlxFilePath, options);
            }
        }

        /// <summary>
        /// Given a <see cref="TraceEventDispatcher"/> that can be created from data source, create an ETLX file for the data.
        /// </summary>
        /// <para>If etlxFilePath is null the output name is derived from etlFilePath by changing its file extension to .ETLX.</para>
        /// <returns>The name of the ETLX file that was generated.</returns>
        public static string CreateFromEventTraceLogFile(TraceEventDispatcher source, string etlxFilePath, TraceLogOptions options = null)
        {
            if (etlxFilePath == null)
            {
                throw new ArgumentNullException(nameof(etlxFilePath));
            }

            if (source.EventsLost != 0 && options != null && options.OnLostEvents != null)
            {
                options.OnLostEvents(false, source.EventsLost, 0);
            }

            CreateFromTraceEventSource(source, etlxFilePath, options);

            return etlxFilePath;
        }

        /// <summary>
        /// Open an ETLX or ETL file as a ETLX file.
        /// <para>
        /// This routine assumes that you follow normal conventions of naming ETL files with the .ETL file extension
        /// and ETLX files with the .ETLX file extension.  It further assumes the ETLX file for a given ETL file
        /// should be in a file named the same as the ETL file with the file extension changed.
        /// </para><para>
        /// etlOrEtlxFilePath can be either the name of the ETL or ETLX file.   If the ETLX file does not
        /// exist or if it older than the corresponding ETL file then the ETLX file is regenerated with
        /// the given options.   However if an up-to-date ETLX file exists the conversion step is skipped.
        /// </para><para>
        /// Ultimately the ETLX file is opened and the resulting TraceLog instance is returned.
        /// </para>
        /// </summary>
        public static TraceLog OpenOrConvert(string etlOrEtlxFilePath, TraceLogOptions options = null)
        {
            // Accept either Etl or Etlx file name
            if (etlOrEtlxFilePath.EndsWith(".etl", StringComparison.OrdinalIgnoreCase))
            {
                etlOrEtlxFilePath = Path.ChangeExtension(etlOrEtlxFilePath, ".etlx");
            }

            // See if the etl file exists.
            string etlFilePath = Path.ChangeExtension(etlOrEtlxFilePath, ".etl");
            bool created = false;
            if (File.Exists(etlFilePath))
            {
                // Check that etlx is up to date.
                if (!File.Exists(etlOrEtlxFilePath) || File.GetLastWriteTimeUtc(etlOrEtlxFilePath) < File.GetLastWriteTimeUtc(etlFilePath))
                {
                    CreateFromEventTraceLogFile(etlFilePath, etlOrEtlxFilePath, options);
                    created = true;
                }
            }
            try
            {
                return new TraceLog(etlOrEtlxFilePath);
            }
            catch (Exception)
            {
                if (created)
                {
                    throw;
                }
            }
            // Try again to create from scratch.
            CreateFromEventTraceLogFile(etlFilePath, etlOrEtlxFilePath, options);
            return new TraceLog(etlOrEtlxFilePath);
        }

        /// <summary>
        /// From a TraceEventSession, create a real time TraceLog Event Source.   Like a ETWTraceEventSource a TraceLogEventSource
        /// will deliver events in real time.   However an TraceLogEventSource has an underlying Tracelog (which you can access with
        /// the .Log Property) which lets you get at aggregated information (Processes, threads, images loaded, and perhaps most
        /// importantly TraceEvent.CallStack() will work.  Thus you can get real time stacks from events).
        ///
        /// Note that in order for native stacks to resolve symbolically, you need to have some Kernel events turned on (Image, and Process)
        /// and only windows 8 has a session that allows both kernel and user mode events simultaneously.   Thus this is most useful
        /// on Win 8 systems.
        /// </summary>
        public static TraceLogEventSource CreateFromTraceEventSession(TraceEventSession session)
        {
            var traceLog = new TraceLog(session);
            return traceLog.realTimeSource;
        }

        /// <summary>
        /// Creates a ETLX file an Lttng Text file 'filePath'.
        /// </summary>
        public static string CreateFromLttngTextDataFile(string filePath, string etlxFilePath = null, TraceLogOptions options = null)
        {
            // Create the etlx file path.
            if (etlxFilePath == null)
            {
                etlxFilePath = filePath + ".etlx";
            }

            using (CtfTraceEventSource source = new CtfTraceEventSource(filePath))
            {
                if (source.EventsLost != 0 && options != null && options.OnLostEvents != null)
                {
                    options.OnLostEvents(false, source.EventsLost, 0);
                }

                CreateFromLinuxEventSources(source, etlxFilePath, null);
            }

            return etlxFilePath;
        }

        /// <summary>
        /// Creates a ETLX file an EventPipe 'filePath'.
        /// </summary>
        public static string CreateFromEventPipeDataFile(string filePath, string etlxFilePath = null, TraceLogOptions options = null)
        {
            // Create the etlx file path.
            if (etlxFilePath == null)
            {
                etlxFilePath = filePath + ".etlx";
            }

            using (var source = new EventPipeEventSource(filePath))
            {
                CreateFromEventPipeEventSources(source, etlxFilePath, options);

                if (source.EventsLost != 0 && options != null && options.OnLostEvents != null)
                {
                    options.OnLostEvents(false, source.EventsLost, 0);
                }
            }

            return etlxFilePath;
        }

        /// <summary>
        /// Opens an existing Extended Trace Event log file (ETLX) file.  See also TraceLog.OpenOrCreate.
        /// </summary>
        public TraceLog(string etlxFilePath)
            : this()
        {
            InitializeFromFile(etlxFilePath);
        }
        /// <summary>
        /// All the events in the ETLX file. The returned TraceEvents instance supports IEnumerable so it can be used
        /// in foreach statements, but it also supports other methods to further filter the evens before enumerating over them.
        ///
        /// Note that the TraceEvent returned from this IEnumerable may only be used for one iteration of the foreach.
        /// (it is reused for the next event).  If you need more lifetime than that you must call Clone() (see 'Lifetime
        /// Constraints' in the programmers guide for more).
        /// </summary>
        public TraceEvents Events
        {
            get
            {
                if (IsRealTime)
                {
                    throw new NotSupportedException("Enumeration is not supported on real time sessions.");
                }

                return events;
            }
        }
        /// <summary>
        /// All the Processes that logged an event in the ETLX file.  The returned TraceProcesses instance supports IEnumerable so it can be used
        /// in foreach statements, but it also supports other methods to select particular a particular process.
        /// </summary>
        public TraceProcesses Processes { get { return processes; } }
        /// <summary>
        /// All the Threads that logged an event in the ETLX file.  The returned TraceThreads instance supports IEnumerable so it can be used
        /// in foreach statements, but it also supports other methods to select particular thread.
        /// </summary>
        public TraceThreads Threads { get { return threads; } }
        /// <summary>
        /// All the module files (DLLs) that were loaded by some process in the ETLX file.  The returned TraceModuleFiles instance supports IEnumerable so it can be used
        /// in foreach statements, but it also supports other methods to select particular module file.
        /// </summary>
        public TraceModuleFiles ModuleFiles { get { return moduleFiles; } }
        /// <summary>
        /// All the call stacks in the ETLX file.  Normally you don't enumerate over these, but use you use other methods on TraceCallStacks
        /// information about code addresses using CallStackIndexes.
        /// </summary>
        public TraceCallStacks CallStacks { get { return callStacks; } }
        /// <summary>
        /// All the code addresses in the ETLX file.  Normally you don't enumerate over these, but use you use other methods on TraceCodeAddresses
        /// information about code addresses using CodeAddressIndexes.
        /// </summary>
        public TraceCodeAddresses CodeAddresses { get { return codeAddresses; } }
        /// <summary>
        /// Summary statistics on the events in the ETX file.
        /// </summary>
        public TraceEventStats Stats { get { return stats; } }

        // operations on events
        /// <summary>
        /// If the event has a call stack associated with it, retrieve it.   Returns null if there is not call stack associated with the event.
        /// <para>If you are retrieving many call stacks consider using GetCallStackIndexForEvent, as it is more efficient.</para>
        /// </summary>
        public TraceCallStack GetCallStackForEvent(TraceEvent anEvent)
        {
            return callStacks[GetCallStackIndexForEvent(anEvent)];
        }
        /// <summary>
        /// If the event has a call stack associated with it, retrieve CallStackIndex.   Returns CallStackIndex.Invalid if there is not call stack associated with the event.
        /// </summary>
        public CallStackIndex GetCallStackIndexForEvent(TraceEvent anEvent)
        {
            return GetCallStackIndexForEventIndex(anEvent.EventIndex);
        }

        /// <summary>
        /// Events are given an Index (ID) that are unique across the whole TraceLog.   They are not guaranteed
        /// to be sequential, but they are guaranteed to be between 0 and MaxEventIndex.  Ids can be used to
        /// allow clients to associate additional information with event (with a side lookup table).   See
        /// TraceEvent.EventIndex and EventIndex for more
        /// </summary>
        public EventIndex MaxEventIndex { get { return (EventIndex)eventCount; } }
        /// <summary>
        /// Given an eventIndex, get the event.  This is relatively expensive because we need to create a
        /// copy of the event that will not be reused by the TraceLog.   Ideally you would not use this API
        /// but rather use iterate over event using TraceEvents
        /// </summary>
        public TraceEvent GetEvent(EventIndex eventIndex)
        {
            // TODO this can probably be made more efficient.
            int pageIndex = (int)(((uint)eventIndex) / eventsPerPage);
            int eventOnPage = ((int)eventIndex) - (pageIndex * eventsPerPage);

            if (eventPages.Count <= pageIndex)
            {
                return null;
            }

            IEnumerable<TraceEvent> events = new TraceEvents(this, eventPages[pageIndex].TimeQPC, long.MaxValue, null, false);
            var iterator = events.GetEnumerator();
            while (iterator.MoveNext())
            {
                TraceEvent ret = iterator.Current;
                if (ret.EventIndex == eventIndex)
                {
                    return ret.Clone();
                }
            }
            return null;
        }
        /// <summary>
        /// The total number of events in the log.
        /// </summary>
        public int EventCount { get { return eventCount; } }

        /// <summary>
        /// The size of the log file in bytes.
        /// </summary>
        public override long Size
        {
            get
            {
                return new FileInfo(etlxFilePath).Length;
            }
        }
        /// <summary>
        /// override
        /// </summary>
        public override int EventsLost { get { return eventsLost; } }
        /// <summary>
        /// The file path for the ETLX file associated with this TraceLog instance.
        /// </summary>
        public string FilePath { get { return etlxFilePath; } }
        /// <summary>
        /// The machine on which the log was collected.  Returns empty string if unknown.
        /// </summary>
        public string MachineName { get { return machineName; } }
        /// <summary>
        /// The name of the Operating system.  Returns empty string if unknown.
        /// </summary>
        public string OSName { get { return osName; } }
        /// <summary>
        /// The build number information for the OS.  Returns empty string if unknown.
        /// </summary>
        public string OSBuild { get { return osBuild; } }
        /// <summary>
        /// The time the machine was booted.   Returns DateTime.MinValue if it is unknown.
        /// </summary>
        public DateTime BootTime { get { if (bootTime100ns == 0) { return DateTime.MaxValue; } return DateTime.FromFileTime(bootTime100ns); } }
        /// <summary>
        /// This is the number of minutes between the local time where the data was collected and UTC time.
        /// It is negative if your time zone is WEST of Greenwich.  This DOES take Daylights savings time into account
        /// but might be a daylight savings time transition happens inside the trace.
        /// May be unknown, in which case it returns null.
        /// </summary>
        public int? UTCOffsetMinutes { get { return utcOffsetMinutes; } }
        /// <summary>
        /// When an ETL file is 'merged', for every DLL in the trace information is added that allows the symbol
        /// information (PDBS) to be identified unambiguously on a symbol server.   This property returns true
        /// if the ETLX file was created from an ETL file with this added information.
        /// </summary>
        public bool HasPdbInfo { get { return hasPdbInfo; } }
        /// <summary>
        /// The size of the main memory (RAM) on the collection machine.  Will return 0 if memory size is unknown
        /// </summary>
        public int MemorySizeMeg { get { return memorySizeMeg; } }
        /// <summary>
        /// Are there any event in trace that has a call stack associated with it.
        /// </summary>
        public bool HasCallStacks { get { return CallStacks.Count > 0; } }
        /// <summary>
        /// If Kernel CPU sampling events are turned on, CPU samples are taken at regular intervals (by default every MSec).
        /// <para>This property returns the time interval between samples.
        /// </para><para>
        /// If the sampling interval was changed over the course of the trace, this property does not reflect that.  It
        /// returns the first value it had in the trace.
        /// </para>
        /// </summary>
        public TimeSpan SampleProfileInterval { get { return new TimeSpan(sampleProfileInterval100ns); } }
        /// <summary>
        /// Returns true if the  machine running this code is the same as the machine where the trace data was collected.
        /// <para>
        /// If this returns false, the path names references in the trace cannot be inspected (since they are on a different machine).
        /// </para>
        /// </summary>
        public bool CurrentMachineIsCollectionMachine()
        {
            if (IsRealTime)
            {
                return true;
            }

            // Trim off the domain, as there is ambiguity about whether to include that or not.
            var shortCurrentMachineName = Environment.MachineName;
            var dotIdx = shortCurrentMachineName.IndexOf('.');
            if (dotIdx > 0)
            {
                shortCurrentMachineName = shortCurrentMachineName.Substring(0, dotIdx);
            }

            var shortDataMachineName = MachineName;
            if (string.IsNullOrEmpty(shortDataMachineName))
            {
                return true;        // If the trace does not know what machine it was on, give up and guess that is is the correct machine.
            }

            dotIdx = shortDataMachineName.IndexOf('.');
            if (dotIdx > 0)
            {
                shortDataMachineName = shortDataMachineName.Substring(0, dotIdx);
            }

            return string.Compare(shortDataMachineName, shortCurrentMachineName, StringComparison.OrdinalIgnoreCase) == 0;
        }
        /// <summary>
        /// There is a size limit for ETLX files.  Thus  it is possible that the data from the original ETL file was truncated.
        /// This property returns true if this happened.
        /// </summary>
        public bool Truncated { get { return truncated; } }

        /// <summary>
        /// Returns the EvnetIndex (order in the file) of the first event that has a
        /// timestamp smaller than its predecessor.  Returns Invalid if there are no time inversions.
        /// </summary>
        public EventIndex FirstTimeInversion { get { return firstTimeInversion; } }

        /// <summary>
        /// Returns all the TraceEventParsers associated with this log.
        /// </summary>
        public IEnumerable<TraceEventParser> Parsers { get { return parsers.Values; } }

        /// <summary>
        /// An XML fragment that gives useful summary information about the trace as a whole.
        /// </summary>
        public override string ToString()
        {
            StringBuilder sb = new StringBuilder();
            sb.AppendLine(" <TraceLogHeader ");
            sb.AppendLine("   MachineName=" + XmlUtilities.XmlQuote(MachineName));
            sb.AppendLine("   EventCount=" + XmlUtilities.XmlQuote(EventCount));
            sb.AppendLine("   FilePath=" + XmlUtilities.XmlQuote(FilePath));
            sb.AppendLine("   EventsLost=" + XmlUtilities.XmlQuote(EventsLost));
            sb.AppendLine("   SessionStartTime=" + XmlUtilities.XmlQuote(SessionStartTime));
            sb.AppendLine("   SessionEndTime=" + XmlUtilities.XmlQuote(SessionEndTime));
            sb.AppendLine("   SessionDuration=" + XmlUtilities.XmlQuote((SessionDuration).ToString()));
            sb.AppendLine("   NumberOfProcessors=" + XmlUtilities.XmlQuote(NumberOfProcessors));
            sb.AppendLine("   CpuSpeedMHz=" + XmlUtilities.XmlQuote(CpuSpeedMHz));
            sb.AppendLine("   MemorySizeMeg=" + XmlUtilities.XmlQuote(MemorySizeMeg));
            sb.AppendLine("   PointerSize=" + XmlUtilities.XmlQuote(PointerSize));
            sb.AppendLine(" />");
            return sb.ToString();
        }

        #region ITraceParserServices Members

        internal override void RegisterEventTemplateImpl(TraceEvent template)
        {
            if (IsRealTime)
            {
                Debug.Assert(template.traceEventSource == this);
                realTimeSource.RegisterEventTemplateImpl(template);
                Debug.Assert(template.Source == this);
                return;
            }
            if (template.Target != null && !registeringStandardParsers)
            {
                throw new ApplicationException("You may not register callbacks in TraceEventParsers that you attach directly to a TraceLog.\r\n" +
                    "Instead you should use TraceEvents.GetSource() and attach TraceEventParsers to that and define callbacks on them");
            }
        }

        internal override void UnregisterEventTemplateImpl(Delegate action, Guid providerGuid, int eventId)
        {
            if (IsRealTime)
            {
                realTimeSource.UnregisterEventTemplateImpl(action, providerGuid, eventId);
            }
        }

        internal override void RegisterParserImpl(TraceEventParser parser)
        {
            Debug.Assert(parser.Source == this);
            var name = parser.GetType().FullName;
            if (!parsers.ContainsKey(name))
            {
                parsers[name] = parser;
            }
        }

        internal override void RegisterUnhandledEventImpl(Func<TraceEvent, bool> callback)
        {
            if (IsRealTime)
            {
                realTimeSource.RegisterUnhandledEventImpl(callback);
            }
        }

        internal override string TaskNameForGuidImpl(Guid guid)
        {
            var lookup = AllocLookup();
            var ret = ((ITraceParserServices)lookup).TaskNameForGuid(guid);
            FreeLookup(lookup);
            return ret;
        }
        internal override string ProviderNameForGuidImpl(Guid taskOrProviderGuid)
        {
            var lookup = AllocLookup();
            var ret = ((ITraceParserServices)lookup).ProviderNameForGuid(taskOrProviderGuid);
            FreeLookup(lookup);
            return ret;
        }

        #endregion
        #region Private
        private TraceLog()
        {
            // TODO: All the IFastSerializable parts of this are discarded, which is unfortunate.
            processes = new TraceProcesses(this);
            threads = new TraceThreads(this);
            events = new TraceEvents(this);
            moduleFiles = new TraceModuleFiles(this);
            codeAddresses = new TraceCodeAddresses(this, moduleFiles);
            callStacks = new TraceCallStacks(this, codeAddresses);
            parsers = new Dictionary<string, TraceEventParser>();
            stats = new TraceEventStats(this);
            machineName = "";
            osName = "";
            osBuild = "";
            sampleProfileInterval100ns = 10000;    // default is 1 msec
            fnAddAddressToCodeAddressMap = AddAddressToCodeAddressMap;
            firstTimeInversion = EventIndex.Invalid;
        }

        /// <summary>
        /// Create a new real time session called 'sessionName' and connect a TraceLog to it and return that TraceLog.
        /// Functionality of TraceLog that does not depend on either remembering past EVENTS or require future
        /// knowledge (e.g. stacks of kernel events), will 'just work'.
        /// </summary>
        private unsafe TraceLog(TraceEventSession session)
            : this()
        {
            IsRealTime = true;
            machineName = Environment.MachineName;

            realTimeSource = new TraceLogEventSource(events, ownsItsTraceLog: true);   // Dispose
            realTimeQueue = new Queue<QueueEntry>();
            realTimeFlushTimer = new Timer(FlushRealTimeEvents, null, 1000, 1000);
            pointerSize = ETWTraceEventSource.GetOSPointerSize();

            //double lastTime = 0;

            // Set up callbacks that handle stack processing
            Action<TraceEvent> onAllEvents = delegate (TraceEvent data)
            {
                // we need to guard our data structures from concurrent access.  TraceLog data
                // is modified by this code as well as code in FlushRealTimeEvents.
                lock (realTimeQueue)
                {
                    // we delay things so we have a chance to match up stacks.

                    // if (!removeFromStream && data.Opcode != TraceEventOpcode.DataCollectionStart && data.ProcessID != 0 && data.ProviderGuid != ClrRundownTraceEventParser.ProviderGuid)
                    //     Trace.WriteLine("REAL TIME QUEUE:  " + data.ToString());
                    TraceEventCounts countForEvent = Stats.GetEventCounts(data);
                    Debug.Assert((int)data.EventIndex == eventCount);
                    countForEvent.m_count++;
                    countForEvent.m_eventDataLenTotal += data.EventDataLength;

                    // Remember past events so we can hook up stacks to them.
                    data.eventIndex = (EventIndex)eventCount;
                    pastEventInfo.LogEvent(data, data.eventIndex, countForEvent);

                    // currentID is used by the dispatcher to define the EventIndex.  Make sure at both sources have the
                    // same notion of what that is if we have two dispatcher.
                    if (rawKernelEventSource != null)
                    {
                        rawEventSourceToConvert.currentID = (EventIndex)eventCount;
                        rawKernelEventSource.currentID = (EventIndex)eventCount;
                    }

                    // Skip samples from the idle thread.
                    if (data.ProcessID == 0 && data is SampledProfileTraceData)
                    {
                        return;
                    }

                    var extendedDataCount = data.eventRecord->ExtendedDataCount;
                    if (extendedDataCount != 0)
                    {
                        bookKeepingEvent |= ProcessExtendedData(data, extendedDataCount, countForEvent);
                    }

                    // This must occur after the call to ProcessExtendedData to ensure that if there is a stack for this event,
                    // that it has been associated before the event count is incremented.  Otherwise, the stack will be associated with
                    // the next event, and not the current event.
                    eventCount++;

                    realTimeQueue.Enqueue(new QueueEntry(data.Clone(), Environment.TickCount));
                }
            };

            // See if we are on Win7 and have a separate kernel session associated with 'session'
            if (session.m_kernelSession != null)
            {
                // Make sure both sources only dispatch one at a time by taking a lock during dispatch.
                session.m_kernelSession.Source.lockObj = realTimeQueue;
                session.m_associatedWithTraceLog = true;                         // Indicate that it is OK to have the m_kernelSession.
                session.Source.lockObj = realTimeQueue;

                // Set up the callbacks to the kernel session.
                rawKernelEventSource = session.m_kernelSession.Source;
                SetupCallbacks(rawKernelEventSource);
                rawKernelEventSource.unhandledEventTemplate.traceEventSource = this;       // Make everything point to the log as its source.
                rawKernelEventSource.AllEvents += onAllEvents;
            }

            // We use the session's source for our input.
            rawEventSourceToConvert = session.Source;
            SetupCallbacks(rawEventSourceToConvert);
            rawEventSourceToConvert.unhandledEventTemplate.traceEventSource = this;       // Make everything point to the log as its source.
            rawEventSourceToConvert.AllEvents += onAllEvents;
        }

        /// <summary>
        /// Removes all but the last 'keepCount' entries in 'growableArray' by sliding them down.
        /// </summary>
        private static void RemoveAllButLastEntries<T>(ref GrowableArray<T> growableArray, int keepCount)
        {
            Array.Copy(growableArray.UnderlyingArray, growableArray.Count - keepCount, growableArray.UnderlyingArray, 0, keepCount);
            growableArray.Count = keepCount;
        }

        /// <summary>
        /// Forwards an event that was saved (cloned) to the dispatcher associated with the real time source.
        /// </summary>
        private unsafe void DispatchClonedEvent(TraceEvent toSend)
        {
            TraceEvent eventInRealTimeSource = realTimeSource.Lookup(toSend.eventRecord);
            eventInRealTimeSource.userData = toSend.userData;
            eventInRealTimeSource.eventIndex = toSend.eventIndex;           // Lookup assigns the EventIndex, but we want to keep the original.
            realTimeSource.Dispatch(eventInRealTimeSource);

            // Optimization, remove 'toSend' from the finalization queue.
            Debug.Assert(toSend.myBuffer != IntPtr.Zero);
            GC.SuppressFinalize(toSend);    // Tell the finalizer you don't need it because I will do the cleanup
            // Do the cleanup, but also keep toSend alive during the dispatch and until finalization was suppressed.
            System.Runtime.InteropServices.Marshal.FreeHGlobal(toSend.myBuffer);
            toSend.instanceContainerID = null;
        }

        /// <summary>
        /// Flushes any event that has waited around long enough
        /// </summary>
        private void FlushRealTimeEvents(object notUsed)
        {
            lock (realTimeQueue)
            {
                var nowTicks = Environment.TickCount;
                // TODO review.
                for (; ; )
                {
                    var count = realTimeQueue.Count;
                    if (count == 0)
                    {
                        break;
                    }

                    QueueEntry entry = realTimeQueue.Peek();
                    // If it has been in the queue less than 1 second, we we wait until next time) & 3FFFFFF does wrap around subtraction.
                    if (((nowTicks - entry.enqueueTick) & 0x3FFFFFFF) < 1000)
                    {
                        break;
                    }

                    DispatchClonedEvent(entry.data);
                    realTimeQueue.Dequeue();
                }

                // Try to keep our memory under control by removing old data.
                // Lots of data structures in TraceLog can grow over time.
                // However currently we only trim three, all CAN grow on every event (so they grow most quickly of all data structures)
                // and we know they are not needed after dispatched the events they are for.

                // To keep overhead reasonable, we assume the worst case (every event has an entry) and we allow the tables to grow
                // to 3X what is needed, and then we slide down the 1X of entries we need.
                // We could be more accurate, but this at least keeps THESE arrays under control.
                int MaxEventCountBeforeReset = Math.Max(realTimeQueue.Count * 3, 1000);

                if (eventsToStacks.Count > MaxEventCountBeforeReset)
                {
                    RemoveAllButLastEntries(ref eventsToStacks, realTimeQueue.Count);
                }

                if (eventsToCodeAddresses.Count > MaxEventCountBeforeReset)
                {
                    RemoveAllButLastEntries(ref eventsToCodeAddresses, realTimeQueue.Count);
                }

                if (cswitchBlockingEventsToStacks.Count > MaxEventCountBeforeReset)
                {
                    RemoveAllButLastEntries(ref cswitchBlockingEventsToStacks, realTimeQueue.Count);
                }
            }
        }

        /// <summary>
        /// Given a process's virtual address 'address' and an event which acts as a
        /// context (determines which process and what time in that process), return
        /// a CodeAddressIndex (which represents a particular location in a particular
        /// method in a particular DLL). It is possible that different addresses will
        /// go to the same code address for the same address (in different contexts).
        /// This is because DLLS where loaded in different places in different processes.
        /// </summary>
        public CodeAddressIndex GetCodeAddressIndexAtEvent(Address address, TraceEvent context)
        {
            // TODO optimize for sequential access.
            EventIndex eventIndex = context.EventIndex;
            int index;
            if (!eventsToCodeAddresses.BinarySearch(eventIndex, out index, CodeAddressComparer))
            {
                return CodeAddressIndex.Invalid;
            }

            do
            {
                Debug.Assert(eventsToCodeAddresses[index].EventIndex == eventIndex);
                if (eventsToCodeAddresses[index].Address == address)
                {
                    return eventsToCodeAddresses[index].CodeAddressIndex;
                }

                index++;
            } while (index < eventsToCodeAddresses.Count && eventsToCodeAddresses[index].EventIndex == eventIndex);
            return CodeAddressIndex.Invalid;
        }

        /// <summary>
        /// If an event has a field of type 'Address' the address can be converted to a symbolic value (a
        /// TraceCodeAddress) by calling this function.   C
        /// </summary>
        internal TraceCodeAddress GetCodeAddressAtEvent(Address address, TraceEvent context)
        {
            CodeAddressIndex codeAddressIndex = GetCodeAddressIndexAtEvent(address, context);
            if (codeAddressIndex == CodeAddressIndex.Invalid)
            {
                return null;
            }

            return codeAddresses[codeAddressIndex];
        }

        /// <summary>
        /// Given an EventIndex for an event, retrieve the call stack associated with it
        /// (that can be given to TraceCallStacks). Many events may not have associated
        /// call stack in which case CallSTackIndex.Invalid is returned.
        /// </summary>
        internal CallStackIndex GetCallStackIndexForEventIndex(EventIndex eventIndex)
        {
            // TODO optimize for sequential access.
            lazyEventsToStacks.FinishRead();
            int index;
            if (eventsToStacks.BinarySearch(eventIndex, out index, stackComparer))
            {
                return eventsToStacks[index].CallStackIndex;
            }

            return CallStackIndex.Invalid;
        }

        internal static void CreateFromLinuxEventSources(CtfTraceEventSource source, string etlxFilePath, TraceLogOptions options)
        {
            if (options == null)
            {
                options = new TraceLogOptions();
            }

            using (TraceLog newLog = new TraceLog())
            {
                newLog.rawEventSourceToConvert = source;
                newLog.options = options;

                // Parse the metadata.
                source.ParseMetadata();

                // Get all the users data from the original source.   Note that this happens by reference, which means
                // that even though we have not built up the state yet (since we have not scanned the data yet), it will
                // still work properly (by the time we look at this user data, it will be updated).
                foreach (string key in source.UserData.Keys)
                {
                    newLog.UserData[key] = source.UserData[key];
                }

<<<<<<< HEAD
            // Avoid partially written files by writing to a temp and moving atomically to the final destination.
            string etlxTempPath = etlxFilePath + ".new";
            try
            {
                //****************************************************************************************************
                // ******** This calls TraceLog.ToStream operation on TraceLog which does the real work.   ***********
                using (Serializer serializer = new Serializer(new IOStreamStreamWriter(etlxTempPath, new SerializationConfiguration() { StreamLabelWidth = StreamLabelWidth.EightBytes }), newLog)) { }
                if (File.Exists(etlxFilePath))
=======
                // Avoid partially written files by writing to a temp and moving atomically to the final destination.
                string etlxTempPath = etlxFilePath + ".new";
                try
>>>>>>> 1eb1dd74
                {
                    //****************************************************************************************************
                    // ******** This calls TraceLog.ToStream operation on TraceLog which does the real work.   ***********
                    using (Serializer serializer = new Serializer(etlxTempPath, newLog, FileShare.Read | FileShare.Delete)) { }
                    File.Delete(etlxFilePath);
                    File.Move(etlxTempPath, etlxFilePath);
                }
                finally
                {
                    File.Delete(etlxTempPath);
                }
            }
        }

        internal static void CreateFromEventPipeEventSources(TraceEventDispatcher source, string etlxFilePath, TraceLogOptions options)
        {
            if (options == null)
            {
                options = new TraceLogOptions();
            }

            using (TraceLog newLog = new TraceLog())
            {
                newLog.rawEventSourceToConvert = source;
                newLog.options = options;

                var dynamicParser = source.Dynamic;

                // Get all the users data from the original source.   Note that this happens by reference, which means
                // that even though we have not built up the state yet (since we have not scanned the data yet), it will
                // still work properly (by the time we look at this user data, it will be updated).
                foreach (string key in source.UserData.Keys)
                {
                    newLog.UserData[key] = source.UserData[key];
                }

<<<<<<< HEAD
            // Avoid partially written files by writing to a temp and moving atomically to the final destination.
            string etlxTempPath = etlxFilePath + ".new";
            try
            {
                //****************************************************************************************************
                // ******** This calls TraceLog.ToStream operation on TraceLog which does the real work.   ***********
                using (Serializer serializer = new Serializer(new IOStreamStreamWriter(etlxTempPath, new SerializationConfiguration() { StreamLabelWidth = StreamLabelWidth.EightBytes }), newLog)) { }
                if (File.Exists(etlxFilePath))
=======
                // Avoid partially written files by writing to a temp and moving atomically to the final destination.
                string etlxTempPath = etlxFilePath + ".new";
                try
>>>>>>> 1eb1dd74
                {
                    //****************************************************************************************************
                    // ******** This calls TraceLog.ToStream operation on TraceLog which does the real work.   ***********
                    using (Serializer serializer = new Serializer(etlxTempPath, newLog, FileShare.Read | FileShare.Delete)) { }

                    File.Delete(etlxFilePath);
                    File.Move(etlxTempPath, etlxFilePath);
                }
                finally
                {
                    File.Delete(etlxTempPath);
                }
            }
        }

        /// <summary>
        /// Given a eventIndex for a CSWTICH event, return the call stack index for the thread
        /// that LOST the processor (the normal callStack is for the thread that GOT the CPU)
        /// </summary>
        internal CallStackIndex GetCallStackIndexForCSwitchBlockingEventIndex(EventIndex eventIndex)
        {
            // TODO optimize for sequential access.
            lazyCswitchBlockingEventsToStacks.FinishRead();
            int index;
            if (cswitchBlockingEventsToStacks.BinarySearch(eventIndex, out index, stackComparer))
            {
                return cswitchBlockingEventsToStacks[index].CallStackIndex;
            }

            return CallStackIndex.Invalid;
        }

        // TODO expose this publicly?
        /// <summary>
        /// Given a source of events 'source' generated a ETLX file representing these events from them. This
        /// file can then be opened with the TraceLog constructor. 'options' can be null.
        /// </summary>
        internal static void CreateFromTraceEventSource(TraceEventDispatcher source, string etlxFilePath, TraceLogOptions options)
        {
            if (options == null)
            {
                options = new TraceLogOptions();
            }

            // TODO copy the additional data from a ETLX file if the source is ETLX
            using (TraceLog newLog = new TraceLog())
            {
                newLog.rawEventSourceToConvert = source;
                newLog.options = options;

                if (options.ExplicitManifestDir != null && Directory.Exists(options.ExplicitManifestDir))
                {
                    var tmfDir = Path.Combine(options.ExplicitManifestDir, "TMF");
                    if (Directory.Exists(tmfDir))
                    {
                        options.ConversionLog.WriteLine("Looking for WPP metaData in {0}", tmfDir);
                        new WppTraceEventParser(newLog, tmfDir);
                    }

                    options.ConversionLog.WriteLine("Looking for explicit manifests in {0}", options.ExplicitManifestDir);
                    source.Dynamic.ReadAllManifests(options.ExplicitManifestDir);
                }

                // Any parser that has state we need to turn on during the conversion so that the the state will build up
                // (we copy it out below).   To date there are only three parsers that do this (registered, dynamic
                // (which includes registered), an kernel)
                // TODO add an option that allows users to add their own here.
                // Note that I am not using the variables below, I am fetching the value so that it has the side
                // effect of creating this parser (which will in turn indicate to the system that I care about the
                // state these parsers generate as part of their operation).
                var dynamicParser = source.Dynamic;
                var clrParser = source.Clr;
                var kernelParser = source.Kernel;

                // Get all the users data from the original source.   Note that this happens by reference, which means
                // that even though we have not built up the state yet (since we have not scanned the data yet), it will
                // still work properly (by the time we look at this user data, it will be updated).
                foreach (string key in source.UserData.Keys)
                {
                    newLog.UserData[key] = source.UserData[key];
                }

                // Avoid partially written files by writing to a temp and moving atomically to the
                // final destination.
                string etlxTempPath = etlxFilePath + ".new";
                try
                {
                    //****************************************************************************************************
                    // ******** This calls TraceLog.ToStream operation on TraceLog which does the real work.   ***********
<<<<<<< HEAD
                    using (Serializer serializer = new Serializer(new IOStreamStreamWriter(etlxTempPath, new SerializationConfiguration() { StreamLabelWidth = StreamLabelWidth.EightBytes }), newLog)) { }
                    if (File.Exists(etlxFilePath))
                    {
                        File.Delete(etlxFilePath);
                    }

=======
                    using (Serializer serializer = new Serializer(etlxTempPath, newLog, FileShare.Read | FileShare.Delete)) { }
                    File.Delete(etlxFilePath);
>>>>>>> 1eb1dd74
                    File.Move(etlxTempPath, etlxFilePath);
                }
                finally
                {
                    File.Delete(etlxTempPath);
                }
            }
        }

        internal void RegisterStandardParsers()
        {
            registeringStandardParsers = true;

            // We always create these parsers that the TraceLog knows about.   The current invariant is that
            // a ETLX file does not need anything outside itself to resolve any events.  All of that is done
            // at file creation time.
            var kernelParser = Kernel;
            var clrParser = Clr;
            new ClrRundownTraceEventParser(this);
            new ClrStressTraceEventParser(this);
            new ClrPrivateTraceEventParser(this);
            new JScriptTraceEventParser(this);
            new JSDumpHeapTraceEventParser(this);
            new AspNetTraceEventParser(this);
            new TplEtwProviderTraceEventParser(this);
            new SymbolTraceEventParser(this);
            new HeapTraceProviderTraceEventParser(this);
            new MicrosoftWindowsKernelFileTraceEventParser(this);
            new IisTraceEventParser(this);

            new SampleProfilerTraceEventParser(this);
            new WpfTraceEventParser(this);
#if false
            new AppHostTraceEventParser(newLog);
            new ImmersiveShellTraceEventParser(newLog);
            new XamlTraceEventParser(newLog);
#endif
            var dynamicParser = Dynamic;
            registeringStandardParsers = false;

        }

        internal override unsafe Guid GetRelatedActivityID(TraceEventNativeMethods.EVENT_RECORD* eventRecord)
        {
            // See TraceLog.ProcessExtendedData for more on our use of ExtendedData to hold a index.
            if ((ulong)eventRecord->ExtendedData > 0)
            {
                int idIndex;
                if (IntPtr.Size == 8)
                {
                    idIndex = (int)((ulong)eventRecord->ExtendedData >> 4);
                }
                else
                {
                    idIndex = (int)eventRecord->ExtendedData;
                }
                if ((uint)idIndex < (uint)relatedActivityIDs.Count)
                {
                    return relatedActivityIDs[idIndex];
                }
            }
            return Guid.Empty;
        }

        internal override unsafe string GetContainerID(TraceEventNativeMethods.EVENT_RECORD* eventRecord)
        {
            if (eventRecord->ExtendedDataCount > 0)
            {
                int index = eventRecord->ExtendedDataCount;
                if (index < containerIDs.Count)
                {
                    return containerIDs[index];
                }
            }
            return null;
        }

        internal override unsafe int LastChanceGetThreadID(TraceEvent data)
        {
            Debug.Assert(data.eventRecord->EventHeader.ThreadId == -1);          // we should only be calling this when we have no better answer.
            CallStackIndex callStack = data.CallStackIndex();
            if (callStack == CallStackIndex.Invalid)
            {
                return -1;
            }

            TraceThread thread = CallStacks.Thread(callStack);
            if (thread == null)
            {
                return -1;
            }

            return thread.ThreadID;
        }
        internal override unsafe int LastChanceGetProcessID(TraceEvent data)
        {
            Debug.Assert(data.eventRecord->EventHeader.ProcessId == -1);          // we should only be calling this when we have no better answer.
            CallStackIndex callStack = data.CallStackIndex();
            if (callStack == CallStackIndex.Invalid)
            {
                return -1;
            }

            TraceThread thread = CallStacks.Thread(callStack);
            if (thread == null)
            {
                return -1;
            }

            return thread.Process.ProcessID;
        }


        private void AddMarkThread(int threadID, long timeStamp, int heapNum)
        {
            var thread = Threads.GetThread(threadID, timeStamp);
            if (thread == null)
            {
                return;
            }

            if (thread.threadInfo != null)
            {
                return;
            }

            if (thread.process.shouldCheckIsServerGC)
            {
                thread.process.markThreadsInGC[threadID] = heapNum;
            }
        }
        /// <summary>
        /// SetupCallbacks installs all the needed callbacks for TraceLog Processing (stacks, process, thread, summaries etc)
        /// on the TraceEventSource rawEvents.
        /// </summary>
        private unsafe void SetupCallbacks(TraceEventDispatcher rawEvents)
        {
            processingDisabled = false;
            removeFromStream = false;
            bookKeepingEvent = false;                  // BookKeeping events are removed from the stream by default
            bookeepingEventThatMayHaveStack = false;   // Some bookkeeping events (ThreadDCEnd) might have stacks
            noStack = false;                           // This event should never have a stack associated with it, so skip them if we every try to attach a stack.
            numberOnPage = eventsPerPage;
            pastEventInfo = new PastEventInfo(this);
            eventCount = 0;

            // FIX NOW HACK, because Method and Module unload methods are missing.
            jittedMethods = new List<MethodLoadUnloadVerboseTraceData>();
            jsJittedMethods = new List<MethodLoadUnloadJSTraceData>();
            sourceFilesByID = new Dictionary<JavaScriptSourceKey, string>();

            // If this is a ETL file, we also need to compute all the normal TraceLog stuff the raw stream
            pointerSize = rawEvents.PointerSize;
            _syncTimeUTC = rawEvents._syncTimeUTC;
            _syncTimeQPC = rawEvents._syncTimeQPC;
            _QPCFreq = rawEvents._QPCFreq;
            sessionStartTimeQPC = rawEvents.sessionStartTimeQPC;
            sessionEndTimeQPC = rawEvents.sessionEndTimeQPC;
            cpuSpeedMHz = rawEvents.CpuSpeedMHz;
            numberOfProcessors = rawEvents.NumberOfProcessors;
            eventsLost = rawEvents.EventsLost;
            osVersion = rawEvents.OSVersion;

            // These parsers create state and we want to collect that so we put it on our 'parsers' list that we serialize.
            var kernelParser = rawEvents.Kernel;

            // If a event does not have a callback, then it will be treated as unknown.  Unfortunately this also means that the
            // virtual method 'LogCodeAddresses() will not fire.  Thus any event that has this overload needs to have a callback.
            // The events below don't otherwise need a callback, but we add one so that LogCodeAddress() works.
            Action<TraceEvent> doNothing = delegate (TraceEvent data) { };

            // TODO: I have given up for now.   IN addition to the events with LogCodeAddress, you also need any event with FixupData()
            // methods associated with them.  There are enough of these that I did not want to do them one by one (mostly because of fragility)
            // Also kernel events have the potential for being before the process start event, and we need to see these to fix this.  (mostly memory / virtual alloc events).
            kernelParser.All += doNothing;

            // We want high volume events to be looked up properly since GetEventCount() is slower thant we want.
            rawEvents.Clr.GCAllocationTick += doNothing;
            rawEvents.Clr.GCJoin += doNothing;
            rawEvents.Clr.GCFinalizeObject += doNothing;
            rawEvents.Clr.MethodJittingStarted += doNothing;

            //kernelParser.AddCallbackForEvents<PageFaultTraceData>(doNothing);        // Lots of page fault ones
            //kernelParser.AddCallbackForEvents<PageAccessTraceData>(doNothing);
            //kernelParser.PerfInfoSysClEnter += doNothing;
            //kernelParser.PMCCounterProf += doNothing;

            Debug.Assert(((eventsPerPage - 1) & eventsPerPage) == 0, "eventsPerPage must be a power of 2");

            kernelParser.EventTraceHeader += delegate (EventTraceHeaderTraceData data)
            {
                bootTime100ns = data.BootTime100ns;

                if (_syncTimeQPC == 0)
                {   // This is for the TraceLog, not just for the ETWTraceEventSource
                    _syncTimeQPC = data.TimeStampQPC;
                    sessionStartTimeQPC += data.TimeStampQPC;
                    sessionEndTimeQPC += data.TimeStampQPC;
                }

                if (!utcOffsetMinutes.HasValue)
                {
                    utcOffsetMinutes = -data.UTCOffsetMinutes;
                    if (SessionStartTime.IsDaylightSavingTime())
                    {
                        utcOffsetMinutes += 60;         // Compensate for Daylight savings time.
                    }
                }
            };

            kernelParser.SystemConfigCPU += delegate (SystemConfigCPUTraceData data)
            {
                memorySizeMeg = data.MemSize;
                if (data.DomainName.Length > 0)
                {
                    machineName = data.ComputerName + "." + data.DomainName;
                }
                else
                {
                    machineName = data.ComputerName;
                }
            };

            kernelParser.SysConfigBuildInfo += delegate (BuildInfoTraceData data)
            {
                osName = data.ProductName;
                osBuild = data.BuildLab;
            };

            // Process level events.
            kernelParser.ProcessStartGroup += delegate (ProcessTraceData data)
            {
                processes.GetOrCreateProcess(data.ProcessID, data.TimeStampQPC, data.Opcode == TraceEventOpcode.Start).ProcessStart(data);
                // Don't filter them out (not that many, useful for finding command line)
            };

            kernelParser.ProcessEndGroup += delegate (ProcessTraceData data)
            {
                processes.GetOrCreateProcess(data.ProcessID, data.TimeStampQPC).ProcessEnd(data);
                // Don't filter them out (not that many, useful for finding command line)
            };
            // Thread level events
            kernelParser.ThreadStartGroup += delegate (ThreadTraceData data)
            {
                TraceProcess process = processes.GetOrCreateProcess(data.ProcessID, data.TimeStampQPC);
                thread = Threads.GetOrCreateThread(data.ThreadID, data.TimeStampQPC, process, data.Opcode == TraceEventOpcode.Start || data.Opcode == TraceEventOpcode.DataCollectionStart);
                thread.startTimeQPC = data.TimeStampQPC;
                thread.userStackBase = data.UserStackBase;
                if (data.Opcode == TraceEventOpcode.DataCollectionStart)
                {
                    bookKeepingEvent = true;
                    thread.startTimeQPC = sessionStartTimeQPC;
                }
                else if (data.Opcode == TraceEventOpcode.Start)
                {
                    var threadProc = thread.Process;
                    if (!threadProc.anyThreads)
                    {
                        // We saw a real process start (not a DCStart or a non at all)
                        if (sessionStartTimeQPC < threadProc.startTimeQPC && threadProc.startTimeQPC < data.TimeStampQPC)
                        {
                            thread.threadInfo = "Startup Thread";
                        }

                        threadProc.anyThreads = true;
                    }
                }
            };

            kernelParser.ThreadSetName += delegate (ThreadSetNameTraceData data)
            {
                CategorizeThread(data, data.ThreadName);
            };

            kernelParser.ThreadEndGroup += delegate (ThreadTraceData data)
            {
                TraceProcess process = processes.GetOrCreateProcess(data.ProcessID, data.TimeStampQPC);
                thread = Threads.GetOrCreateThread(data.ThreadID, data.TimeStampQPC, process);
                if (thread.process == null)
                {
                    thread.process = process;
                }

                if (data.ThreadName.Length > 0)
                {
                    CategorizeThread(data, data.ThreadName);
                }

                Debug.Assert(thread.process == process, "Different events disagree on the process object!");
                DebugWarn(thread.endTimeQPC == long.MaxValue || thread.ThreadID == 0,
                    "Thread end on a terminated thread " + data.ThreadID + " that ended at " + QPCTimeToRelMSec(thread.endTimeQPC), data);
                DebugWarn(thread.Process.endTimeQPC == long.MaxValue, "Thread ending on ended process", data);
                thread.endTimeQPC = data.TimeStampQPC;
                thread.userStackBase = data.UserStackBase;
                if (data.Opcode == TraceEventOpcode.DataCollectionStop)
                {
                    thread.endTimeQPC = sessionEndTimeQPC;
                    bookKeepingEvent = true;
                    bookeepingEventThatMayHaveStack = true;
                }

                // Keep threadIDtoThread table under control by removing old entries.
                if (IsRealTime)
                {
                    Threads.threadIDtoThread.Remove(data.ThreadID);
                }
            };

            // ModuleFile level events
            DbgIDRSDSTraceData lastDbgData = null;
            ImageIDTraceData lastImageIDData = null;
            FileVersionTraceData lastFileVersionData = null;
            TraceModuleFile lastTraceModuleFile = null;
            long lastTraceModuleFileQPC = 0;

            kernelParser.ImageGroup += delegate (ImageLoadTraceData data)
            {
                var isLoad = ((data.Opcode == (TraceEventOpcode)10) || (data.Opcode == TraceEventOpcode.DataCollectionStart));

                // TODO is this a good idea?   It tries to undo the anonimization a bit.
                var fileName = data.FileName;
                if (fileName.EndsWith("########"))  // We threw away the DLL name
                {
                    // But at least we have the DLL file name (not the path).
                    if (lastImageIDData != null && data.TimeStampQPC == lastImageIDData.TimeStampQPC)
                    {
                        var anonomizedIdx = fileName.IndexOf("########");
                        fileName = fileName.Substring(0, anonomizedIdx + 8) + @"\" + lastImageIDData.OriginalFileName;
                    }
                }

                var moduleFile = processes.GetOrCreateProcess(data.ProcessID, data.TimeStampQPC).LoadedModules.ImageLoadOrUnload(data, isLoad, fileName);
                // TODO review:  is using the timestamp the best way to make the association
                if (lastDbgData != null && data.TimeStampQPC == lastDbgData.TimeStampQPC)
                {
                    moduleFile.pdbName = lastDbgData.PdbFileName;
                    moduleFile.pdbSignature = lastDbgData.GuidSig;
                    moduleFile.pdbAge = lastDbgData.Age;
                    // There is no guarantee that the names of the DLL and PDB match, but they do 99% of the time
                    // We tolerate the exceptions, because it is a useful check most of the time
                    Debug.Assert(RoughDllPdbMatch(moduleFile.fileName, moduleFile.pdbName));
                }
                moduleFile.timeDateStamp = data.TimeDateStamp;
                moduleFile.imageChecksum = data.ImageChecksum;
                if (moduleFile.timeDateStamp == 0 && lastImageIDData != null && data.TimeStampQPC == lastImageIDData.TimeStampQPC)
                {
                    moduleFile.timeDateStamp = lastImageIDData.TimeDateStamp;
                }

                if (lastFileVersionData != null && data.TimeStampQPC == lastFileVersionData.TimeStampQPC)
                {
                    moduleFile.fileVersion = lastFileVersionData.FileVersion;
                    moduleFile.productVersion = lastFileVersionData.ProductVersion;
                    moduleFile.productName = lastFileVersionData.ProductName;
                }

                // Remember this ModuleFile because there can be Image* events after this with
                // the same timestamp that have information that we need to put  into it
                // (the logic above handles the case when those other events are first).
                lastTraceModuleFile = moduleFile;
                lastTraceModuleFileQPC = data.TimeStampQPC;
            };
            var symbolParser = new SymbolTraceEventParser(rawEvents);

            // Symbol parser events never have a stack (but will have a QPC associated with the imageLoad) so we want them ignored
            symbolParser.All += delegate (TraceEvent data) { noStack = true; };
            symbolParser.ImageIDDbgID_RSDS += delegate (DbgIDRSDSTraceData data)
            {
                hasPdbInfo = true;

                // The ImageIDDbgID_RSDS may be after the ImageLoad
                if (lastTraceModuleFile != null && lastTraceModuleFileQPC == data.TimeStampQPC && string.IsNullOrEmpty(lastTraceModuleFile.pdbName))
                {
                    lastTraceModuleFile.pdbName = data.PdbFileName;
                    lastTraceModuleFile.pdbSignature = data.GuidSig;
                    lastTraceModuleFile.pdbAge = data.Age;
                    // There is no guarantee that the names of the DLL and PDB match, but they do 99% of the time
                    // We tolerate the exceptions, because it is a useful check most of the time
                    Debug.Assert(RoughDllPdbMatch(lastTraceModuleFile.fileName, lastTraceModuleFile.pdbName));
                    lastDbgData = null;
                }
                else  // Or before (it is handled in ImageGroup callback above)
                {
                    lastDbgData = (DbgIDRSDSTraceData)data.Clone();
                }
            };
            symbolParser.ImageID += delegate (ImageIDTraceData data)
            {
                // The ImageID may be after the ImageLoad
                if (lastTraceModuleFile != null && lastTraceModuleFileQPC == data.TimeStampQPC && lastTraceModuleFile.timeDateStamp == 0)
                {
                    lastTraceModuleFile.timeDateStamp = data.TimeDateStamp;
                    lastImageIDData = null;
                }
                else  // Or before (it is handled in ImageGroup callback above)
                {
                    lastImageIDData = (ImageIDTraceData)data.Clone();
                }
            };
            symbolParser.ImageIDFileVersion += delegate (FileVersionTraceData data)
            {
                // The ImageIDFileVersion may be after the ImageLoad
                if (lastTraceModuleFile != null && lastTraceModuleFileQPC == data.TimeStampQPC && lastTraceModuleFile.fileVersion == null)
                {
                    lastTraceModuleFile.fileVersion = data.FileVersion;
                    lastTraceModuleFile.productVersion = data.ProductVersion;
                    lastTraceModuleFile.productName = data.ProductName;
                    lastFileVersionData = null;
                }
                else  // Or before (it is handled in ImageGroup callback above)
                {
                    lastFileVersionData = (FileVersionTraceData)data.Clone();
                }
            };

            kernelParser.AddCallbackForEvents<FileIONameTraceData>(delegate (FileIONameTraceData data)
                {
                    bookKeepingEvent = true;
                });

            rawEvents.Clr.LoaderModuleLoad += delegate (ModuleLoadUnloadTraceData data)
            {
                processes.GetOrCreateProcess(data.ProcessID, data.TimeStampQPC).LoadedModules.ManagedModuleLoadOrUnload(data, true, false);
            };
            rawEvents.Clr.LoaderModuleUnload += delegate (ModuleLoadUnloadTraceData data)
            {
                processes.GetOrCreateProcess(data.ProcessID, data.TimeStampQPC).LoadedModules.ManagedModuleLoadOrUnload(data, false, false);
            };
            rawEvents.Clr.LoaderModuleDCStopV2 += delegate (ModuleLoadUnloadTraceData data)
            {
                processes.GetOrCreateProcess(data.ProcessID, data.TimeStampQPC).LoadedModules.ManagedModuleLoadOrUnload(data, false, true);
            };

            var ClrRundownParser = new ClrRundownTraceEventParser(rawEvents);
            Action<ModuleLoadUnloadTraceData> onLoaderRundown = delegate (ModuleLoadUnloadTraceData data)
            {
                processes.GetOrCreateProcess(data.ProcessID, data.TimeStampQPC).LoadedModules.ManagedModuleLoadOrUnload(data, false, true);
            };

            ClrRundownParser.LoaderModuleDCStop += onLoaderRundown;
            ClrRundownParser.LoaderModuleDCStart += onLoaderRundown;

            Action<MethodLoadUnloadVerboseTraceData> onMethodStart = delegate (MethodLoadUnloadVerboseTraceData data)
                {
                    // We only capture data on unload, because we collect the addresses first.
                    if (!data.IsDynamic && !data.IsJitted)
                    {
                        bookKeepingEvent = true;
                    }

                    if ((int)data.ID == 139)       // MethodDCStartVerboseV2
                    {
                        bookKeepingEvent = true;
                    }

                    if (data.IsJitted)
                    {
                        TraceProcess process = processes.GetOrCreateProcess(data.ProcessID, data.TimeStampQPC);
                        process.InsertJITTEDMethod(data.MethodStartAddress, data.MethodSize, delegate ()
                        {
                            TraceManagedModule module = process.LoadedModules.GetOrCreateManagedModule(data.ModuleID, data.TimeStampQPC);
                            MethodIndex methodIndex = CodeAddresses.Methods.NewMethod(TraceLog.GetFullName(data), module.ModuleFile.ModuleFileIndex, data.MethodToken);
                            return new TraceProcess.MethodLookupInfo(data.MethodStartAddress, data.MethodSize, methodIndex);
                        });

                        jittedMethods.Add((MethodLoadUnloadVerboseTraceData)data.Clone());
                    }
                };
            rawEvents.Clr.MethodLoadVerbose += onMethodStart;
            rawEvents.Clr.MethodDCStartVerboseV2 += onMethodStart;
            ClrRundownParser.MethodDCStartVerbose += onMethodStart;

            rawEvents.Clr.MethodUnloadVerbose += delegate (MethodLoadUnloadVerboseTraceData data)
            {
                codeAddresses.AddMethod(data);
                if (!data.IsJitted)
                {
                    bookKeepingEvent = true;
                }
            };
            rawEvents.Clr.MethodILToNativeMap += delegate (MethodILToNativeMapTraceData data)
            {
                codeAddresses.AddILMapping(data);
                bookKeepingEvent = true;
            };

            ClrRundownParser.MethodILToNativeMapDCStop += delegate (MethodILToNativeMapTraceData data)
            {
                codeAddresses.AddILMapping(data);
                bookKeepingEvent = true;
            };


            Action<MethodLoadUnloadVerboseTraceData> onMethodDCStop = delegate (MethodLoadUnloadVerboseTraceData data)
            {
#if false // TODO this is a hack for VS traces that only did DCStarts but no DCStops.
                if (data.IsJitted && data.TimeStampRelativeMSec < 4000)
                {
                    jittedMethods.Add((MethodLoadUnloadVerboseTraceData)data.Clone());
                }
#endif

                codeAddresses.AddMethod(data);
                bookKeepingEvent = true;
            };

            rawEvents.Clr.MethodDCStopVerboseV2 += onMethodDCStop;
            ClrRundownParser.MethodDCStopVerbose += onMethodDCStop;

            var jScriptParser = new JScriptTraceEventParser(rawEvents);

            jScriptParser.AddCallbackForEvents<Microsoft.Diagnostics.Tracing.Parsers.JScript.SourceLoadUnloadTraceData>(
                delegate (Microsoft.Diagnostics.Tracing.Parsers.JScript.SourceLoadUnloadTraceData data)
                {
                    sourceFilesByID[new JavaScriptSourceKey(data.SourceID, data.ScriptContextID)] = data.Url;
                });

            Action<MethodLoadUnloadJSTraceData> onJScriptMethodUnload = delegate (MethodLoadUnloadJSTraceData data)
            {
                codeAddresses.AddMethod(data, sourceFilesByID);
                bookKeepingEvent = true;
            };
            jScriptParser.MethodRuntimeMethodUnload += onJScriptMethodUnload;
            jScriptParser.MethodRundownMethodDCStop += onJScriptMethodUnload;


            Action<MethodLoadUnloadJSTraceData> onJScriptMethodLoad = delegate (MethodLoadUnloadJSTraceData data)
            {
                TraceProcess process = processes.GetOrCreateProcess(data.ProcessID, data.TimeStampQPC);
                process.InsertJITTEDMethod(data.MethodStartAddress, (int)data.MethodSize, delegate ()
                {
                    MethodIndex methodIndex = CodeAddresses.MakeJavaScriptMethod(data, sourceFilesByID);
                    return new TraceProcess.MethodLookupInfo(data.MethodStartAddress, (int)data.MethodSize, methodIndex);
                });
                jsJittedMethods.Add((MethodLoadUnloadJSTraceData)data.Clone());
            };
            jScriptParser.MethodRuntimeMethodLoad += onJScriptMethodLoad;
            jScriptParser.MethodRundownMethodDCStart += onJScriptMethodLoad;

            // We know that Disk I/O events should never have a stack associated with them (the init events do)
            // these sometimes have the same kernel timestamp as CSWITCHs, which cause ambiguity.
            kernelParser.AddCallbackForEvents(delegate (DiskIOTraceData data)
            {
                noStack = true;
            });

            Action<ClrStackWalkTraceData> clrStackWalk = delegate (ClrStackWalkTraceData data)
            {
                bookKeepingEvent = true;

                // Avoid creating data structures for events we will throw away
                if (processingDisabled)
                {
                    return;
                }

                int i = 0;
                // Look for the previous CLR event on this same thread.
                for (PastEventInfoIndex prevEventIndex = pastEventInfo.CurrentIndex; ;)
                {
                    i++;
                    Debug.Assert(i < 20000);

                    prevEventIndex = pastEventInfo.GetPreviousEventIndex(prevEventIndex, data.ThreadID, true);
                    if (prevEventIndex == PastEventInfoIndex.Invalid)
                    {
                        DebugWarn(false, "Could not find a previous event for a CLR stack trace.", data);
                        return;
                    }
                    if (pastEventInfo.IsClrEvent(prevEventIndex))
                    {
                        if (pastEventInfo.HasStack(prevEventIndex))
                        {
                            DebugWarn(false, "CLR Stack trying to be given to same event twice (can happen with lost events)", data);
                            return;
                        }
                        pastEventInfo.SetHasStack(prevEventIndex);

                        var process = Processes.GetOrCreateProcess(data.ProcessID, data.TimeStampQPC);
                        thread = Threads.GetOrCreateThread(data.ThreadID, data.TimeStampQPC, process);

                        CallStackIndex callStackIndex = callStacks.GetStackIndexForStackEvent(
                            data.InstructionPointers, data.FrameCount, data.PointerSize, thread);
                        Debug.Assert(callStacks.Depth(callStackIndex) == data.FrameCount);
                        DebugWarn(pastEventInfo.GetThreadID(prevEventIndex) == data.ThreadID, "Mismatched thread for CLR Stack Trace", data);

                        // Get the previous event on the same thread.
                        EventIndex eventIndex = pastEventInfo.GetEventIndex(prevEventIndex);
                        Debug.Assert(eventIndex != EventIndex.Invalid); // We don't delete CLR events and that is the only way eventIndexes can be invalid
                        AddStackToEvent(eventIndex, callStackIndex);
                        pastEventInfo.GetEventCounts(prevEventIndex).m_stackCount++;
                        return;
                    }
                }
            };
            rawEvents.Clr.ClrStackWalk += clrStackWalk;

            // Process stack trace from EventPipe trace
            Action<ClrThreadStackWalkTraceData> clrThreadStackWalk = delegate (ClrThreadStackWalkTraceData data)
            {
                bookKeepingEvent = true;

                // Avoid creating data structures for events we will throw away
                if (processingDisabled)
                {
                    return;
                }

                PastEventInfoIndex prevEventIndex = pastEventInfo.GetPreviousEventIndex(pastEventInfo.CurrentIndex, data.ThreadID, true);

                if (prevEventIndex == PastEventInfoIndex.Invalid)
                {
                    DebugWarn(false, "Could not find a previous event for a CLR thread stack trace.", data);
                    return;
                }

                var process = Processes.GetOrCreateProcess(data.ProcessID, data.TimeStampQPC);
                thread = Threads.GetOrCreateThread(data.ThreadID, data.TimeStampQPC, process);

                CallStackIndex callStackIndex = callStacks.GetStackIndexForStackEvent(
                    data.InstructionPointers, data.FrameCount, data.PointerSize, thread);
                Debug.Assert(callStacks.Depth(callStackIndex) == data.FrameCount);

                // Get the previous event and add stack
                EventIndex eventIndex = pastEventInfo.GetEventIndex(prevEventIndex);
                AddStackToEvent(eventIndex, callStackIndex);
                pastEventInfo.GetEventCounts(prevEventIndex).m_stackCount++;

                return;
            };
            var eventPipeParser = new SampleProfilerTraceEventParser(rawEvents);
            eventPipeParser.ThreadStackWalk += clrThreadStackWalk;

            var clrPrivate = new ClrPrivateTraceEventParser(rawEvents);
            clrPrivate.ClrStackWalk += clrStackWalk;
            kernelParser.StackWalkStack += delegate (StackWalkStackTraceData data)
            {
                bookKeepingEvent = true;
                if (processingDisabled)
                {
                    return;
                }
                // Trace.WriteLine("REAL TIME QUEUE: *** STACK EVENT *** " + data.TimeStampRelativeMSec.ToString("f3") + " for event at " + data.EventTimeStampRelativeMSec.ToString("f3"));

                var timeStampQPC = data.TimeStampQPC;
                IncompleteStack stackInfo = GetIncompleteStackForStackEvent(data, data.EventTimeStampQPC);
                TraceProcess process = processes.GetOrCreateProcess(data.ProcessID, timeStampQPC);
                thread = Threads.GetOrCreateThread(data.ThreadID, timeStampQPC, process);
                var isKernelModeStackFragment = process.IsKernelAddress(data.InstructionPointer(data.FrameCount - 1), data.PointerSize);
                if (isKernelModeStackFragment)
                {
                    // If we reach here the fragment we have is totally in the kernel, and thus might have a user mode part that we have
                    // not seen yet.  Thus we have the stackInfo remember this fragment so we can put it together later.
                    if (stackInfo != null)
                    {
                        if (!stackInfo.LogKernelStackFragment(data.InstructionPointers, data.FrameCount, data.PointerSize, timeStampQPC, this))
                        {
                            stackInfo.AddEntryToThread(ref thread.lastEntryIntoKernel);    // If not done remember to complete it
                        }
                    }
                }
                else
                {
                    // If we reach here, the fragment ends in user mode.
                    CallStackIndex stackIndex = callStacks.GetStackIndexForStackEvent(
                        data.InstructionPointers, data.FrameCount, data.PointerSize, thread, CallStackIndex.Invalid);

                    var lastEmitStackOnExitFromKernelQPC = thread.lastEmitStackOnExitFromKernelQPC;
                    var loggedUserStack = false;    // Have we logged this stack at all

                    // If this fragment starts in user mode, then we assume that it is on the 'boundary' of kernel and users mode
                    // and we use this as the 'top' of the stack for all kernel fragments on this thread.
                    if (!process.IsKernelAddress(data.InstructionPointer(0), data.PointerSize))
                    {
                        loggedUserStack = EmitStackOnExitFromKernel(ref thread.lastEntryIntoKernel, stackIndex, stackInfo);
                        thread.lastEmitStackOnExitFromKernelQPC = data.TimeStampQPC;
                    }

                    // If we have not logged the stack of the code above, then log it as a stand alone user stack.
                    // We don't do this for events that have already been processed by and EmitStackOnExitFromKernelQPC
                    if (!loggedUserStack && stackInfo != null)
                    {
                        if (data.EventTimeStampQPC < lastEmitStackOnExitFromKernelQPC)
                        {
                            DebugWarn(false, "Warning: Trying to attach a user stack to a stack already processed by EmitStackOnExitFromKernel.  Ignoring data", data);
                        }
                        else
                        {
                            stackInfo.LogUserStackFragment(stackIndex, this);
                        }
                    }
                }
            };

            kernelParser.StackWalkStackKeyKernel += delegate (StackWalkRefTraceData data)
            {
                bookKeepingEvent = true;
                if (processingDisabled)
                {
                    return;
                }

                IncompleteStack stackInfo = GetIncompleteStackForStackEvent(data, data.EventTimeStampQPC);
                if (stackInfo != null)
                {
                    var timeStampQPC = data.TimeStampQPC;
                    TraceProcess process = processes.GetOrCreateProcess(data.ProcessID, timeStampQPC);
                    thread = Threads.GetOrCreateThread(data.ThreadID, timeStampQPC, process);

                    if (!stackInfo.LogKernelStackFragment(data.StackKey, this))
                    {
                        stackInfo.AddEntryToThread(ref thread.lastEntryIntoKernel);    // If not done remember to complete it
                    }
                }
            };

            kernelParser.StackWalkStackKeyUser += delegate (StackWalkRefTraceData data)
            {
                bookKeepingEvent = true;
                if (processingDisabled)
                {
                    return;
                }

                IncompleteStack stackInfo = GetIncompleteStackForStackEvent(data, data.EventTimeStampQPC);
                if (stackInfo != null)
                {
                    var timeStampQPC = data.TimeStampQPC;
                    TraceProcess process = processes.GetOrCreateProcess(data.ProcessID, timeStampQPC);
                    thread = Threads.GetOrCreateThread(data.ThreadID, timeStampQPC, process);
                    if (!EmitStackOnExitFromKernel(ref thread.lastEntryIntoKernel, data.StackKey, stackInfo))
                    {
                        stackInfo.LogUserStackFragment(data.StackKey, this);
                    }
                }
            };

            // Matches Delete and Rundown events;
            kernelParser.AddCallbackForEvents<StackWalkDefTraceData>(delegate (StackWalkDefTraceData data)
            {
                bookKeepingEvent = true;
                LogStackDefinition(data);
            });

            // The following 3 callbacks for a small state machine to determine whether the process
            // is running server GC and what the server GC threads are.
            // We assume we are server GC if there are more than one thread doing the 'MarkHandles' event
            // during a GC, and the threads that do that are the server threads.  We use this to mark the
            // threads as Server GC Threads.
            rawEvents.Clr.GCStart += delegate (GCStartTraceData data)
            {
                var process = Processes.GetProcess(data.ProcessID, data.TimeStampQPC);
                if (process == null)
                {
                    return;
                }

                if ((process.markThreadsInGC.Count == 0) && (process.shouldCheckIsServerGC == false))
                {
                    process.shouldCheckIsServerGC = true;
                }
            };
            rawEvents.Clr.GCStop += delegate (GCEndTraceData data)
            {
                var process = Processes.GetProcess(data.ProcessID, data.TimeStampQPC);
                if (process == null)
                {
                    return;
                }

                if (process.markThreadsInGC.Count > 0)
                {
                    process.shouldCheckIsServerGC = false;
                }

                if (!process.isServerGC && (process.markThreadsInGC.Count > 1))
                {
                    process.isServerGC = true;
                    foreach (var curThread in process.Threads)
                    {
                        if (thread.threadInfo == null && process.markThreadsInGC.ContainsKey(curThread.ThreadID))
                        {
                            curThread.threadInfo = ".NET Server GC Thread(" + process.markThreadsInGC[curThread.ThreadID] + ")";
                        }
                    }
                }
            };
            rawEvents.Clr.GCMarkWithType += delegate (GCMarkWithTypeTraceData data)
            {
                if (data.Type == (int)MarkRootType.MarkHandles)
                {
                    AddMarkThread(data.ThreadID, data.TimeStampQPC, data.HeapNum);
                }
            };
            clrPrivate.GCMarkHandles += delegate (GCMarkTraceData data)
            {
                AddMarkThread(data.ThreadID, data.TimeStampQPC, data.HeapNum);
            };

            var aspNetParser = new AspNetTraceEventParser(rawEvents);
            aspNetParser.AspNetReqStart += delegate (AspNetStartTraceData data) { CategorizeThread(data, "Incoming Request Thread"); };
            rawEvents.Clr.GCFinalizersStart += delegate (GCNoUserDataTraceData data) { CategorizeThread(data, ".NET Finalizer Thread"); };
            rawEvents.Clr.GCFinalizersStop += delegate (GCFinalizersEndTraceData data) { CategorizeThread(data, ".NET Finalizer Thread"); };
            Action<TraceEvent> MarkAsBGCThread = delegate (TraceEvent data)
            {
                var process = Processes.GetOrCreateProcess(data.ProcessID, data.TimeStampQPC);
                thread = Threads.GetOrCreateThread(data.ThreadID, data.TimeStampQPC, process);
                bool isServerGC = (thread != null && thread.process.isServerGC);
                CategorizeThread(data, ".NET Background GC Thread");
            };

            // We use more than then GCBGStart to mark a GC thread because we need an event that happens more routinely
            // since this might be a circular buffer or other short trace.
            clrPrivate.GCBGCStart += delegate (GCNoUserDataTraceData data) { MarkAsBGCThread(data); };
            clrPrivate.GCBGC1stConStop += delegate (GCNoUserDataTraceData data) { MarkAsBGCThread(data); };
            clrPrivate.GCBGCDrainMark += delegate (BGCDrainMarkTraceData data) { MarkAsBGCThread(data); };
            clrPrivate.GCBGCRevisit += delegate (BGCRevisitTraceData data) { MarkAsBGCThread(data); };
            rawEvents.Clr.ThreadPoolWorkerThreadAdjustmentSample += delegate (ThreadPoolWorkerThreadAdjustmentSampleTraceData data)
            {
                CategorizeThread(data, ".NET ThreadPool");
            };
            rawEvents.Clr.ThreadPoolIODequeue += delegate (ThreadPoolIOWorkTraceData data) { CategorizeThread(data, ".NET IO ThreadPool Worker", true); };

            var fxParser = new FrameworkEventSourceTraceEventParser(rawEvents);
            fxParser.ThreadPoolDequeueWork += delegate (ThreadPoolDequeueWorkArgs data) { CategorizeThread(data, ".NET ThreadPool Worker"); };
            fxParser.ThreadTransferReceive += delegate (ThreadTransferReceiveArgs data) { CategorizeThread(data, ".NET ThreadPool Worker"); };

            // Attribute CPU samples to processes.
            kernelParser.PerfInfoSample += delegate (SampledProfileTraceData data)
            {
                if (data.ThreadID == 0 && !data.NonProcess && !(options != null && options.KeepAllEvents))    // Don't count process 0 (idle) unless they are executing DPCs or ISRs.
                {
                    removeFromStream = true;
                    return;
                }

                var process = Processes.GetOrCreateProcess(data.ProcessID, data.TimeStampQPC);
                thread = Threads.GetOrCreateThread(data.ThreadID, data.TimeStampQPC, process);
                thread.cpuSamples++;
            };

            // We assume that the sampling interval is uniform over the trace.   We pick the start if it
            // is there, otherwise the OLD value of the LAST set interval (since we RESET the interval at the end)
            // OR the OLD value at the end.
            bool setSeen = false;
            bool startSeen = false;

            kernelParser.PerfInfoCollectionStart += delegate (SampledProfileIntervalTraceData data)
            {
                if (data.SampleSource != 0)     // 0 is the CPU sampling interval
                {
                    return;
                }

                startSeen = true;
                sampleProfileInterval100ns = data.NewInterval;
            };

            kernelParser.PerfInfoSetInterval += delegate (SampledProfileIntervalTraceData data)
            {
                if (data.SampleSource != 0)     // 0 is the CPU sampling interval
                {
                    return;
                }

                setSeen = true;
                if (!startSeen)
                {
                    sampleProfileInterval100ns = data.OldInterval;
                }
            };

            kernelParser.PerfInfoSetInterval += delegate (SampledProfileIntervalTraceData data)
            {
                if (data.SampleSource != 0)     // 0 is the CPU sampling interval
                {
                    return;
                }

                if (!setSeen && !startSeen)
                {
                    sampleProfileInterval100ns = data.OldInterval;
                }
            };
        }

        /// <summary>
        ///  Copies the events from the 'rawEvents' dispatcher to the output stream 'IStreamWriter'.  It
        ///  also creates auxiliary data structures associated with the raw events (eg, processes, threads,
        ///  modules, address lookup maps...  Basically any information that needs to be determined by
        ///  scanning over the events during TraceLog creation should hook in here.
        /// </summary>
        private unsafe void CopyRawEvents(TraceEventDispatcher rawEvents, IStreamWriter writer)
        {
            SetupCallbacks(rawEvents);

            // Fix up MemInfoWS records so that we get one per process rather than one per machine
            rawEvents.Kernel.MemoryProcessMemInfo += delegate (MemoryProcessMemInfoTraceData data)
            {
                if (!processingDisabled)
                {
                    GenerateMemInfoRecordsPerProcess(data, writer);
                }
            };

            const int defaultMaxEventCount = -1;
            int maxEventCount = defaultMaxEventCount;
            double startMSec = 0;
            if (options != null)
            {
                if (options.SkipMSec != 0)
                {
                    options.ConversionLog.WriteLine("Skipping the {0:n3} MSec of the trace.", options.SkipMSec);
                    processingDisabled = true;
                    startMSec = options.SkipMSec;
                }
                if (options.MaxEventCount >= 1000)      // Numbers smaller than this are almost certainly errors
                {
                    maxEventCount = options.MaxEventCount;
                }
                else if (options.MaxEventCount != 0)
                {
                    options.ConversionLog.WriteLine("MaxEventCount {0} < 1000, assumed in error, ignoring", options.MaxEventCount);
                }
            }
            if (maxEventCount != -1)
            {
                options.ConversionLog.WriteLine("Collecting a maximum of {0:n0} events.", maxEventCount);
            }

            uint rawEventCount = 0;
            double rawInputSizeMB = rawEvents.Size / 1000000.0;
            var startTime = DateTime.Now;
            long lastQPCEventTime = long.MinValue;     // We want the times to be ordered.
#if DEBUG
            long lastTimeStamp = 0;
#endif

            // While scanning over the stream, copy all data to the file.
            rawEvents.AllEvents += delegate (TraceEvent data)
            {
                Debug.Assert(_syncTimeQPC != 0);         // We should have set this in the Header event (or on session start if it is read time
#if DEBUG
                Debug.Assert(lastTimeStamp <= data.TimeStampQPC);     // Ensure they are in order
                lastTimeStamp = data.TimeStampQPC;
#endif
                // Show status every 128K events
                if ((rawEventCount & 0x1FFFF) == 0)
                {
                    var curOutputSizeMB = (long)writer.GetLabel() / 1000000.0;

                    if (options != null && options.ConversionLog != null)
                    {
                        if (rawEventCount == 0)
                        {
                            options.ConversionLog.WriteLine("[Opening a log file of size {0:n0} MB.]",
                                rawInputSizeMB);
                        }
                        else
                        {
                            var curDurationSec = (DateTime.Now - startTime).TotalSeconds;

                            var message = "";
                            if (0 < startMSec && data.TimeStampRelativeMSec < startMSec)
                            {
                                message = "  Before StartMSec truncating";
                            }
                            else if (maxEventCount != -1 && eventCount >= maxEventCount)
                            {
                                message = "  Hit MaxEventCount, truncating.";
                            }

                            options.ConversionLog.WriteLine(
                                "[ELAPSED {0,2:f0} seconds.     READ {1,10:n0} events.     TIMESTAMP {2,7:n0}ms.     WRITTEN {3,5:n0}MB.     {4}]",
                                curDurationSec,
                                rawEventCount,
                                data.TimeStampRelativeMSec,
                                curOutputSizeMB,
                                message);
                        }
                    }
                }
                rawEventCount++;
#if DEBUG
                if (data is UnhandledTraceEvent)
                {
                    Debug.Assert((byte)data.opcode != unchecked((byte)-1));        // Means PrepForCallback not done.
                    Debug.Assert(data.TaskName != "ERRORTASK");
                    Debug.Assert(data.OpcodeName != "ERROROPCODE");
                }
#endif
                if (processingDisabled)
                {
                    if (startMSec != 0 && startMSec <= data.TimeStampRelativeMSec)
                    {
                        startMSec = 0;                  // Marking it 0 indicates that we have triggered on it already.
                        processingDisabled = false;
                    }
                    return;
                }
                else
                {
                    if (maxEventCount != -1 && maxEventCount <= eventCount)
                    {
                        processingDisabled = true;
                    }
                }
                // Sadly we have seen cases of merged ETL files where there are events past the end of the session.
                // This confuses later logic so ensure that this does not happen.  Note that we also want the
                // any module-DCStops to happen at sessionEndTime so we have to do this after processing all events
                if (data.TimeStampQPC > sessionEndTimeQPC)
                {
                    sessionEndTimeQPC = data.TimeStampQPC;
                }

                if (data.TimeStampQPC < lastQPCEventTime)
                {
                    options.ConversionLog.WriteLine("WARNING, events out of order! This breaks event search.  Jumping from {0:n3} back to {1:n3} for {2} EventID {3} Thread {4}",
                        QPCTimeToRelMSec(lastQPCEventTime), data.TimeStampRelativeMSec, data.ProviderName, data.ID, data.ThreadID);
                    firstTimeInversion = (EventIndex)(uint)eventCount;
                }

                lastQPCEventTime = data.TimeStampQPC;

                // Update the counts
                var countForEvent = stats.GetEventCounts(data);
                countForEvent.m_count++;
                countForEvent.m_eventDataLenTotal += data.EventDataLength;

                var extendedDataCount = data.eventRecord->ExtendedDataCount;
                if (extendedDataCount != 0)
                {
                    bookKeepingEvent |= ProcessExtendedData(data, extendedDataCount, countForEvent);
                }

                if (bookKeepingEvent)
                {
                    bookKeepingEvent = false;
                    if (bookeepingEventThatMayHaveStack)
                    {
                        // We log the event so that we don't get spurious warnings about not finding the event for a stack,
                        // but we mark the EventIndex as invalid so that we know not to actually log this stack.
                        pastEventInfo.LogEvent(data, EventIndex.Invalid, countForEvent);
                        bookeepingEventThatMayHaveStack = false;
                    }
                    // But unless the user explicitly asked for them, we remove them from the trace.
                    if (!options.KeepAllEvents)
                    {
                        return;
                    }
                }
                else
                {
                    // Remember the event (to attach latter Stack Events) and also log event counts in TraceStats
                    if (!noStack)
                    {
                        pastEventInfo.LogEvent(data, removeFromStream ? EventIndex.Invalid : ((EventIndex)eventCount), countForEvent);
                    }
                    else
                    {
                        noStack = false;
                    }

                    if (removeFromStream)
                    {
                        removeFromStream = false;
                        if (!options.KeepAllEvents)
                        {
                            return;
                        }
                    }
                    else // Remember any code address in the event.
                    {
                        data.LogCodeAddresses(fnAddAddressToCodeAddressMap);
                    }
                }
                // We want all events to have a TraceProcess and TraceThread.
                // We force this to happen here.  We may have created a thread already, in which
                // case the 'thread' instance variable will hold it.  Use that if it is accurate.
                // Otherwise make a new one here.
                if (thread == null || thread.ThreadID != data.ThreadID && data.ProcessID != -1)
                {
                    TraceProcess process = processes.GetOrCreateProcess(data.ProcessID, data.TimeStampQPC);
                    if (data.ThreadID != -1)
                    {
                        // All Thread events should already be handled (since we are passing the wrong args for those here).
                        Debug.Assert(!(data is ThreadTraceData));
                        thread = Threads.GetOrCreateThread(data.ThreadID, data.TimeStampQPC, process);
                    }
                }

                if (numberOnPage >= eventsPerPage)
                {
                    // options.ConversionLog.WriteLine("Writing page " + this.eventPages.BatchCount, " Start " + writer.GetLabel());
                    eventPages.Add(new EventPageEntry(data.TimeStampQPC, writer.GetLabel()));
                    numberOnPage = 0;
                }
                unsafe
                {
                    Debug.Assert(data.eventRecord->EventHeader.TimeStamp < long.MaxValue);
                    WriteBlob((IntPtr)data.eventRecord, writer, headerSize);
                    WriteBlob(data.userData, writer, (data.EventDataLength + 3 & ~3));
                }
                numberOnPage++;
                eventCount++;
            };

#if DEBUG
            // This is a guard against code running in TraceLog.CopyRawEvents that attempts to use
            // the EventIndex for an event returned by ETWTraceEventSource. It is unsafe to do so
            // because the EventIndex returned represents the index in the ETW stream, but user
            // code needs the index in the newly created ETLX stream (which does not include
            // "bookkeeping" events. User code should use the TraceLog.EventCount instead (the
            // way TraceLog.ProcessExtendedData and Activities.HandleActivityCreation do)
            var rawEtwEvents = rawEvents as ETWTraceEventSource;
            if (rawEtwEvents != null)
            {
                rawEtwEvents.DisallowEventIndexAccess = true;
            }
#endif
            try
            {
                rawEvents.Process();                  // Run over the data.
            }
            catch (Exception e)
            {
                options.ConversionLog.WriteLine("[ERROR: processing events ****]");
                if (options.ContinueOnError)
                {
                    options.ConversionLog.WriteLine("***** The following Exception was thrown during processing *****");
                    options.ConversionLog.WriteLine(e.ToString());
                    options.ConversionLog.WriteLine("***** However ContinueOnError is set, so we continue processing  what we have *****");
                    options.ConversionLog.WriteLine("Continuing Processing...");
                }
                else
                {
                    options.ConversionLog.WriteLine("***** Consider using /ContinueOnError to ignore the bad part of the trace.  *****");
                    throw;
                }
            }
#if DEBUG
            if (rawEtwEvents != null)
            {
                rawEtwEvents.DisallowEventIndexAccess = false;
            }
#endif

            // EventPipe doesn't set EventsLost until after Process is called.
            if (rawEvents is EventPipeEventSource)
            {
                eventsLost = rawEvents.EventsLost;
            }

            if (maxEventCount != -1 && eventCount >= maxEventCount)
            {
                if (options != null && options.ConversionLog != null)
                {
                    if (options.OnLostEvents != null)
                    {
                        options.OnLostEvents(true, EventsLost, eventCount);
                    }

                    options.ConversionLog.WriteLine("Truncated events to {0:n} events.  Change the value of /MaxEventCount or remove it entirely.", maxEventCount);
                    options.ConversionLog.WriteLine("If you must use /MaxEventCount, consider using /SkipMSec:X to skip the beginning events and see the next window of /MaxEventCount the file.");
                }
            }

            freeEventStackInfos = null;
            pastEventInfo.Dispose();
            if (kernelStackKeyToInfo.Count != 0)
            {
                DebugWarn(false, "Warning: " + kernelStackKeyToInfo.Count + " undefined kernel stacks at the end of the trace.", null);
            }

            kernelStackKeyToInfo = null;
            if (userStackKeyToInfo.Count != 0)
            {
                DebugWarn(false, "Warning: " + userStackKeyToInfo.Count + " undefined user stacks at the end of the trace.", null);
            }

            userStackKeyToInfo = null;

            // TODO FIX NOW hack because unloadMethod not present
            foreach (var jittedMethod in jittedMethods)
            {
                codeAddresses.AddMethod(jittedMethod);
            }

            foreach (var jsJittedMethod in jsJittedMethods)
            {
                codeAddresses.AddMethod(jsJittedMethod, sourceFilesByID);
            }

            // Make sure that all threads have a process
            foreach (var curThread in Threads)
            {
                // Finish off the processing of the ETW compressed stacks.  This means doing all the deferred Kernel stack processing
                // and connecting all pseudo-callStack indexes into real ones.
                if (curThread.lastEntryIntoKernel != null)
                {
                    EmitStackOnExitFromKernel(ref curThread.lastEntryIntoKernel, TraceCallStacks.GetRootForThread(curThread.ThreadIndex), null);
                }

                if (curThread.process == null)
                {
                    DebugWarn(true, "Warning: could not determine the process for thread " + curThread.ThreadID, null);
                    var unknownProcess = Processes.GetOrCreateProcess(-1, 0);
                    unknownProcess.imageFileName = "UNKNOWN_PROCESS";
                    curThread.process = unknownProcess;
                }
                curThread.Process.cpuSamples += curThread.cpuSamples;         // Roll up CPU to the process.
            }

            // Make sure we are not missing any ImageEnds that we have ImageStarts for.
            foreach (var process in Processes)
            {
                foreach (var module in process.LoadedModules)
                {
                    // We did not unload the module
                    if (module.unloadTimeQPC == long.MaxValue && module.ImageBase != 0)
                    {
                        // simulate a module unload, and resolve all code addresses in the module's range.
                        CodeAddresses.ForAllUnresolvedCodeAddressesInRange(process, module.ImageBase, module.ModuleFile.ImageSize, false, delegate (ref TraceCodeAddresses.CodeAddressInfo info)
                        {
                            info.SetModuleFileIndex(module.ModuleFile);
                        });
                    }
                    if (module.unloadTimeQPC > sessionEndTimeQPC)
                    {
                        module.unloadTimeQPC = sessionEndTimeQPC;
                    }
                }

                if (process.endTimeQPC > sessionEndTimeQPC)
                {
                    process.endTimeQPC = sessionEndTimeQPC;
                }

                if (options != null && options.ConversionLog != null)
                {
                    if (process.unresolvedCodeAddresses.Count > 0)
                    {
                        options.ConversionLog.WriteLine("There were {0} address that did not resolve to a module or method in process {1} ({2})",
                            process.unresolvedCodeAddresses.Count, process.Name, process.ProcessID);
                        //options.ConversionLog.WriteLine(process.unresolvedCodeAddresses.Foreach(x => CodeAddresses.Address(x).ToString("x")));
                    }
                }

                // We are done with these data structures.
                process.codeAddressesInProcess = null;
                process.unresolvedCodeAddresses.Clear();
                // Link up all the 'Parent' fields of the process.
                process.SetParentForProcess();
            }

#if DEBUG
            // Confirm that there are no infinite chains (we guarantee this for sanity).
            foreach (var process in Processes)
            {
                Debug.Assert(process.ParentDepth() < Processes.Count);
            }
#endif

            // Sum up the module level statistics for code addresses.
            for (int codeAddrIdx = 0; codeAddrIdx < CodeAddresses.Count; codeAddrIdx++)
            {
                var inclusiveCount = CodeAddresses.codeAddresses[codeAddrIdx].InclusiveCount;

                var moduleIdx = CodeAddresses.ModuleFileIndex((CodeAddressIndex)codeAddrIdx);
                if (moduleIdx != ModuleFileIndex.Invalid)
                {
                    var module = CodeAddresses.ModuleFiles[moduleIdx];
                    module.codeAddressesInModule += inclusiveCount;
                }
                CodeAddresses.totalCodeAddresses += inclusiveCount;
            }

            // Ensure the event to stack table is in sorted order.
            eventsToStacks.Sort(delegate (EventsToStackIndex x, EventsToStackIndex y)
            {
                return (int)x.EventIndex - (int)y.EventIndex;
            });
            cswitchBlockingEventsToStacks.Sort(delegate (EventsToStackIndex x, EventsToStackIndex y)
            {
                return (int)x.EventIndex - (int)y.EventIndex;
            });

#if DEBUG
            // Confirm that the CPU stats make sense.
            foreach (var process in Processes)
            {
                double cpuFromThreads = 0;
                foreach (var curThread in process.Threads)
                {
                    cpuFromThreads += curThread.CPUMSec;
                }

                Debug.Assert(Math.Abs(cpuFromThreads - process.CPUMSec) < .01);     // We add up
            }

            // The eventsToStacks array is sorted.
            // We sort this array above, so this should only fail if we have EQUAL EventIndex.
            // This means we tried to add two stacks to an event  (we should not do that).
            // See the asserts in AddStackToEvent for more.
            for (int i = 0; i < eventsToStacks.Count - 1; i++)
            {
                Debug.Assert(eventsToStacks[i].EventIndex < eventsToStacks[i + 1].EventIndex);
            }
#endif

            Debug.Assert(eventCount % eventsPerPage == numberOnPage || numberOnPage == eventsPerPage || eventCount == 0);
            options.ConversionLog.WriteLine("{0} distinct processes.", processes.Count);
            options.ConversionLog.WriteLine("Totals");
            options.ConversionLog.WriteLine("  {0,8:n0} events.", eventCount);
            options.ConversionLog.WriteLine("  {0,8:n0} events with stack traces.", eventsToStacks.Count);
            options.ConversionLog.WriteLine("  {0,8:n0} events with code addresses in them.", eventsToCodeAddresses.Count);
            options.ConversionLog.WriteLine("  {0,8:n0} total code address instances. (stacks or other)", codeAddresses.TotalCodeAddresses);
            options.ConversionLog.WriteLine("  {0,8:n0} unique code addresses. ", codeAddresses.Count);
            options.ConversionLog.WriteLine("  {0,8:n0} unique stacks.", callStacks.Count);
            options.ConversionLog.WriteLine("  {0,8:n0} unique managed methods parsed.", codeAddresses.Methods.Count);
            options.ConversionLog.WriteLine("  {0,8:n0} CLR method event records.", codeAddresses.ManagedMethodRecordCount);
            options.ConversionLog.WriteLine("[Conversion complete {0:n0} events.  Conversion took {1:n0} sec.]",
                eventCount, (DateTime.Now - startTime).TotalSeconds);
        }

        // Pdbs and DLLs often 'match'.   Use this to ensure we have hooked
        // up the PDB to the DLL correctly.    This is heurisitc and only used
        // in testing.
        private static bool RoughDllPdbMatch(string dllPath, string pdbPath)
        {
#if DEBUG
            string dllName = Path.GetFileNameWithoutExtension(dllPath);
            string pdbName = Path.GetFileNameWithoutExtension(pdbPath);

            // Give up on things outside the kernel or visual Studio.  There is just too much variability out there.
            if (!dllName.StartsWith(@"C:\Windows", StringComparison.OrdinalIgnoreCase) || 0 <= dllName.IndexOf("Visual Studio", StringComparison.OrdinalIgnoreCase))
            {
                return true;
            }

            // Exceptions to the rule below
            if (0 <= dllName.IndexOf("krnl", StringComparison.OrdinalIgnoreCase))
            {
                return true;
            }

            // People often rename things but the keep the prefix in the PDB name.
            if (dllName.Length > 5)
            {
                dllName = dllName.Substring(0, 5);
            }

            if (0 <= pdbName.IndexOf(dllName, StringComparison.OrdinalIgnoreCase))
            {
                return true;
            }
#endif
            return false;
        }

        /// <summary>
        /// This is a helper routine that adds the address 'address' in the event 'data' to the map from events
        /// to this list of addresses.
        /// </summary>
        private bool AddAddressToCodeAddressMap(TraceEvent data, Address address)
        {
            TraceProcess process = Processes.GetOrCreateProcess(data.ProcessID, data.TimeStampQPC);
            CodeAddressIndex codeAddressIndex = codeAddresses.GetOrCreateCodeAddressIndex(process, address);

            // I require that the list be sorted by event ID.
            Debug.Assert(eventsToCodeAddresses.Count == 0 ||
                eventsToCodeAddresses[eventsToCodeAddresses.Count - 1].EventIndex <= (EventIndex)eventCount);

            eventsToCodeAddresses.Add(new EventsToCodeAddressIndex(MaxEventIndex, address, codeAddressIndex));
            return true;
        }

        /// <summary>
        /// Special logic to form MemInfoWSTraceData.   We take the single event (which has
        /// The working sets for every process in the system, an split them out into N events
        /// each of which has the processID for the event set properly, and only has the
        /// information for that process.    The first 3 processes in the list are -1, -2, and -3
        /// that have special meaning.
        /// </summary>
        private unsafe void GenerateMemInfoRecordsPerProcess(MemoryProcessMemInfoTraceData data, IStreamWriter writer)
        {
            // This is a bit of hack, we update the eventRecord in place, so save the original values
            int originalProcessId = data.eventRecord->EventHeader.ProcessId;
            ushort originalUserDataLength = data.eventRecord->UserDataLength;

            // change the size so that the array of information is exactly 1 count in size.
            data.eventRecord->UserDataLength = (ushort)(data.ElementSize + 4);
            int newCount = 1;
            // For every MemInfoWSData (that is for every process)
            for (int i = 0; i < data.Count; i++)
            {
                var proc = data.Values(i);

                // For now we skip the special process IDs since they are not real processes.
                if (proc.ProcessID < 0)
                {
                    continue;
                }

                data.eventRecord->EventHeader.ProcessId = proc.ProcessID;       // correct the process ID

                // This is part of writing an event, make sure the eventPages is kept up to date.
                if (numberOnPage >= eventsPerPage)
                {
                    eventPages.Add(new EventPageEntry(data.TimeStampQPC, writer.GetLabel()));
                    numberOnPage = 0;
                }

                // Write out the update event record
                WriteBlob((IntPtr)data.eventRecord, writer, headerSize);
                // And the count (which is always 1
                WriteBlob((IntPtr)(&newCount), writer, 4);
                // And the MemInfoWSData structure (might be 32 bit or 64 bit)
                WriteBlob(proc.RawData, writer, data.eventRecord->UserDataLength - 4);
                numberOnPage++;
                eventCount++;
            }
            // Restore the original record.
            data.eventRecord->UserDataLength = originalUserDataLength;
            data.eventRecord->EventHeader.ProcessId = originalProcessId;
        }

        private int m_orphanedStacks;
        /// <summary>
        /// Given just the stack event and the timestamp for the event the stack event is to attach to, find
        /// the IncompleteStack for the event.   If the event to attach to cannot be this will return null
        /// but otherwise it will make an IncompleteStack entry if one does not already exist or it.
        ///
        /// As part of allocating an Incomplete stack, it will increment the stack counts for target event.
        /// </summary>
        private IncompleteStack GetIncompleteStackForStackEvent(TraceEvent stackEvent, long eventTimeStampQPC)
        {
#if DEBUG
            double prevEventRelMSec = QPCTimeToRelMSec(eventTimeStampQPC);
#endif
            PastEventInfoIndex pastEventIndex = pastEventInfo.GetBestEventForQPC(eventTimeStampQPC, stackEvent.ThreadID, stackEvent.ProcessorNumber);
            if (pastEventIndex == PastEventInfoIndex.Invalid)
            {
                m_orphanedStacks++;
                if (m_orphanedStacks < 1000)
                {
                    // We don't warn if the time is too close to the start of the file
                    // We also don't report ThreadID because we do throw those out purposefully to safe space.
                    DebugWarn(stackEvent.TimeStampRelativeMSec < 100 || stackEvent.ThreadID == 0, "Stack refers to event with time " + QPCTimeToRelMSec(eventTimeStampQPC).ToString("f4") + " MSec that could not be found", stackEvent);
                    if (m_orphanedStacks == 999)
                    {
                        DebugWarn(true, "Last message about missing events.", stackEvent);
                    }
                }
                return null;
            }

            // Get information about this previous event
            IncompleteStack stackInfo = pastEventInfo.GetEventStackInfo(pastEventIndex);

            // For the target, if it does not have a stack entry we make one.
            if (stackInfo == null)
            {
                EventIndex eventIndex = pastEventInfo.GetEventIndex(pastEventIndex);
                if (eventIndex != EventIndex.Invalid)       // eventIndex == Invalid happens for events being removed from the stream.
                {
                    TraceProcess process = Processes.GetOrCreateProcess(stackEvent.ProcessID, stackEvent.TimeStampQPC);
                    TraceThread thread = Threads.GetOrCreateThread(stackEvent.ThreadID, stackEvent.TimeStampQPC, process);

                    stackInfo = AllocateIncompleteStack(eventIndex, thread, pastEventInfo.GetBlockingEventIndex(pastEventIndex));
                    pastEventInfo.SetEventStackInfo(pastEventIndex, stackInfo);     // Remember that we have info about this event.
                    pastEventInfo.GetEventCounts(pastEventIndex).m_stackCount++;
                }
            }
            return stackInfo;
        }
        /// <summary>
        /// Do the processing necessary to attach the user mode stack 'userModeStack' to any of the stacks in listOfIncompleteKernelStacks.
        /// It then clears this list.   While doing this processing it will check to see if the target stack 'target' is in that list and
        /// it will return true if it was.
        /// </summary>
        private bool EmitStackOnExitFromKernel(ref IncompleteStack listOfIncompleteKernelStacks, CallStackIndex userModeStack, IncompleteStack target)
        {
            bool foundTarget = false;
#if DEBUG
            int cnt = 0;
#endif
            for (IncompleteStack ptr = listOfIncompleteKernelStacks; ptr != null;)
            {
#if DEBUG
                Debug.Assert((++cnt % 8192) != 0, cnt.ToString() + " incomplete stacks");          // Not strictly true, but worthy of investigation if it is violated.
#endif
                var nextPtr = ptr.PrevKernelEventOnSameThread;
                ptr.PrevKernelEventOnSameThread = null;         // Remove it from the list.
                ptr.WaitingToLeaveKernel = false;               // Indicate that this entry was removed.

                ptr.LogUserStackFragment(userModeStack, this);
                if (ptr == target)
                {
                    foundTarget = true;
                }

                ptr = nextPtr;
            }
            listOfIncompleteKernelStacks = null;
            return foundTarget;
        }
        /// <summary>
        /// Do the processing necessary to attach the user mode stack 'userModeStack' to any of the stacks in listOfIncompleteKernelStacks.
        /// It then clears this list.   While doing this processing it will check to see if the target stack 'target' is in that list and
        /// it will return true if it was.
        /// </summary>
        private bool EmitStackOnExitFromKernel(ref IncompleteStack listOfIncompleteKernelStacks, Address userModeKey, IncompleteStack target)
        {
            bool foundTarget = false;
#if DEBUG
            int cnt = 0;
#endif
            for (IncompleteStack ptr = listOfIncompleteKernelStacks; ptr != null;)
            {
#if DEBUG
                Debug.Assert(cnt++ < 4096);          // Not strictly true, but worthy of investigation if it is violated.
#endif
                var nextPtr = ptr.PrevKernelEventOnSameThread;
                ptr.PrevKernelEventOnSameThread = null;         // Remove it from the list.
                ptr.WaitingToLeaveKernel = false;               // Indicate that this entry was removed.

                ptr.LogUserStackFragment(userModeKey, this);
                if (ptr == target)
                {
                    foundTarget = true;
                }

                ptr = nextPtr;
            }
            listOfIncompleteKernelStacks = null;
            return foundTarget;
        }
        /// <summary>
        /// Called when we get a definition event (for either a user mode or kernel mode stack fragment).
        /// </summary>
        private unsafe void LogStackDefinition(StackWalkDefTraceData data)
        {
            // Def or Rundown, I don't really care which.
            Debug.Assert(data.Opcode == (TraceEventOpcode)35 || data.Opcode == (TraceEventOpcode)36);

            if (data.FrameCount == 0)
            {
                DebugWarn(false, "Empty Stack definition", data);
                return;
            }

            // Get the linked list of events that use this stack key.
            // I have seen traces where here is a kernel and user mode stack with the SAME key live
            // at the same time.  Thus we need tow tables (one for user one for kernel), and when
            // we get a def, we have to know which one to look in (we do this based on the address
            // in the def (a bit kludgey in my opinion).
            IncompleteStack stackInfo;
            if (IsWindowsKernelAddress(data.InstructionPointer(data.FrameCount - 1), data.PointerSize))
            {
                // We have a kernel mode definition, look up in the kernel mode table.
                if (kernelStackKeyToInfo.TryGetValue(data.StackKey, out stackInfo))
                {
                    // It is a kernel def.
                    kernelStackKeyToInfo.Remove(data.StackKey);
                    while (stackInfo != null)
                    {
                        Debug.Assert(!stackInfo.IsDead);
                        Debug.Assert(stackInfo.KernelModeStackKey == data.StackKey);

                        // Remove from list.
                        stackInfo.KernelModeStackKey = 0;           // Now that we have the def, we can null it out This indicates it is not on a list.
                        var nextStackInfo = stackInfo.NextEventWithKernelKey;
                        stackInfo.NextEventWithKernelKey = null;

                        // We can't form the call stack yet, because we need the user mode part of the stack and we
                        // typically don't have it.   Moreover we have to convert the addresses to CodeAddressIndexes now
                        // because it depends on the loaded DLLs and that may change later.  Thus convert the
                        // fragment to a list of frames.
                        stackInfo.LogKernelStackFragment(data.InstructionPointers, data.FrameCount, pointerSize, data.TimeStampQPC, this);

                        stackInfo = nextStackInfo;
                    }
                }
                else
                {
                    DebugWarn(false, "Found a kernel stack definition without any uses", data);
                }
            }
            else
            {
                // We have a user mode definition, look up in the user mode table.
                if (userStackKeyToInfo.TryGetValue(data.StackKey, out stackInfo))
                {
                    Debug.Assert(stackInfo.PrevKernelEventOnSameThread == null);
                    Debug.Assert(!stackInfo.WaitingToLeaveKernel);
                    userStackKeyToInfo.Remove(data.StackKey);

                    while (stackInfo != null)
                    {
                        // User mode stacks we can convert immediately.
                        CallStackIndex callStack = callStacks.GetStackIndexForStackEvent(
                             data.InstructionPointers, data.FrameCount, data.PointerSize, stackInfo.Thread, stackInfo.UserModeStackIndex);

                        Debug.Assert(!stackInfo.IsDead);
                        Debug.Assert(stackInfo.UserModeStackKey == data.StackKey);
                        Debug.Assert(stackInfo.UserModeStackIndex == CallStackIndex.Invalid);

                        // Remove from list.
                        stackInfo.UserModeStackKey = 0;             // Indicates that it is no longer on any userStackKeyToInfo list.
                        var nextStackInfo = stackInfo.NextEventWithUserKey;
                        stackInfo.NextEventWithUserKey = null;

                        stackInfo.LogUserStackFragment(callStack, this);
                        stackInfo = nextStackInfo;
                    }
                }
                else
                {
                    DebugWarn(false, "Found a user stack definition without any uses", data);
                }
            }
        }

        private IncompleteStack AllocateIncompleteStack(EventIndex eventIndex, TraceThread thread, EventIndex blockingEventIndex)
        {
            Debug.Assert(eventIndex != EventIndex.Invalid);
            var ret = freeEventStackInfos;
            if (ret == null)
            {
                ret = new IncompleteStack();
            }
            else
            {
                freeEventStackInfos = ret.NextEventWithKernelKey;
                ret.Clear();
            }
            ret.Initialize(eventIndex, thread, blockingEventIndex);
            return ret;
        }
        private void FreeIncompleteStack(IncompleteStack toFree)
        {
            Debug.Assert(toFree.IsDead);
            toFree.NextEventWithKernelKey = freeEventStackInfos;
            freeEventStackInfos = toFree;
        }

        // Holds information needed to link up a stack with its event.
        private PastEventInfo pastEventInfo;

        // this is a linked list of unused EventStackInfos.
        private IncompleteStack freeEventStackInfos;

        // For any incomplete events we hold a linked list of key to a linked list of IncompleteStack that use that key.
        private Dictionary<Address, IncompleteStack> kernelStackKeyToInfo = new Dictionary<Address, IncompleteStack>();
        private Dictionary<Address, IncompleteStack> userStackKeyToInfo = new Dictionary<Address, IncompleteStack>();

        /// <summary>
        /// Holds information about stacks associated with an event.  This is a transient structure.  We only need it
        /// until all the information is collected for a particular event, at which point we can create a
        /// CallStackIndex for the stack and eventsToStacks table.
        /// </summary>
        internal class IncompleteStack
        {
            /// <summary>
            /// Clear clears entires that typically don't get set when we only have 1 frame fragment
            /// We can recycle the entries without setting these in that case.
            /// </summary>
            public void Clear()
            {
                Debug.Assert(IsDead);
                NextEventWithKernelKey = null;
                NextEventWithUserKey = null;
                KernelStackFrames.Count = 0;
                KernelModeStackKey = 0;
                UserModeStackKey = 0;
                PrevKernelEventOnSameThread = null;
                WaitingToLeaveKernel = false;
            }

            /// <summary>
            /// Clear all entries that can potentially change every time.
            /// </summary>
            public void Initialize(EventIndex eventIndex, TraceThread thread, EventIndex blockingEventIndex)
            {
                Debug.Assert(IsDead);
                UserModeStackIndex = CallStackIndex.Invalid;
                EventIndex = eventIndex;
                Thread = thread;
                BlockingEventIndex = blockingEventIndex;
                Debug.Assert(PrevKernelEventOnSameThread == null);
                Debug.Assert(!WaitingToLeaveKernel);
                Debug.Assert(NextEventWithKernelKey == null);
                Debug.Assert(NextEventWithUserKey == null);
                Debug.Assert(!IsDead);
            }

            /// <summary>
            /// Log the Kernel Stack fragment.  We simply remember all the frames (converted to CodeAddressIndexes).
            /// </summary>
            public unsafe bool LogKernelStackFragment(void* addresses, int addressCount, int pointerSize, long timeStampQPC, TraceLog eventLog)
            {
                Debug.Assert(!IsDead);
                KernelStackFrames.Clear();
                for (int i = 0; i < addressCount; i++)
                {
                    Address address;
                    if (pointerSize == 8)
                    {
                        address = ((ulong*)addresses)[i];
                    }
                    else
                    {
                        address = ((uint*)addresses)[i];
                    }

                    KernelStackFrames.Add(eventLog.CallStacks.CodeAddresses.GetOrCreateCodeAddressIndex(Thread.Process, address));
                }

                // Optimization: because process 0 and 4 never have user mode stacks, don't wait around waiting for
                // the user mode part, so mark it as complete and ready to go.
                // TODO can be optimized to never allocate the incomplete stack.
                var processID = Thread.Process.ProcessID;
                if (processID == 0 || processID == 4)                   // These processes never have user mode stacks, so complete them aggressively.
                {
                    UserModeStackIndex = TraceCallStacks.GetRootForThread(Thread.ThreadIndex);
                }

                return EmitStackForEventIfReady(eventLog);
            }

            /// <summary>
            /// Log the kernel stack fragment.  Returns true if all the pieces of the stack fragment are collected
            /// (we don't have to log something on the thread).
            /// </summary>
            public bool LogKernelStackFragment(Address kernelModeStackKey, TraceLog eventLog)
            {
                if (KernelModeStackKey != 0)
                {
                    // This happens when the same event has multiple stacks pointing at it.  We don't want to corrupt our linked lists by adding the same node twice.
                    eventLog.DebugWarn(false, "Error, an event has two kernel stack keys 0x" + kernelModeStackKey.ToString("x") + " and " + KernelModeStackKey.ToString("x"), null);
                    return true;
                }
                Debug.Assert(KernelStackFrames.Count == 0 && KernelModeStackKey == 0 && UserModeStackKey == 0 && UserModeStackIndex == CallStackIndex.Invalid);
                Debug.Assert(!IsDead);

                KernelModeStackKey = kernelModeStackKey;

                bool allFragmentsHaveBeenCollected = false;    // Indicates the not all the pieces of the stack are available.

                // Optimization: because process 0 and 4 never have user mode stacks, don't wait around waiting for
                // the user mode part, so mark it as complete and ready to go.
                // TODO can be optimized to never allocate the incomplete stack.
                var processID = Thread.Process.ProcessID;
                if (processID == 0 || processID == 4)
                {                // These processes never have user mode stacks, so complete them aggressively.
                    UserModeStackIndex = TraceCallStacks.GetRootForThread(Thread.ThreadIndex);
                    allFragmentsHaveBeenCollected = true;
                }

                // Put this on the list of stackInfos to be resolved with we find this kernel key.
                IncompleteStack prevWithKernelKey;
                eventLog.kernelStackKeyToInfo.TryGetValue(kernelModeStackKey, out prevWithKernelKey);
                Debug.Assert(prevWithKernelKey == null || prevWithKernelKey.KernelModeStackKey == kernelModeStackKey);
                Debug.Assert(NextEventWithKernelKey == null);
                NextEventWithKernelKey = prevWithKernelKey;
                eventLog.kernelStackKeyToInfo[kernelModeStackKey] = this;

                return allFragmentsHaveBeenCollected;
            }
            /// <summary>
            ///
            /// </summary>
            public void LogUserStackFragment(CallStackIndex userModeStackIndex, TraceLog eventLog)
            {
                Debug.Assert(!IsDead);
                if (UserModeStackIndex == CallStackIndex.Invalid)
                {
                    UserModeStackIndex = userModeStackIndex;
                }
                else
                {
                    Debug.Assert(UserModeStackIndex >= 0 && userModeStackIndex < 0);
                }

                bool emitted = EmitStackForEventIfReady(eventLog);
                Debug.Assert((emitted && IsDead) || KernelModeStackKey != 0 || WaitingToLeaveKernel);   // Only not having the kernel stack def can be left
            }
            public void LogUserStackFragment(Address userModeStackKey, TraceLog eventLog)
            {
                Debug.Assert(!IsDead);
                if (UserModeStackKey != 0)
                {
                    // This happens when the same event has multiple stacks pointing at it.  We don't want to corrupt our linked lists by adding the same node twice.
                    eventLog.DebugWarn(false, "Error, an event has two user stack keys 0x" + userModeStackKey.ToString("x") + " and " + UserModeStackKey.ToString("x"), null);
                    return;
                }
                Debug.Assert(UserModeStackKey == 0 && UserModeStackIndex == CallStackIndex.Invalid);
                UserModeStackKey = userModeStackKey;

                // Put this on the list of stackInfos to be resolved with we find this kernel key.
                IncompleteStack prevWithUserKey;
                eventLog.userStackKeyToInfo.TryGetValue(UserModeStackKey, out prevWithUserKey);
                Debug.Assert(prevWithUserKey == null || prevWithUserKey.UserModeStackKey == userModeStackKey);
                Debug.Assert(NextEventWithUserKey == null);
                NextEventWithUserKey = prevWithUserKey;
                eventLog.userStackKeyToInfo[UserModeStackKey] = this;
            }

            /// <summary>
            /// Determine if 'stackInfo' is complete and if so emit it to the 'eventsToStacks' array.  If 'force' is true
            /// then force what information there is out even if it is not complete (there is nothing else coming).
            ///
            /// Returns true if it was able to emit the stack
            /// </summary>
            private unsafe bool EmitStackForEventIfReady(TraceLog eventLog)
            {
                if (UserModeStackIndex != CallStackIndex.Invalid)
                {
                    bool hasKernelStack = false;
                    if (KernelStackFrames.Count != 0)  // If we had to defer some KernelStack processing, do it now.
                    {
                        hasKernelStack = true;
                        // Now that we have the user mode stack, we can append the kernel stack to it.
                        for (int i = KernelStackFrames.Count - 1; 0 <= i; --i)
                        {
                            UserModeStackIndex = eventLog.CallStacks.InternCallStackIndex(KernelStackFrames[i], UserModeStackIndex);
                        }

                        KernelStackFrames.Count = 0;
                    }

                    // We know that user stacks come after kernel stacks, and we have a user stack.  Thus
                    // if we have a kernel stack or there is no kernel stack, then we can emit it
                    if ((hasKernelStack || KernelModeStackKey == 0) && !WaitingToLeaveKernel)
                    {

                        // If the userModeStack is negative, that means it represents a thread (since we know it can't be
                        // Invalid (which is also negative).   This means the ENTIRE stack is just the thread, which means
                        // we had no actual stack frames.  This should not happen, so we assert it.
                        //Debug.Assert(UserModeStackIndex >= 0);

                        if (UserModeStackIndex >= 0)
                        {
                            // Failsafe if the assert fails, drop the stack since it is just the thread and process anyway.
                            eventLog.AddStackToEvent(EventIndex, UserModeStackIndex);
                            if (BlockingEventIndex != Tracing.EventIndex.Invalid)
                            {
                                eventLog.cswitchBlockingEventsToStacks.Add(new EventsToStackIndex(BlockingEventIndex, UserModeStackIndex));
                            }

                            // Trace.WriteLine("Writing Stack " + UserModeStackIndex + " for Event " + EventIndex);
                        }

                        // We have had collisions where we have had a two events with the exact same timestamp which both had stacks.
                        // Moreover, we have had one of these events have a StackWalk and the other a KernelStackKey.   This can
                        // result in us getting here (we are emitting a stack because we have the StackWalk event) but without
                        // a resolved kernel key.
                        //
                        // Only free the entry if it is not on any list (avoid evil reuse that leads to hell...)
                        if (KernelModeStackKey == 0 && UserModeStackKey == 0 && !WaitingToLeaveKernel)
                        {
                            Debug.Assert(PrevKernelEventOnSameThread == null);
                            Debug.Assert(KernelModeStackKey == 0);          // This says it is not on any kernelStackKeyToInfo list
                            Debug.Assert(NextEventWithKernelKey == null);
                            Debug.Assert(NextEventWithUserKey == null);
                            Debug.Assert(!WaitingToLeaveKernel);
                            Debug.Assert(KernelStackFrames.Count == 0);

                            Thread = null;      // Mark it as dead.
                            eventLog.FreeIncompleteStack(this);
                        }
                        else
                        {
                            if (KernelModeStackKey == 0)
                            {
                                eventLog.DebugWarn(false, "Warning, finished a stack when kernel key " + KernelModeStackKey.ToString("x") + " still unresolved.", null);
                            }

                            if (UserModeStackKey == 0)
                            {
                                eventLog.DebugWarn(false, "Warning, finished a stack when user key " + UserModeStackKey.ToString("x") + " still unresolved.", null);
                            }

                            if (WaitingToLeaveKernel)
                            {
                                eventLog.DebugWarn(false, "Warning, finished a stack is still waiting to return from kernel.", null);
                            }
                        }
                        return true;
                    }
                }
                return false;
            }

            /// <summary>
            /// returns true if the IncompleteStack is dead (just waiting to be reused).
            /// </summary>
            internal bool IsDead { get { return Thread == null; } }

            // Stuff about the event itself.
            internal EventIndex EventIndex { get; private set; } // We remember the event index for this stack mostly so we can know when this entry is

            /// <summary>
            /// We track the stacks for when CSwitches block, this is the CSWITCH event where that blocking happened.
            /// </summary>
            internal EventIndex BlockingEventIndex { get; set; }

            // invalid because it has been reused for another event.
            internal TraceThread Thread { get; private set; }    // Needed to compute very top of call stack.

            // The raw stack keys used in ETW compressed stacks to represent the stack fragments.
            internal Address KernelModeStackKey;
            internal Address UserModeStackKey;

            internal IncompleteStack NextEventWithKernelKey;     // We form a linked list of all events with a certain kernel mode key
            internal IncompleteStack NextEventWithUserKey;       // We form a linked list of all events with a certain user mode key

            // If we get a kernel stack, we are in the kernel.  when we leave the kernel we log the user
            // mode part of the stack.   We attach this to all kernel stacks on this list.  Thus we should
            // accumulate this list until we hit the user mode stack at which point we flush it.
            internal IncompleteStack PrevKernelEventOnSameThread;
            internal bool WaitingToLeaveKernel;                      // if true if some list on some thread contains this entry.

            // If the kernel data comes in before the user stack (a common case), we can't create a stack index
            // (because we don't know the thread-end of the stack), so we simply remember it.
            private GrowableArray<CodeAddressIndex> KernelStackFrames;

            // If data for the user stack comes in first, we can convert it immediately to a stack index.
            internal CallStackIndex UserModeStackIndex { get; private set; }

            internal void AddEntryToThread(ref IncompleteStack lastEntryIntoKernel)
            {
                // We run into this condition when two stacks point at the same event
                if (WaitingToLeaveKernel)       // Already on some list, give up.  At least we don't form infinite (circular) lists.
                {
                    return;
                }

                Debug.Assert(lastEntryIntoKernel != this && PrevKernelEventOnSameThread == null);

                Debug.Assert(!IsDead);
                // We only put stackInfos that have no user mode stacks on this list.
                Debug.Assert(UserModeStackIndex == CallStackIndex.Invalid && UserModeStackKey == 0);
#if DEBUG
                int len = numKernelEntries(this);
                Debug.Assert(len < 4096);                // Not really true, but close enough.

                for (var ptr = lastEntryIntoKernel; ptr != null; ptr = ptr.PrevKernelEventOnSameThread)
                {
                    Debug.Assert(ptr != this);
                }
#endif
                Debug.Assert(lastEntryIntoKernel == null || lastEntryIntoKernel.Thread == Thread);
                Debug.Assert(PrevKernelEventOnSameThread == null);
                PrevKernelEventOnSameThread = lastEntryIntoKernel;
                WaitingToLeaveKernel = true;
                lastEntryIntoKernel = this;
            }
#if DEBUG
            private static int numKernelEntries(IncompleteStack ptr)
            {
                var entries = new Dictionary<object, object>();
                int ret = 0;
                while (ptr != null)
                {
                    Debug.Assert(!entries.ContainsKey(ptr));
                    entries.Add(ptr, ptr);
                    Debug.Assert(ret < 10000);
                    ret++;
                    ptr = ptr.PrevKernelEventOnSameThread;
                }
                return ret;
            }
#endif
        }

        /// <summary>
        /// Put the thread that owns 'data' in to the category 'category.
        /// </summary>
        private void CategorizeThread(TraceEvent data, string category, bool overwrite = false)
        {
            if (string.IsNullOrWhiteSpace(category))
            {
                return;
            }

            var thread = Threads.GetThread(data.ThreadID, data.TimeStampQPC);
            if (thread == null)
            {
                return;
            }

            if (thread.threadInfo == null || overwrite)
            {
                thread.threadInfo = category;
            }
        }

        internal static bool IsWindowsKernelAddress(Address ip, int pointerSize)
        {
            if (pointerSize == 4)
            {
                return ip >= 0x80000000;
            }

            return ip >= 0xFFFF000000000000;        // TODO I don't know what the true cutoff is.
        }

        /// <summary>
        /// Process any extended data (like Win7 style stack traces) associated with 'data'
        /// returns true if the event should be considered a bookkeeping event.
        /// </summary>
        internal unsafe bool ProcessExtendedData(TraceEvent data, ushort extendedDataCount, TraceEventCounts countForEvent)
        {
            var isBookkeepingEvent = false;
            var extendedData = data.eventRecord->ExtendedData;
            Debug.Assert(extendedData != null && extendedDataCount != 0);
            Guid* relatedActivityIDPtr = null;
            string containerID = null;
            for (int i = 0; i < extendedDataCount; i++)
            {
                if (extendedData[i].ExtType == TraceEventNativeMethods.EVENT_HEADER_EXT_TYPE_STACK_TRACE64 ||
                    extendedData[i].ExtType == TraceEventNativeMethods.EVENT_HEADER_EXT_TYPE_STACK_TRACE32)
                {
                    int pointerSize = (extendedData[i].ExtType == TraceEventNativeMethods.EVENT_HEADER_EXT_TYPE_STACK_TRACE64) ? 8 : 4;
                    var stackRecord = (TraceEventNativeMethods.EVENT_EXTENDED_ITEM_STACK_TRACE64*)extendedData[i].DataPtr;
                    // TODO Debug.Assert(stackRecord->MatchId == 0);
                    ulong* addresses = &stackRecord->Address[0];
                    int addressesCount = (extendedData[i].DataSize - sizeof(ulong)) / pointerSize;

                    TraceProcess process = processes.GetOrCreateProcess(data.ProcessID, data.TimeStampQPC);
                    TraceThread thread = Threads.GetOrCreateThread(data.ThreadIDforStacks(), data.TimeStampQPC, process);
                    EventIndex eventIndex = (EventIndex)eventCount;

                    ulong sampleAddress;
                    byte* lastAddressPtr = (((byte*)addresses) + (extendedData[i].DataSize - sizeof(ulong) - pointerSize));
                    if (pointerSize == 4)
                    {
                        sampleAddress = *((uint*)lastAddressPtr);
                    }
                    else
                    {
                        sampleAddress = *((ulong*)lastAddressPtr);
                    }

                    // Note that I use the pointer size for the log, not the event, since the kernel events
                    // might differ in pointer size from the user mode event.
                    if (PointerSize == 4)
                    {
                        sampleAddress &= 0xFFFFFFFF00000000;
                    }

                    if (process.IsKernelAddress(sampleAddress, PointerSize) && data.ProcessID != 0 && data.ProcessID != 4)
                    {
                        // If this is a kernel event, we have to defer making the stack (it is incomplete).
                        // Make a new IncompleteStack to track that (unlike other stack events we don't need to go looking for it.
                        IncompleteStack stackInfo = AllocateIncompleteStack(eventIndex, thread, EventIndex.Invalid);    // Blocking stack can be invalid because CSWitches don't use this path.
                        Debug.Assert(!(data is CSwitchTraceData));        // CSwtiches don't use this form of call stacks.  When they do set setackInfo.IsCSwitch.

                        // Remember the kernel frames
                        if (!stackInfo.LogKernelStackFragment(addresses, addressesCount, pointerSize, data.TimeStampQPC, this))
                        {
                            stackInfo.AddEntryToThread(ref thread.lastEntryIntoKernel);     // If not done remember to complete it
                        }

                        if (countForEvent != null)
                        {
                            countForEvent.m_stackCount++;   // Update stack counts
                        }
                    }
                    else
                    {
                        CallStackIndex callStackIndex = callStacks.GetStackIndexForStackEvent(
                            addresses, addressesCount, pointerSize, thread);
                        Debug.Assert(callStacks.Depth(callStackIndex) == addressesCount);

                        // Is this the special ETW_TASK_STACK_TRACE/ETW_OPCODE_USER_MODE_STACK_TRACE which is just
                        // there to attach to a kernel event if so attach it to all IncompleteStacks on this thread.
                        if (data.ID == (TraceEventID)18 && data.Opcode == (TraceEventOpcode)24 &&
                            data.ProviderGuid == KernelTraceEventParser.EventTracingProviderGuid)
                        {
                            isBookkeepingEvent = true;
                            EmitStackOnExitFromKernel(ref thread.lastEntryIntoKernel, callStackIndex, null);
                            thread.lastEmitStackOnExitFromKernelQPC = data.TimeStampQPC;
                        }
                        else
                        {
                            // If this is not the special user mode stack event that fires on exit from the kernel
                            // we don't need any IncompleteStack structures, we can just attach the stack to the
                            // current event and be done.

                            // Note that we don't interfere with the splicing of kernel and user mode stacks because we do
                            // see user mode stacks delayed and have a new style user mode stack spliced in.
                            AddStackToEvent(eventIndex, callStackIndex);
                            if (countForEvent != null)
                            {
                                countForEvent.m_stackCount++;   // Update stack counts
                            }
                        }
                    }
                }
                else if (extendedData[i].ExtType == TraceEventNativeMethods.EVENT_HEADER_EXT_TYPE_RELATED_ACTIVITYID)
                {
                    relatedActivityIDPtr = (Guid*)(extendedData[i].DataPtr);
                }
                else if (extendedData[i].ExtType == TraceEventNativeMethods.EVENT_HEADER_EXT_TYPE_CONTAINER_ID)
                {
                    containerID = Marshal.PtrToStringAnsi((IntPtr)extendedData[i].DataPtr, (int)extendedData[i].DataSize);
                }
            }

            if (relatedActivityIDPtr != null)
            {
                if (relatedActivityIDs.Count == 0)
                {
                    // Insert a synthetic value since 0 represents "no related activity ID".
                    relatedActivityIDs.Add(Guid.Empty);
                }

                // TODO This is a bit of a hack.   We wack this field in place.
                // We encode this as index into the relatedActivityID GrowableArray.
                if (IntPtr.Size == 8)
                {
                    data.eventRecord->ExtendedData = (TraceEventNativeMethods.EVENT_HEADER_EXTENDED_DATA_ITEM*)(relatedActivityIDs.Count << 4);
                }
                else
                {
                    data.eventRecord->ExtendedData = (TraceEventNativeMethods.EVENT_HEADER_EXTENDED_DATA_ITEM*)relatedActivityIDs.Count;
                }
                relatedActivityIDs.Add(*relatedActivityIDPtr);
            }
            else
            {
                data.eventRecord->ExtendedData = null;
            }

            if (containerID != null)
            {
                // TODO This is a bit of a hack.   We wack this field in place.
                // We encode this as index into the containerIDs GrowableArray.
                if (containerIDs.Count == 0)
                {
                    // Insert a synthetic value since 0 represents "no container ID".
                    containerIDs.Add(null);
                }

                // Look for the container ID.
                bool found = false;
                for (int i = 0; i < containerIDs.Count; i++)
                {
                    if (containerIDs[i] == containerID)
                    {
                        data.eventRecord->ExtendedDataCount = (ushort)i;
                        found = true;
                        break;
                    }
                }

                if (!found)
                {
                    data.eventRecord->ExtendedDataCount = (ushort)containerIDs.Count;
                    containerIDs.Add(containerID);
                }
            }
            else
            {
                data.eventRecord->ExtendedDataCount = 0;
            }

            return isBookkeepingEvent;
        }

        internal override string ProcessName(int processID, long timeQPC)
        {
            TraceProcess process = Processes.GetProcess(processID, timeQPC);
            if (process != null)
                return process.Name;
            return base.ProcessName(processID, timeQPC);
        }

        /// <summary>
        /// Dispose pattern
        /// </summary>
        protected override void Dispose(bool disposing)
        {
            if (disposing)
            {
                // If we have a timer dispose (stop) it.
                if (realTimeFlushTimer != null)
                {
                    realTimeFlushTimer.Dispose();
                }

                if (lazyRawEvents.Deserializer != null)
                {
                    lazyRawEvents.Deserializer.Dispose();
                }
            }

            base.Dispose(disposing);
        }

        private static unsafe void WriteBlob(IntPtr source, IStreamWriter writer, int byteCount)
        {
            // TODO: currently most uses the source aligned so
            // I don't bother trying to ensure that the copy is aligned.
            Debug.Assert(byteCount % 4 == 0);
            int* sourcePtr = (int*)source;
            int intCount = byteCount >> 2;
            while (intCount > 0)
            {
                writer.Write(*sourcePtr++);
                --intCount;
            }
        }

        // [Conditional("DEBUG")]
        internal void DebugWarn(bool condition, string message, TraceEvent data)
        {
            if (!condition)
            {
                TextWriter writer = null;
                if (options != null)
                {
                    writer = options.ConversionLog;
                }

                bool debugBuild = false;
#if DEBUG
                debugBuild = true;
#endif
                if (writer == null && !debugBuild)
                {
                    return;
                }

                Trace.Write("WARNING: ");
                string prefix = "";
                if (data != null)
                {
                    prefix = "Time: " + data.TimeStampRelativeMSec.ToString("f4").PadLeft(12) + " PID: " + data.ProcessID.ToString().PadLeft(4) + ": ";
                    Debug.Write(prefix);
                }
                Trace.WriteLine(message);

                if (writer == null)
                {
                    return;
                }

                writer.Write("WARNING: ");
                if (prefix != null)
                {
                    writer.Write(prefix);
                }

                writer.WriteLine(message);

                ImageLoadTraceData asImageLoad = data as ImageLoadTraceData;
                if (asImageLoad != null)
                {
                    writer.WriteLine("    FILE: " + asImageLoad.FileName);
                    writer.WriteLine("    BASE: 0x" + asImageLoad.ImageBase.ToString("x"));
                    writer.WriteLine("    SIZE: 0x" + asImageLoad.ImageSize.ToString("x"));
                }
                ModuleLoadUnloadTraceData asModuleLoad = data as ModuleLoadUnloadTraceData;
                if (asModuleLoad != null)
                {
                    writer.WriteLine("    NGEN:     " + asModuleLoad.ModuleNativePath);
                    writer.WriteLine("    ILFILE:   " + asModuleLoad.ModuleILPath);
                    writer.WriteLine("    MODULEID: 0x" + ((ulong)asModuleLoad.ModuleID).ToString("x"));
                }
                MethodLoadUnloadVerboseTraceData asMethodLoad = data as MethodLoadUnloadVerboseTraceData;
                if (asMethodLoad != null)
                {
                    writer.WriteLine("    METHOD:   " + GetFullName(asMethodLoad));
                    writer.WriteLine("    MODULEID: " + ((ulong)asMethodLoad.ModuleID).ToString("x"));
                    writer.WriteLine("    START:    " + ((ulong)asMethodLoad.MethodStartAddress).ToString("x"));
                    writer.WriteLine("    LENGTH:   " + asMethodLoad.MethodSize.ToString("x"));
                }
            }
        }
        internal static string GetFullName(MethodLoadUnloadVerboseTraceData data)
        {
            string sig = data.MethodSignature;
            int parens = sig.IndexOf('(');
            string args;
            if (parens >= 0)
            {
                args = sig.Substring(parens);
            }
            else
            {
                args = "";
            }

            string fullName = data.MethodNamespace + "." + data.MethodName + args;
            return fullName;
        }

        internal int FindPageIndex(long timeQPC)
        {
            int pageIndex;
            // TODO error conditions.
            // TODO? extra copy of EventPageEntry during search.
            eventPages.BinarySearch(timeQPC, out pageIndex, delegate (long targetTimeQPC, EventPageEntry entry)
            {
                return targetTimeQPC.CompareTo(entry.TimeQPC);
            });
            // TODO completely empty logs.
            if (pageIndex < 0)
            {
                pageIndex = 0;
            }

            return pageIndex;
        }

        /// <summary>
        /// Advance 'reader' until it point at a event that occurs on or after 'timeQPC'.  on page
        /// 'pageIndex'.  If 'positions' is non-null, fill in that array.  Also return the index in
        /// 'positions' for the entry that was found.
        /// </summary>
        internal unsafe void SeekToTimeOnPage(PinnedStreamReader reader, long timeQPC, int pageIndex, out int indexOnPage, StreamLabel[] positions)
        {
            reader.Goto(eventPages[pageIndex].Position);
            int i = -1;
            while (i < TraceLog.eventsPerPage - 1)
            {
                i++;
                if (positions != null)
                {
                    positions[i] = reader.Current;
                }

                TraceEventNativeMethods.EVENT_RECORD* ptr = (TraceEventNativeMethods.EVENT_RECORD*)reader.GetPointer(headerSize);

                // Header sanity checks.
                Debug.Assert(ptr->EventHeader.Level <= 6);
                Debug.Assert(ptr->EventHeader.Version <= 10);

                long eventTimeQPC = ptr->EventHeader.TimeStamp;
                Debug.Assert(sessionStartTimeQPC <= eventTimeQPC && eventTimeQPC < DateTime.Now.Ticks || eventTimeQPC == long.MaxValue);

                if (eventTimeQPC >= timeQPC)
                {
                    break;
                }

                int eventDataLength = ptr->UserDataLength;
                Debug.Assert(eventDataLength < 0x20000);
                reader.Skip(headerSize + ((eventDataLength + 3) & ~3));
            }
            indexOnPage = i;
        }

        internal unsafe PinnedStreamReader AllocReader()
        {
            if (freeReader == null)
            {
                freeReader = ((PinnedStreamReader)lazyRawEvents.Deserializer.Reader).Clone();
            }

            PinnedStreamReader ret = freeReader;
            freeReader = null;
            return ret;
        }
        internal unsafe void FreeReader(PinnedStreamReader reader)
        {
            if (freeReader == null)
            {
                freeReader = reader;
            }
        }

        internal TraceLogEventSource AddAllTemplatesToDispatcher(TraceLogEventSource etlxSource)
        {
            List<TraceEventParser> dynamicParsers = new List<TraceEventParser>();
            foreach (var parser in Parsers)
            {
                if (parser.IsStatic)
                {
                    AddTemplatesForParser(parser, etlxSource);
                }
                else
                {
                    dynamicParsers.Add(parser);
                }
            }

            // The first registered template is used as the canonical template so we
            // register the static ones first so they get preference.
            foreach (var parser in dynamicParsers)
            {
                AddTemplatesForParser(parser, etlxSource);
            }

            // Debug.WriteLine("Got a TraceLog dispatcher");
            // etlxSource.DumpToDebugString();
            return etlxSource;
#if false
                // TODO FIX NOW ACTIVITIES: review
            if (this.HasActivitySubscriptions)
            {
                ret.activityScheduled = this.activityScheduled;
                ret.activityStarted = this.activityStarted;
                ret.activityCompleted = this.activityCompleted;
                Log.TraceActivities.SubscribeToActivityTracingEvents(ret, true);
            }
#endif
        }

        private void AddTemplatesForParser(TraceEventParser parser, TraceLogEventSource ret)
        {
            parser.EnumerateTemplates(null, delegate (TraceEvent template)
            {
                Debug.Assert(template.Target == null);
                Debug.Assert(template.Source == null);
                template = template.Clone();
                template.SetState(parser.StateObject);
                ((ITraceParserServices)ret).RegisterEventTemplate(template);
            });
        }

        /// <summary>
        /// We need a TraceEventDispatcher in the Enumerators for TraceLog that know how to LOOKUP an event
        /// We don't actually dispatch through it.  We do mutate the templates (to point a particular data
        /// record), but once we are done with it we can reuse this TraceEventDispatcher again an again
        /// (it is only concurrent access that is a problem).  Thus we have an Allocate and Free pattern
        /// to reuse them in the common case of sequential access.
        /// </summary>
        /// <returns></returns>
        internal unsafe TraceEventDispatcher AllocLookup()
        {
            if (freeLookup == null)
            {
                freeLookup = AddAllTemplatesToDispatcher(new TraceLogEventSource(events));
            }

            TraceEventDispatcher ret = freeLookup;
            freeLookup = null;
            return ret;
        }
        internal unsafe void FreeLookup(TraceEventDispatcher lookup)
        {
            if (freeLookup == null)
            {
                freeLookup = lookup;
            }
        }

        private unsafe void InitializeFromFile(string etlxFilePath)
        {
            // If this Assert files, fix the declaration of headerSize to match
            Debug.Assert(sizeof(TraceEventNativeMethods.EVENT_HEADER) == 0x50 && sizeof(TraceEventNativeMethods.ETW_BUFFER_CONTEXT) == 4);

            // As of TraceLog version 74, all StreamLabels are 64-bit.  See IFastSerializableVersion for details.
            Deserializer deserializer = new Deserializer(new PinnedStreamReader(etlxFilePath, 0x10000), etlxFilePath);
            deserializer.TypeResolver = typeName => System.Type.GetType(typeName);  // resolve types in this assembly (and mscorlib)

            // when the deserializer needs a TraceLog we return the current instance.  We also assert that
            // we only do this once.
            deserializer.RegisterFactory(typeof(TraceLog), delegate
            {
                Debug.Assert(sessionStartTimeQPC == 0 && sessionEndTimeQPC == 0);
                return this;
            });
            deserializer.RegisterFactory(typeof(TraceProcess), delegate { return new TraceProcess(0, null, 0); });
            deserializer.RegisterFactory(typeof(TraceProcesses), delegate { return new TraceProcesses(null); });
            deserializer.RegisterFactory(typeof(TraceThreads), delegate { return new TraceThreads(null); });
            deserializer.RegisterFactory(typeof(TraceThread), delegate { return new TraceThread(0, null, (ThreadIndex)0); });
            deserializer.RegisterFactory(typeof(TraceActivity), delegate { return new TraceActivity(ActivityIndex.Invalid, null, EventIndex.Invalid, CallStackIndex.Invalid, 0, 0, false, false, TraceActivity.ActivityKind.Invalid); });
            deserializer.RegisterFactory(typeof(TraceModuleFiles), delegate { return new TraceModuleFiles(null); });
            deserializer.RegisterFactory(typeof(TraceModuleFile), delegate { return new TraceModuleFile(null, 0, 0); });
            deserializer.RegisterFactory(typeof(TraceMethods), delegate { return new TraceMethods(null); });
            deserializer.RegisterFactory(typeof(TraceCodeAddresses), delegate { return new TraceCodeAddresses(null, null); });
            deserializer.RegisterFactory(typeof(TraceCallStacks), delegate { return new TraceCallStacks(null, null); });
            deserializer.RegisterFactory(typeof(TraceEventStats), delegate { return new TraceEventStats(null); });
            deserializer.RegisterFactory(typeof(TraceEventCounts), delegate { return new TraceEventCounts(null, null); });

            deserializer.RegisterFactory(typeof(TraceLoadedModules), delegate { return new TraceLoadedModules(null); });
            deserializer.RegisterFactory(typeof(TraceLoadedModule), delegate { return new TraceLoadedModule(null, null, 0UL); });
            deserializer.RegisterFactory(typeof(TraceManagedModule), delegate { return new TraceManagedModule(null, null, 0L); });

            deserializer.RegisterFactory(typeof(ProviderManifest), delegate
            {
                return new ProviderManifest(null, ManifestEnvelope.ManifestFormats.SimpleXmlFormat, 0, 0, "");
            });
            deserializer.RegisterFactory(typeof(DynamicTraceEventData), delegate
            {
                return new DynamicTraceEventData(null, 0, 0, null, Guid.Empty, 0, null, Guid.Empty, null);
            });

            // when the serializer needs any TraceEventParser class, we assume that its constructor
            // takes an argument of type TraceEventSource and that you can pass null to make an
            // 'empty' parser to fill in with FromStream.
            deserializer.RegisterDefaultFactory(delegate (Type typeToMake)
            {
                if (typeToMake.GetTypeInfo().IsSubclassOf(typeof(TraceEventParser)))
                {
                    return (IFastSerializable)Activator.CreateInstance(typeToMake, new object[] { null });
                }

                return null;
            });

            IFastSerializable entry = deserializer.GetEntryObject();

            RegisterStandardParsers();

            // TODO this needs to be a runtime error, not an assert.
            Debug.Assert(entry == this);
            // Our deserializer is now attached to our deferred events.
            Debug.Assert(lazyRawEvents.Deserializer == deserializer);

            this.etlxFilePath = etlxFilePath;

            // Sanity checking.
            Debug.Assert(pointerSize == 4 || pointerSize == 8, "Bad pointer size");
            Debug.Assert(10 <= cpuSpeedMHz && cpuSpeedMHz <= 100000, "Bad cpu speed");
            Debug.Assert(0 < numberOfProcessors && numberOfProcessors < 1024, "Bad number of processors");
            Debug.Assert(0 < MaxEventIndex);
        }

        private static char[] s_directorySeparators = { '\\', '/' };

        // Path  GetFileNameWithoutExtension will throw on illegal chars, which is too strong, so avoid that here.
        internal static string GetFileNameWithoutExtensionNoIllegalChars(string filePath)
        {
            int lastDirectorySep = filePath.LastIndexOfAny(s_directorySeparators);
            if (lastDirectorySep < 0)
            {
                lastDirectorySep = 0;
            }
            else
            {
                lastDirectorySep++;
            }

            int dotIdx = filePath.LastIndexOf('.');
            if (dotIdx < lastDirectorySep)
            {
                dotIdx = filePath.Length;
            }

            return filePath.Substring(lastDirectorySep, dotIdx - lastDirectorySep);
        }

#if DEBUG
        /// <summary>
        /// Returns true if 'str' has only normal ASCII (printable) characters.
        /// </summary>
        internal static bool NormalChars(string str)
        {
            for (int i = 0; i < str.Length; i++)
            {
                Char c = str[i];
                if (c < ' ' && !Char.IsWhiteSpace(c) || '~' < c)
                {
                    return false;
                }
            }
            return true;
        }
#endif
        void IFastSerializable.ToStream(Serializer serializer)
        {
            // Write out the events themselves, Before we do this we write a reference past the end of the
            // events so we can skip them without actually reading them.
            // The real work is done in CopyRawEvents

            // Align to 8 bytes
            StreamLabel pos = serializer.Writer.GetLabel();
            int align = ((int)pos + 1) & 7;          // +1 take into account we always write the count
            if (align > 0)
            {
                align = 8 - align;
            }

            serializer.Write((byte)align);
            for (int i = 0; i < align; i++)
            {
                serializer.Write((byte)0);
            }

            Debug.Assert((int)serializer.Writer.GetLabel() % 8 == 0);

            serializer.Log("<Marker name=\"RawEvents\"/>");
            lazyRawEvents.Write(serializer, delegate
            {
                // Get the events from a given raw stream
                TraceEventDispatcher dispatcher = rawEventSourceToConvert;
                if (dispatcher == null)
                {
                    dispatcher = events.GetSource();
                }

                CopyRawEvents(dispatcher, serializer.Writer);
                // Write sentinel event with a long.MaxValue timestamp mark the end of the data.
                for (int i = 0; i < 11; i++)
                {
                    if (i == 2)
                    {
                        serializer.Write(long.MaxValue);
                    }
                    else
                    {
                        serializer.Write(0L);          // The important field here is the EventDataSize field
                    }
                }

                if (HasCallStacks || options.AlwaysResolveSymbols)
                {
                    codeAddresses.LookupSymbols(options);
                }
            });

            serializer.Log("<Marker name=\"sessionStartTime\"/>");
            serializer.Write(_syncTimeUTC.ToFileTimeUtc());
            serializer.Write(pointerSize);
            serializer.Write(numberOfProcessors);
            serializer.Write(cpuSpeedMHz);
            serializer.Write((byte)osVersion.Major);
            serializer.Write((byte)osVersion.Minor);
            serializer.Write(unchecked((byte)osVersion.MajorRevision));
            serializer.Write(unchecked((byte)osVersion.MinorRevision));
            serializer.Write(QPCFreq);
            serializer.Write(sessionStartTimeQPC);
            serializer.Write(sessionEndTimeQPC);
            serializer.Write(eventsLost);
            serializer.Write(machineName);
            serializer.Write(memorySizeMeg);

            serializer.Write(processes);
            serializer.Write(threads);
            serializer.Write(codeAddresses);
            serializer.Write(stats);
            serializer.Write(callStacks);
            serializer.Write(moduleFiles);

            serializer.Log("<WriteCollection name=\"eventPages\" count=\"" + eventPages.Count + "\">\r\n");
            serializer.Write(eventPages.Count);
            for (int i = 0; i < eventPages.Count; i++)
            {
                serializer.Write(eventPages[i].TimeQPC);
                serializer.Write(eventPages[i].Position);
            }
            serializer.Write(eventPages.Count);                 // redundant as a checksum
            serializer.Log("</WriteCollection>\r\n");
            serializer.Write(eventCount);

            serializer.Log("<Marker Name=\"eventsToStacks\"/>");
            lazyEventsToStacks.Write(serializer, delegate
            {
                serializer.Log("<WriteCollection name=\"eventsToStacks\" count=\"" + eventsToStacks.Count + "\">\r\n");
                serializer.Write(eventsToStacks.Count);
                for (int i = 0; i < eventsToStacks.Count; i++)
                {
                    EventsToStackIndex eventToStack = eventsToStacks[i];
                    Debug.Assert(i == 0 || eventsToStacks[i - 1].EventIndex <= eventsToStacks[i].EventIndex, "event list not sorted");
                    serializer.Write((int)eventToStack.EventIndex);
                    serializer.Write((int)eventToStack.CallStackIndex);
                }
                serializer.Write(eventsToStacks.Count);             // Redundant as a checksum
                serializer.Log("</WriteCollection>\r\n");
            });

            serializer.Log("<Marker Name=\"cswitchBlockingEventsToStacks\"/>");
            lazyEventsToStacks.Write(serializer, delegate
            {
                serializer.Log("<WriteCollection name=\"cswitchBlockingEventsToStacks\" count=\"" + cswitchBlockingEventsToStacks.Count + "\">\r\n");
                serializer.Write(cswitchBlockingEventsToStacks.Count);
                for (int i = 0; i < cswitchBlockingEventsToStacks.Count; i++)
                {
                    EventsToStackIndex eventToStack = cswitchBlockingEventsToStacks[i];
                    Debug.Assert(i == 0 || cswitchBlockingEventsToStacks[i - 1].EventIndex <= cswitchBlockingEventsToStacks[i].EventIndex, "event list not sorted");
                    serializer.Write((int)eventToStack.EventIndex);
                    serializer.Write((int)eventToStack.CallStackIndex);
                }
                serializer.Write(cswitchBlockingEventsToStacks.Count);             // Redundant as a checksum
                serializer.Log("</WriteCollection>\r\n");
            });

            serializer.Log("<Marker Name=\"eventsToCodeAddresses\"/>");
            lazyEventsToCodeAddresses.Write(serializer, delegate
            {
                serializer.Log("<WriteCollection name=\"eventsToCodeAddresses\" count=\"" + eventsToCodeAddresses.Count + "\">\r\n");
                serializer.Write(eventsToCodeAddresses.Count);
                foreach (EventsToCodeAddressIndex eventsToCodeAddress in eventsToCodeAddresses)
                {
                    serializer.Write((int)eventsToCodeAddress.EventIndex);
                    serializer.Write(eventsToCodeAddress.Address);
                    serializer.Write((int)eventsToCodeAddress.CodeAddressIndex);
                }
                serializer.Write(eventsToCodeAddresses.Count);       // Redundant as a checksum
                serializer.Log("</WriteCollection>\r\n");
            });

            serializer.Log("<WriteCollection name=\"userData\" count=\"" + userData.Count + "\">\r\n");
            serializer.Write(userData.Count);
            foreach (KeyValuePair<string, object> pair in UserData)
            {
                serializer.Write(pair.Key);
                IFastSerializable asFastSerializable = (IFastSerializable)pair.Value;
                serializer.Write(asFastSerializable);
            }
            serializer.Write(userData.Count);                   // Redundant as a checksum
            serializer.Log("</WriteCollection>\r\n");

            serializer.Write(sampleProfileInterval100ns);
            serializer.Write(osName);
            serializer.Write(osBuild);
            serializer.Write(bootTime100ns);
            serializer.Write(utcOffsetMinutes ?? int.MinValue);
            serializer.Write(hasPdbInfo);

            serializer.Log("<WriteCollection name=\"m_relatedActivityIds\" count=\"" + relatedActivityIDs.Count + "\">\r\n");
            serializer.Write(relatedActivityIDs.Count);
            for (int i = 0; i < relatedActivityIDs.Count; i++)
            {
                serializer.Write(relatedActivityIDs[i]);
            }

            serializer.Log("<WriteCollection name=\"containerIDs\" count=\"" + containerIDs.Count + "\">\r\n");
            serializer.Write(containerIDs.Count);
            for (int i = 0; i < containerIDs.Count; i++)
            {
                serializer.Write(containerIDs[i]);
            }

            serializer.Log("</WriteCollection>\r\n");

            serializer.Write(truncated);
<<<<<<< HEAD
            serializer.Write((uint)firstTimeInversion);
=======
            serializer.Write((int)firstTimeInversion);
>>>>>>> 1eb1dd74
        }
        void IFastSerializable.FromStream(Deserializer deserializer)
        {
            deserializer.Log("<Marker Name=\"RawEvents\"/>");
            byte align;
            deserializer.Read(out align);
            while (align > 0)
            {
                byte zero;
                deserializer.Read(out zero);
                --align;
            }

            // Skip all the raw events.
            lazyRawEvents.Read(deserializer, null);

            deserializer.Log("<Marker Name=\"sessionStartTime\"/>");
            _syncTimeUTC = DateTime.FromFileTimeUtc(deserializer.ReadInt64());
            deserializer.Read(out pointerSize);
            deserializer.Read(out numberOfProcessors);
            deserializer.Read(out cpuSpeedMHz);
            osVersion = new Version(deserializer.ReadByte(), deserializer.ReadByte(), deserializer.ReadByte(), deserializer.ReadByte());
            deserializer.Read(out _QPCFreq);
            deserializer.Read(out sessionStartTimeQPC);
            _syncTimeQPC = sessionStartTimeQPC;
            deserializer.Read(out sessionEndTimeQPC);
            deserializer.Read(out eventsLost);
            deserializer.Read(out machineName);
            deserializer.Read(out memorySizeMeg);

            deserializer.Read(out processes);
            deserializer.Read(out threads);
            deserializer.Read(out codeAddresses);
            deserializer.Read(out stats);
            deserializer.Read(out callStacks);
            deserializer.Read(out moduleFiles);

            deserializer.Log("<Marker Name=\"eventPages\"/>");
            int count = deserializer.ReadInt();
            eventPages = new GrowableArray<EventPageEntry>(count + 1);
            EventPageEntry entry = new EventPageEntry();
            for (int i = 0; i < count; i++)
            {
                deserializer.Read(out entry.TimeQPC);
                deserializer.Read(out entry.Position);
                eventPages.Add(entry);
            }
            int checkCount = deserializer.ReadInt();
            if (count != checkCount)
            {
                throw new SerializationException("Redundant count check fail.");
            }

            deserializer.Read(out eventCount);

            lazyEventsToStacks.Read(deserializer, delegate
            {
                int stackCount = deserializer.ReadInt();
                deserializer.Log("<Marker name=\"eventToStackIndex\" count=\"" + stackCount + "\"/>");
                eventsToStacks = new GrowableArray<EventsToStackIndex>(stackCount + 1);
                EventsToStackIndex eventToStackIndex = new EventsToStackIndex();
                for (int i = 0; i < stackCount; i++)
                {
                    eventToStackIndex.EventIndex = (EventIndex)deserializer.ReadInt();
                    Debug.Assert((int)eventToStackIndex.EventIndex < eventCount);
                    eventToStackIndex.CallStackIndex = (CallStackIndex)deserializer.ReadInt();
                    eventsToStacks.Add(eventToStackIndex);
                }
                int stackCheckCount = deserializer.ReadInt();
                if (stackCount != stackCheckCount)
                {
                    throw new SerializationException("Redundant count check fail.");
                }
            });
            lazyEventsToStacks.FinishRead();        // TODO REMOVE

            lazyCswitchBlockingEventsToStacks.Read(deserializer, delegate
            {
                int stackCount = deserializer.ReadInt();
                deserializer.Log("<Marker Name=\"lazyCswitchBlockingEventsToStacks\" count=\"" + stackCount + "\"/>");
                cswitchBlockingEventsToStacks = new GrowableArray<EventsToStackIndex>(stackCount + 1);
                EventsToStackIndex eventToStackIndex = new EventsToStackIndex();
                for (int i = 0; i < stackCount; i++)
                {
                    eventToStackIndex.EventIndex = (EventIndex)deserializer.ReadInt();
                    Debug.Assert((int)eventToStackIndex.EventIndex < eventCount);
                    eventToStackIndex.CallStackIndex = (CallStackIndex)deserializer.ReadInt();
                    cswitchBlockingEventsToStacks.Add(eventToStackIndex);
                }
                int stackCheckCount = deserializer.ReadInt();
                if (stackCount != stackCheckCount)
                {
                    throw new SerializationException("Redundant count check fail.");
                }
            });
            lazyCswitchBlockingEventsToStacks.FinishRead();        // TODO REMOVE

            lazyEventsToCodeAddresses.Read(deserializer, delegate
            {
                int codeAddressCount = deserializer.ReadInt();
                deserializer.Log("<Marker Name=\"eventToCodeAddressIndex\" count=\"" + codeAddressCount + "\"/>");
                eventsToCodeAddresses = new GrowableArray<EventsToCodeAddressIndex>(codeAddressCount + 1);
                EventsToCodeAddressIndex eventToCodeAddressIndex = new EventsToCodeAddressIndex();
                for (int i = 0; i < codeAddressCount; i++)
                {
                    eventToCodeAddressIndex.EventIndex = (EventIndex)deserializer.ReadInt();
                    deserializer.ReadAddress(out eventToCodeAddressIndex.Address);
                    eventToCodeAddressIndex.CodeAddressIndex = (CodeAddressIndex)deserializer.ReadInt();
                    eventsToCodeAddresses.Add(eventToCodeAddressIndex);
                }
                int codeAddressCheckCount = deserializer.ReadInt();
                if (codeAddressCount != codeAddressCheckCount)
                {
                    throw new SerializationException("Redundant count check fail.");
                }
            });
            lazyEventsToCodeAddresses.FinishRead();        // TODO REMOVE

            count = deserializer.ReadInt();
            deserializer.Log("<Marker Name=\"userData\" count=\"" + count + "\"/>");
            for (int i = 0; i < count; i++)
            {
                string key;
                deserializer.Read(out key);
                IFastSerializable value = deserializer.ReadObject();
                userData[key] = value;
            }
            checkCount = deserializer.ReadInt();
            if (count != checkCount)
            {
                throw new SerializationException("Redundant count check fail.");
            }

            deserializer.Read(out sampleProfileInterval100ns);
            deserializer.Read(out osName);
            deserializer.Read(out osBuild);
            deserializer.Read(out bootTime100ns);
            int encodedUtcOffsetMinutes;
            deserializer.Read(out encodedUtcOffsetMinutes);
            if (encodedUtcOffsetMinutes != int.MinValue)
            {
                utcOffsetMinutes = encodedUtcOffsetMinutes;
            }

            deserializer.Read(out hasPdbInfo);

            count = deserializer.ReadInt();
            Guid guid;
            relatedActivityIDs.Clear();
            for (int i = 0; i < count; i++)
            {
                deserializer.Read(out guid);
                relatedActivityIDs.Add(guid);
            }

            containerIDs.Clear();
            count = deserializer.ReadInt();
            string containerID;
            for (int i = 0; i < count; i++)
            {
                deserializer.Read(out containerID);
                containerIDs.Add(containerID);
            }

            deserializer.Read(out truncated);
<<<<<<< HEAD
            firstTimeInversion = (EventIndex)deserializer.ReadUInt32();
=======
            firstTimeInversion = (EventIndex)(uint)deserializer.ReadInt();
>>>>>>> 1eb1dd74
        }
        int IFastSerializableVersion.Version
        {
            get { return 74; }
        }
        int IFastSerializableVersion.MinimumVersionCanRead
        {
            // We don't support backward compatibility for now.
            get { return ((IFastSerializableVersion)this).Version; }
        }
        int IFastSerializableVersion.MinimumReaderVersion
        {
            // We don't support old readers reading new formats.
            get { return ((IFastSerializableVersion)this).Version; }
        }

        // headerSize is the size we persist of TraceEventNativeMethods.EVENT_RECORD which is up to and
        // including the UserDataLength field (after this field the fields are architecture dependent in
        // size.
        // TODO: we add 16 just to keep compatibility with the size we used before.  This is a complete
        // waste at the moment.  When we decide to break compatibility we should reclaim this.
        internal const int headerSize = 0x50 /* EVENT_HEADER */ + 4 /* ETW_BUFFER_CONTEXT */ + 4 /* 2 shorts */ + 16;

        // #TraceLogVars
        // see #TraceEventVars
        private string etlxFilePath;
        private int memorySizeMeg;
        private int eventsLost;
        private string osName;
        private string osBuild;
        private long bootTime100ns;     // This is a windows FILETIME object
        private bool hasPdbInfo;
        private bool truncated;     // stopped because the file was too large.
        private EventIndex firstTimeInversion;
        private int sampleProfileInterval100ns;
        private string machineName;
        private TraceProcesses processes;
        private TraceThreads threads;
        private TraceCallStacks callStacks;
        private TraceCodeAddresses codeAddresses;
        private TraceEventStats stats;

        private DeferedRegion lazyRawEvents;
        private DeferedRegion lazyEventsToStacks;
        private DeferedRegion lazyEventsToCodeAddresses;
        private DeferedRegion lazyCswitchBlockingEventsToStacks;
        private TraceEvents events;
        private GrowableArray<EventPageEntry> eventPages;   // The offset offset of a page
        private int eventCount;                             // Total number of events
        private bool processingDisabled;                    // Have we turned off processing because of a MaxCount?
        private int numberOnPage;                           // Total number of events
        private bool removeFromStream;                      // Don't put these in the serialized stream.
        private bool bookKeepingEvent;                      // BookKeeping events are removed from the stream by default
        private bool bookeepingEventThatMayHaveStack;       // Some bookkeeping events (ThreadDCEnd) might have stacks
        private bool noStack;                               // This event should never have a stack associated with it, so skip them if we every try to attach a stack.
        private TraceThread thread;                         // cache of the TraceThread for the current event.

        // TODO FIX NOW remove the jittedMethods ones.
        private List<MethodLoadUnloadVerboseTraceData> jittedMethods;
        private List<MethodLoadUnloadJSTraceData> jsJittedMethods;
        private Dictionary<JavaScriptSourceKey, string> sourceFilesByID;

        private TraceModuleFiles moduleFiles;
        private GrowableArray<EventsToStackIndex> eventsToStacks;
        /// <summary>
        /// The context switch event gives the stack of the thread GETTING the CPU, but it is also very useful
        /// to have this stack at the point of blocking.   cswitchBlockingEventsToStacks gives this stack.
        /// </summary>
        private GrowableArray<EventsToStackIndex> cswitchBlockingEventsToStacks;
        private GrowableArray<EventsToCodeAddressIndex> eventsToCodeAddresses;

        private TraceEventDispatcher freeLookup;    // Try to reused old ones.
        private PinnedStreamReader freeReader;

        private Dictionary<string, TraceEventParser> parsers;   // this is a set.

        // In a TraceLog, we store all the GUIDS of RelatedActivityIDs here.  When then 'point'
        // at them with the index into this array.  (see TraceLog.GetRelatedActivityID).
        internal GrowableArray<Guid> relatedActivityIDs;

        // In a TraceLog, we store all of the container IDs here and then 'point'
        // at them with the index into this array.  This is just like relatedActivityIDs above.
        // See TraceLog.GetContainerID.
        internal GrowableArray<string> containerIDs;

        #region EventPages
        internal const int eventsPerPage = 1024;    // We keep track of  where events are in 'pages' of this size.
        private struct EventPageEntry
        {
            public EventPageEntry(long TimeQPC, StreamLabel Position)
            {
                this.TimeQPC = TimeQPC;
                this.Position = Position;
            }
            public long TimeQPC;                        // Time for the first items in this page.
            public StreamLabel Position;                // Offset to this page.
        }
        #endregion

        // These classes are only used during conversion from ETL files
        // They are not needed for ETLX consumption.
        #region PastEventInfo
        private enum PastEventInfoIndex { Invalid = -1 };

        /// <summary>
        /// We need to remember the the EventIndexes of the events that were 'just before' this event so we can
        /// associate eventToStack traces with the event that actually caused them.  PastEventInfo does this.
        /// </summary>
        private struct PastEventInfo
        {
            public PastEventInfo(TraceLog log)
            {
                this.log = log;
                pastEventInfo = new PastEventInfoEntry[historySize];
                curPastEventInfo = 0;
                Debug.Assert(((historySize - 1) & historySize) == 0);       // historySize is a power of 2
            }

            public void Dispose()
            {
                pastEventInfo = null;
            }

            public void LogEvent(TraceEvent data, EventIndex eventIndex, TraceEventCounts countForEvent)
            {
                int threadID = data.ThreadIDforStacks();

                // We should be logging in event ID order.
                Debug.Assert(pastEventInfo[curPastEventInfo].EventIndex == 0 || pastEventInfo[curPastEventInfo].EventIndex == EventIndex.Invalid ||
                    pastEventInfo[curPastEventInfo].EventIndex < eventIndex);
                pastEventInfo[curPastEventInfo].ThreadID = threadID;
                pastEventInfo[curPastEventInfo].ProcessorNumber = (ushort)data.ProcessorNumber;
                Debug.Assert(pastEventInfo[curPastEventInfo].ProcessorNumber == data.ProcessorNumber);
                pastEventInfo[curPastEventInfo].QPCTime = data.TimeStampQPC;
                pastEventInfo[curPastEventInfo].EventIndex = eventIndex;
                pastEventInfo[curPastEventInfo].CountForEvent = countForEvent;
                pastEventInfo[curPastEventInfo].isClrEvent = (data.ProviderGuid == ClrTraceEventParser.ProviderGuid || data.ProviderGuid == ClrPrivateTraceEventParser.ProviderGuid);
                pastEventInfo[curPastEventInfo].hasAStack = false;
                pastEventInfo[curPastEventInfo].BlockingEventIndex = EventIndex.Invalid;
                // Remember the eventIndex of where the current thread blocks.
                CSwitchTraceData asCSwitch = data as CSwitchTraceData;
                if (asCSwitch != null)
                {
                    TraceThread newThread = log.Threads.GetOrCreateThread(asCSwitch.ThreadID, asCSwitch.TimeStampQPC, null);
                    pastEventInfo[curPastEventInfo].BlockingEventIndex = newThread.lastBlockingCSwitchEventIndex;

                    TraceThread oldThread = log.Threads.GetOrCreateThread(asCSwitch.OldThreadID, asCSwitch.TimeStampQPC, null);
                    oldThread.lastBlockingCSwitchEventIndex = eventIndex;
                }
                curPastEventInfo = (curPastEventInfo + 1) & (historySize - 1);
            }

            /// <summary>
            /// Returns the previous Event on the 'threadID'.  Events with -1 thread IDs are also always returned.
            /// Returns PastEventInfoIndex.Invalid if there are not more events to consider.
            /// </summary>
            public PastEventInfoIndex GetPreviousEventIndex(PastEventInfoIndex start, int threadID, bool exactMatch = false, EventIndex minIdx = (EventIndex)0)
            {
                int idx = (int)start;
                for (; ; )
                {
                    // Event numbers should decrease.
                    Debug.Assert(idx == curPastEventInfo || idx == 0 || pastEventInfo[idx - 1].EventIndex == EventIndex.Invalid ||
                        pastEventInfo[idx - 1].EventIndex < pastEventInfo[idx].EventIndex);

                    --idx;
                    if (idx < 0)
                    {
                        idx = historySize - 1;
                    }

                    if (idx == curPastEventInfo)
                    {
                        break;
                    }

                    var eventThreadID = pastEventInfo[idx].ThreadID;
                    if (eventThreadID == threadID || (!exactMatch && eventThreadID == -1))
                    {
                        return (PastEventInfoIndex)idx;
                    }

                    EventIndex eventIdx = pastEventInfo[idx].EventIndex;
                    if ((uint)eventIdx < (uint)minIdx || eventIdx == 0)
                    {
                        break;
                    }
                }
                return PastEventInfoIndex.Invalid;
            }

            /// <summary>
            /// Find the event event on thread threadID to the given QPC timestamp.  If there is more than
            /// one event with the same QPC, we use thread and processor number to disambiguate.
            /// </summary>
            public PastEventInfoIndex GetBestEventForQPC(long QPCTime, int threadID, int processorNumber)
            {
                // There are times when we have the same timestamp for different events, thus we need to
                // choose the best one (thread IDs match), when we also have a 'poorer' match (when we don't
                // have a thread ID for the event)
                int idx = curPastEventInfo;
                var ret = PastEventInfoIndex.Invalid;
                bool threadAndProcNumMatch = false;
                bool updateThread = false;
                for (; ; )
                {
                    --idx;
                    if (idx < 0)
                    {
                        idx = historySize - 1;
                    }

                    // We match timestamps.  This is the main criteria
                    long entryQPCTime = pastEventInfo[idx].QPCTime;
                    if (QPCTime == entryQPCTime)
                    {
                        // Next we we see if the ThreadIDs  match
                        if (threadID == pastEventInfo[idx].ThreadID)
                        {
                            if (threadAndProcNumMatch)
                            {
                                // We hope this does not happen, ambiguity: two events with the same timestamp and thread ID and processor number
                                // This seems to happen for CSWITCH and SAMPLING on the phone (where timestamps are coarse);
                                log.DebugWarn(processorNumber != pastEventInfo[idx].ProcessorNumber, "Two events with the same Timestamp " + log.QPCTimeToRelMSec(QPCTime).ToString("f4"), null);
                                return ret;
                            }

                            // Remember if we have a perfect match
                            if (processorNumber == pastEventInfo[idx].ProcessorNumber)
                            {
                                threadAndProcNumMatch = true;
                            }

                            ret = (PastEventInfoIndex)idx;
                            updateThread = false;
                        } // Some events, (like VirtualAlloc, ReadyThread) don't have the thread ID set, we will rely on just QPC and processor number.
                        else if (pastEventInfo[idx].ThreadID == -1)
                        {
                            // If we have no result yet, then use this one.   If we have a result, at least the processor numbers need to match.
                            if (ret == PastEventInfoIndex.Invalid || (!threadAndProcNumMatch && processorNumber == pastEventInfo[idx].ProcessorNumber))
                            {
                                ret = (PastEventInfoIndex)idx;
                                updateThread = true;                // we match against ThreadID == -1, remember the true thread forever.
                            }
                        }
                    }
                    else if (entryQPCTime < QPCTime)            // We can stop after we past the QPC we are looking for.
                    {
                        break;
                    }

                    if (idx == (int)curPastEventInfo)
                    {
                        break;
                    }
                }
                // Remember the thread ID that we were 'attached to'.
                if (updateThread)
                {
                    Debug.Assert(pastEventInfo[(int)ret].ThreadID == -1);
                    pastEventInfo[(int)ret].ThreadID = threadID;
                }
                return ret;
            }
            public PastEventInfoIndex CurrentIndex { get { return (PastEventInfoIndex)curPastEventInfo; } }
            public bool IsClrEvent(PastEventInfoIndex index) { return pastEventInfo[(int)index].isClrEvent; }
            public bool HasStack(PastEventInfoIndex index) { return pastEventInfo[(int)index].hasAStack; }
            public void SetHasStack(PastEventInfoIndex index) { pastEventInfo[(int)index].hasAStack = true; }
            public int GetThreadID(PastEventInfoIndex index) { return pastEventInfo[(int)index].ThreadID; }
            public EventIndex GetEventIndex(PastEventInfoIndex index) { return pastEventInfo[(int)index].EventIndex; }
            public EventIndex GetBlockingEventIndex(PastEventInfoIndex index) { return pastEventInfo[(int)index].BlockingEventIndex; }
            public TraceEventCounts GetEventCounts(PastEventInfoIndex index) { return pastEventInfo[(int)index].CountForEvent; }
            public IncompleteStack GetEventStackInfo(PastEventInfoIndex index)
            {
                var stackInfo = pastEventInfo[(int)index].EventStackInfo;
                if (stackInfo == null)
                {
                    return null;
                }

                // We reuse EventStackInfos aggressively, make sure that this one is for us
                var eventIndex = GetEventIndex(index);
                if (stackInfo.EventIndex != eventIndex || stackInfo.Thread == null)
                {
                    return null;
                }

                return stackInfo;
            }
            public void SetEventStackInfo(PastEventInfoIndex index, IncompleteStack stackInfo) { pastEventInfo[(int)index].EventStackInfo = stackInfo; }
            #region private
            // Stuff we remember about past events, mostly it is the IncompleteStack (partial stacks to be put together)
            // and the counts of each event type.
            private struct PastEventInfoEntry
            {
#if DEBUG
                public double TimeStampRelativeMSec(PastEventInfo pastEventInfo)
                { return pastEventInfo.log.QPCTimeToRelMSec(QPCTime); }
#endif
                public bool hasAStack;
                public bool isClrEvent;
                public ushort ProcessorNumber;
                public long QPCTime;
                public int ThreadID;

                public IncompleteStack EventStackInfo;   // If this event actually had a stack, this holds info about it.
                public EventIndex EventIndex;            // This can be EventIndex.Invalid for events that are going to be removed from the stream.
                public EventIndex BlockingEventIndex;    // This is non-Invalid for CSwitches and repsrensets the other thread the blocked.
                public TraceEventCounts CountForEvent;
            }

            private const int historySize = 32768;               // Must be a power of 2
            private PastEventInfoEntry[] pastEventInfo;
            private int curPastEventInfo;                       // points at the first INVALD entry.
            private TraceLog log;
            #endregion
        }
        #endregion

        #region EventsToStackIndex
        internal struct EventsToStackIndex
        {
            internal EventsToStackIndex(EventIndex eventIndex, CallStackIndex stackIndex)
            {
                Debug.Assert(eventIndex != EventIndex.Invalid);
                // We should never be returning the IDs we use to encode the thread itself.
                Debug.Assert(stackIndex == CallStackIndex.Invalid || 0 <= stackIndex);
                EventIndex = eventIndex;
                CallStackIndex = stackIndex;
            }
            internal EventIndex EventIndex;
            internal CallStackIndex CallStackIndex;
        }

        /// <summary>
        /// Add a new entry that associates the stack 'stackIndex' with the event with index 'eventIndex'
        /// </summary>
        internal void AddStackToEvent(EventIndex eventIndex, CallStackIndex stackIndex)
        {
            int whereToInsertIndex = eventsToStacks.Count;
            if (IsRealTime)
            {
                // We need the array to be sorted, we do insertion sort, which works great because you are almost always
                // the last element (or very near the end).
                // for non-real-time we do the sorting in bulk at the end of the trace.
                while (0 < whereToInsertIndex)
                {
                    --whereToInsertIndex;
                    var prevIndex = eventsToStacks[whereToInsertIndex].EventIndex;
                    if (prevIndex <= eventIndex)
                    {
                        if (prevIndex == eventIndex)
                        {
                            DebugWarn(true, "Warning, two stacks given to the same event with ID " + eventIndex + " discarding the second one", null);
                            return;
                        }
                        whereToInsertIndex++;   // insert after this index is bigger than the element compared.
                        break;
                    }
                }
            }
            // For non-realtime session we simply insert it at the end because we will sort by eventIndex as a
            // post-processing step.  see eventsToStacks.Sort in CopyRawEvents().
#if DEBUG
            for (int i = 1; i < 8; i++)
            {
                int idx = eventsToStacks.Count - i;
                if (idx < 0)
                {
                    break;
                }
                // If this assert fires, it means that we added a stack to the same event twice.   This
                // means we screwed up which event a stack belongs to.   This can happen among other reasons
                // because we complete an incomplete stack before we should and when the other stack component
                // comes in we end up logging it as if it were a unrelated stack giving two stacks to the same event.
                // Note many of these issues are reasonably benign, (e.g. we lose the kernel part of a stack)
                // so don't sweat this too much.    Because the source that we do later is not stable, which
                // of the two equal entries gets chosen will be random.
                Debug.Assert(eventsToStacks[idx].EventIndex != eventIndex);
            }
#endif
            eventsToStacks.Insert(whereToInsertIndex, new EventsToStackIndex(eventIndex, stackIndex));
        }

        private static readonly Func<EventIndex, EventsToStackIndex, int> stackComparer = delegate (EventIndex eventID, EventsToStackIndex elem)
            { return TraceEvent.Compare(eventID, elem.EventIndex); };

        #endregion

        #region EventsToCodeAddressIndex

        private struct EventsToCodeAddressIndex
        {
            public EventsToCodeAddressIndex(EventIndex eventIndex, Address address, CodeAddressIndex codeAddressIndex)
            {
                EventIndex = eventIndex;
                Address = address;
                CodeAddressIndex = codeAddressIndex;
            }
            public EventIndex EventIndex;
            public Address Address;
            public CodeAddressIndex CodeAddressIndex;
        }
        private static readonly Func<EventIndex, EventsToCodeAddressIndex, int> CodeAddressComparer = delegate (EventIndex eventIndex, EventsToCodeAddressIndex elem)
            { return TraceEvent.Compare(eventIndex, elem.EventIndex); };

        #endregion

        // These are only used when converting from ETL
        internal TraceEventDispatcher rawEventSourceToConvert;      // used to convert from raw format only.  Null for ETLX files.
        internal TraceEventDispatcher rawKernelEventSource;         // Only used by real time TraceLog on Win7.   It is the
        internal TraceLogOptions options;
        internal bool registeringStandardParsers;                   // Are we registering

        // Used for Real Time
        private struct QueueEntry
        {
            public QueueEntry(TraceEvent data, int enqueueTick) { this.data = data; this.enqueueTick = enqueueTick; }
            public TraceEvent data;
            public int enqueueTick;
        }

        internal TraceLogEventSource realTimeSource;               // used to call back in real time case.
        private Queue<QueueEntry> realTimeQueue;                   // We have to wait a bit to hook up stacks, so we put real time entries in the queue

        // These can ONLY be accessed by the thread calling RealTimeEventSource.Process();
        private Timer realTimeFlushTimer;                          // Ensures the queue gets flushed even if there are no incoming events.
        private Func<TraceEvent, ulong, bool> fnAddAddressToCodeAddressMap; // PERF: Cached delegate to avoid allocations in inner loop
        #endregion
    }

    /// <summary>
    /// Represents a source for a TraceLog file (or real time stream).  It is basically a TraceEventDispatcher
    /// (TraceEventSource) but you can also get at the TraceLog for it as well.
    /// </summary>
    public class TraceLogEventSource : TraceEventDispatcher
    {
        /// <summary>
        /// Returns the TraceLog associated with this TraceLogEventSource.
        /// </summary>
        public TraceLog TraceLog { get { return events.log; } }

        /// <summary>
        /// Returns the event Index of the 'current' event (we post increment it so it is always one less)
        /// </summary>
        public EventIndex CurrentEventIndex { get { return currentID - 1; } }

        /// <summary>
        /// override
        /// </summary>
        public override bool Process()
        {
            if (TraceLog.IsRealTime)
            {
                Debug.Assert(this == TraceLog.realTimeSource);

                Task kernelTask = null;
                if (TraceLog.rawKernelEventSource != null)
                {
                    kernelTask = Task.Factory.StartNew(delegate
                    {
                        TraceLog.rawKernelEventSource.Process();
                        TraceLog.rawEventSourceToConvert.StopProcessing();
                    });
                    kernelTask.Start();
                }
                TraceLog.rawEventSourceToConvert.Process();
                if (kernelTask != null)
                {
                    TraceLog.rawKernelEventSource.StopProcessing();
                    kernelTask.Wait();
                }
                return true;
            }
            Debug.Assert(unhandledEventTemplate.traceEventSource == TraceLog);

            // This basically a foreach loop, however we cheat and substitute our own dispatcher
            // to do the lookup.  TODO: is there a better way?
            IEnumerator<TraceEvent> enumerator = ((IEnumerable<TraceEvent>)events).GetEnumerator();
            TraceEvents.EventEnumeratorBase asBase = (TraceEvents.EventEnumeratorBase)enumerator;
            currentID = asBase.lookup.currentID;
            events.log.FreeLookup(asBase.lookup);
            asBase.lookup = this;

            // We add templates for all known events if we have registered callbacks that would benefit from them.
            if ((AllEventsHasCallback || unhandledEventTemplate.Target != null) && !registeredUnhandledEvents)
            {
                events.log.AddAllTemplatesToDispatcher(this);
                registeredUnhandledEvents = true;
            }

            try
            {
                while (enumerator.MoveNext())
                {
                    Dispatch(enumerator.Current);
                    if (stopProcessing)
                    {
                        OnCompleted();
                        return false;
                    }
                }
            }
            finally
            {
                events.log.FreeReader(asBase.reader);
            }
            OnCompleted();
            return true;
        }
        /// <summary>
        /// override
        /// </summary>
        public override int EventsLost { get { return TraceLog.EventsLost; } }

#if false // TODO FIX NOW use or remove 4/2014
        // TODO FIX NOW ACTIVITIES: review
        /// <summary>
        /// Fires when a new activity is scheduled. Client code should register to this
        /// event to get one unified notification for all ETW events marking the
        /// "scheduling" of some future work.
        ///   (o) The first argument can be used with this[newActivityIndex] to
        ///       inspect details related to the activity.
        ///   (o) The second argument represents the ETW event that marked the scheduling
        ///       of work. If client code needs this for future reference it should call
        ///       TraceEvent.Clone() to store a copy.
        /// </summary>
        public event Action<ActivityIndex, TraceEvent> ActivityScheduled
        {
            add
            { activityScheduled += value; Log.TraceActivities.SubscribeToActivityTracingEvents(this, true); }
            remove
            { activityScheduled -= value; if (!HasActivitySubscriptions) Log.TraceActivities.SubscribeToActivityTracingEvents(this, false); }
        }
    /// <summary>
        /// Fires when a new activity is starting. Client code should register to this
        /// event to get one unified notification for all ETW events marking the
        /// "beginning" of work for the scheduled activity.
        ///   (o) The first argument can be used with this[ActivityIndex] to
        ///       inspect details related to the activity starting execution.
        ///   (o) The second argument represents the ETW event that marked the beginning
        ///       of work. If client code needs this for future reference it should call
        ///       TraceEvent.Clone() to store a copy.
        /// </summary>
        public event Action<ActivityIndex, TraceEvent> ActivityStarted
        {
            add
            { activityStarted += value; Log.TraceActivities.SubscribeToActivityTracingEvents(this, true); }
            remove
            { activityStarted -= value; if (!HasActivitySubscriptions) Log.TraceActivities.SubscribeToActivityTracingEvents(this, false); }
        }
        /// <summary>
        /// Fires when an activity has completed. Client code should register to this
        /// event to get one unified notification for all ETW events marking the
        /// "completion" of work for the scheduled activity.
        ///   (o) The first argument can be used with this[ActivityIndex] to
        ///       inspect details related to the activity that just completed.
        ///   (o) The second argument represents the ETW event that marked the beginning
        ///       of work. If client code needs this for future reference it should call
        ///       TraceEvent.Clone() to store a copy.
        /// </summary>
        public event Action<ActivityIndex, TraceEvent> ActivityCompleted
        {
            add
            { activityCompleted += value; Log.TraceActivities.SubscribeToActivityTracingEvents(this, true); }
            remove
            { activityCompleted -= value; if (!HasActivitySubscriptions) Log.TraceActivities.SubscribeToActivityTracingEvents(this, false); }
        }

        internal void OnActivityScheduled(ActivityIndex uai, TraceEvent data)
        { if (activityScheduled != null) activityScheduled(uai, data); }
        internal void OnActivityStarted(ActivityIndex uai, TraceEvent data)
        { if (activityScheduled != null) activityStarted(uai, data); }
        internal void OnActivityCompleted(ActivityIndex uai, TraceEvent data)
        { if (activityCompleted != null) activityCompleted(uai, data); }
        internal bool HasActivitySubscriptions { get { return activityScheduled != null || activityStarted != null || activityCompleted != null; } }
#endif

        #region private
        /// <summary>
        /// override
        /// </summary>
        protected override void Dispose(bool disposing)
        {
            if (disposing)
            {
                if (ownsItsTraceLog)
                {
                    TraceLog.Dispose();
                }
            }
            base.Dispose(disposing);
        }

        internal override string ProcessName(int processID, long timeQPC)
        {
            return TraceLog.ProcessName(processID, timeQPC);
        }
        internal override void RegisterEventTemplateImpl(TraceEvent template)
        {
            template.traceEventSource = TraceLog;
            base.RegisterEventTemplateImpl(template);
        }

        internal override unsafe Guid GetRelatedActivityID(TraceEventNativeMethods.EVENT_RECORD* eventRecord)
        {
            return TraceLog.GetRelatedActivityID(eventRecord);
        }

        internal override unsafe string GetContainerID(TraceEventNativeMethods.EVENT_RECORD* eventRecord)
        {
            return TraceLog.GetContainerID(eventRecord);
        }

        internal TraceLogEventSource(TraceEvents events, bool ownsItsTraceLog = false)
        {
            this.events = events;
            unhandledEventTemplate.traceEventSource = TraceLog;
            userData = TraceLog.UserData;
            this.ownsItsTraceLog = ownsItsTraceLog;
            CopyFrom(TraceLog);
        }

        private TraceEvents events;
        private bool registeredUnhandledEvents;
        internal bool ownsItsTraceLog;          // Used for real time sessions, Dispose the TraceLog if this is disposed.

        #endregion
    }

    /// <summary>
    /// TraceEventStats represents the summary statistics (counts) of all the events in the log.
    /// </summary>
    public sealed class TraceEventStats : IEnumerable<TraceEventCounts>, IFastSerializable
    {
        /// <summary>
        /// The total number of distinct event types (there will be a TraceEventCounts for each distinct event Type)
        /// </summary>
        public int Count { get { return m_counts.Count; } }
        /// <summary>
        /// An XML representation of the TraceEventStats (for Debugging)
        /// </summary>
        public override string ToString()
        {
            StringBuilder sb = new StringBuilder();
            sb.Append("<TraceEventStats Count=").Append(XmlUtilities.XmlQuote(Count)).AppendLine(">");
            foreach (var counts in this)
            {
                sb.Append("  ").Append(counts.ToString()).AppendLine();
            }

            sb.AppendLine("</TraceEventStats>");
            return sb.ToString();
        }

        #region private
        /// <summary>
        /// Given an event 'data' look up the statistics for events that type.
        /// </summary>
        internal TraceEventCounts GetEventCounts(TraceEvent data)
        {
            var countsForEvent = data.EventTypeUserData as TraceEventCounts;
            if (countsForEvent == null)
            {
                TraceEventCountsKey key = new TraceEventCountsKey(data);
                if (!m_counts.TryGetValue(key, out countsForEvent))
                {
                    countsForEvent = new TraceEventCounts(this, data);
                    m_counts.Add(key, countsForEvent);
                }
                if (!(data is UnhandledTraceEvent))
                {
                    data.EventTypeUserData = countsForEvent;
                }
            }
#if DEBUG
            if (data.IsClassicProvider)
            {
                Debug.Assert(countsForEvent.IsClassic);
                Debug.Assert(countsForEvent.TaskGuid == data.taskGuid);
                if (!data.lookupAsWPP)
                {
                    Debug.Assert(countsForEvent.Opcode == data.Opcode || data.Opcode == TraceEventOpcode.Info);
                }
            }
            else
            {
                Debug.Assert(!countsForEvent.IsClassic);
                Debug.Assert(countsForEvent.ProviderGuid == data.ProviderGuid);
                Debug.Assert(countsForEvent.EventID == data.ID);
            }

#endif
            return countsForEvent;
        }

        void IFastSerializable.ToStream(Serializer serializer)
        {
            serializer.Write(m_log);
            serializer.Write(m_counts.Count);
            foreach (var counts in m_counts.Values)
            {
                serializer.Write(counts);
            }
        }
        void IFastSerializable.FromStream(Deserializer deserializer)
        {
            deserializer.Read(out m_log);
            m_counts.Clear();
            int count = deserializer.ReadInt();
            for (int i = 0; i < count; i++)
            {
                TraceEventCounts elem; deserializer.Read(out elem);
                m_counts.Add(elem.m_key, elem);
            }
        }

        IEnumerator<TraceEventCounts> IEnumerable<TraceEventCounts>.GetEnumerator()
        {
            return m_counts.Values.GetEnumerator();
        }
        System.Collections.IEnumerator System.Collections.IEnumerable.GetEnumerator() { throw new NotImplementedException(); }
        internal TraceEventStats(TraceLog log)
        {
            m_counts = new Dictionary<TraceEventCountsKey, TraceEventCounts>();
            m_log = log;
        }

        private Dictionary<TraceEventCountsKey, TraceEventCounts> m_counts;
        internal TraceLog m_log;
        #endregion
    }

    [StructLayout(LayoutKind.Auto)]
    internal struct TraceEventCountsKey : IEquatable<TraceEventCountsKey>
    {
        public readonly bool m_classicProvider;     // This changes the meaning of m_providerGuid and m_eventId;
        public readonly Guid m_providerGuid;        // If classic this is task Guid
        public readonly TraceEventID m_eventId;              // If classic this is the opcode

        public unsafe TraceEventCountsKey(TraceEvent data)
        {
            m_classicProvider = data.IsClassicProvider;
            if (m_classicProvider)
            {
                m_providerGuid = data.taskGuid;

                // We use the sum of the opcode and eventID so that it works with WPP as well as classic.
                Debug.Assert(data.eventRecord->EventHeader.Id == 0 || data.eventRecord->EventHeader.Opcode == 0);
                m_eventId = (TraceEventID)(data.eventRecord->EventHeader.Id + data.eventRecord->EventHeader.Opcode);
            }
            else
            {
                m_providerGuid = data.ProviderGuid;
                m_eventId = data.ID;
            }
        }

        internal TraceEventCountsKey(Deserializer deserializer)
        {
            deserializer.Read(out m_providerGuid);
            m_eventId = (TraceEventID)deserializer.ReadInt();
            deserializer.Read(out m_classicProvider);
        }

        public bool Equals(TraceEventCountsKey other)
        {
            return m_eventId == other.m_eventId &&
                   m_classicProvider == other.m_classicProvider &&
                   m_providerGuid == other.m_providerGuid;
        }

        public override bool Equals(object obj)
        {
            return obj is TraceEventCountsKey && Equals((TraceEventCountsKey)obj);
        }

        public override int GetHashCode()
        {
            return unchecked(m_providerGuid.GetHashCode() + (int)m_eventId);
        }

        public void Serialize(Serializer serializer)
        {
            serializer.Write(m_providerGuid);
            serializer.Write((int)m_eventId);
            serializer.Write(m_classicProvider);
        }
    }

    /// <summary>
    /// TraceEventCount holds number of events (Counts) and the number of events with call stacks associated with them (StackCounts) for a particular event type.
    /// <para>It also has properties for looking up the event and provider names, but this information can only be complete if all the TraceEventParsers needed
    /// were associated with the TraceLog instance.
    /// </para>
    /// </summary>
    public sealed class TraceEventCounts : IFastSerializable
    {
        /// <summary>
        /// Returns a provider name for events in this TraceEventCounts.   It may return a string with a GUID or even
        /// UnknownProvider for classic ETW if the event is unknown to the TraceLog.
        /// </summary>
        public string ProviderName
        {
            get
            {
                var template = Template;
                if (template == null)
                {
                    var name = ((ITraceParserServices)m_stats.m_log).ProviderNameForGuid(m_key.m_providerGuid);
                    if (name != null)
                    {
                        return name;
                    }

                    if (m_key.m_classicProvider)
                    {
                        return "UnknownProvider";
                    }

                    return "Provider(" + m_key.m_providerGuid.ToString() + ")";
                }
                return template.ProviderName;
            }
        }
        /// <summary>
        /// Returns a name for events in this TraceEventCounts.   If the event is unknown to the Tracelog
        /// it will return EventID(XXX) (for manifest based events) or Task(XXX)/Opcode(XXX) (for classic events)
        /// </summary>
        public string EventName
        {
            get
            {
                var template = Template;
                if (template == null)
                {
                    if (m_key.m_classicProvider)
                    {
                        var taskName = ((ITraceParserServices)m_stats.m_log).TaskNameForGuid(m_key.m_providerGuid);
                        if (taskName == null)
                        {
                            taskName = "Task(" + m_key.m_providerGuid.ToString() + ")";
                        }

                        if (m_key.m_eventId == 0)
                        {
                            return taskName;
                        }

                        return taskName + "/Opcode(" + ((int)m_key.m_eventId).ToString() + ")";
                    }
                    if (m_key.m_eventId == 0)
                    {
                        return "EventWriteString";
                    }

                    return "EventID(" + ((int)m_key.m_eventId).ToString() + ")";
                }
                return template.EventName;
            }
        }

        /// <summary>
        /// Returns the payload names associated with this Event type.   Returns null if the payload names are unknown.
        /// </summary>
        public string[] PayloadNames
        {
            get
            {
                var template = Template;
                if (template == null)
                {
                    return null;
                }

                return template.PayloadNames;
            }
        }
        /// <summary>
        /// Returns true the provider associated with this TraceEventCouts is a classic (not manifest based) ETW provider.
        /// </summary>
        public bool IsClassic { get { return m_key.m_classicProvider; } }

        /// <summary>
        /// Returns the provider GUID of the events in this TraceEventCounts.  Returns Guid.Empty if IsClassic
        /// </summary>
        public Guid ProviderGuid
        {
            get
            {
                if (m_key.m_classicProvider)
                {
                    return Guid.Empty;
                }
                else
                {
                    return m_key.m_providerGuid;
                }
            }
        }
        /// <summary>
        /// Returns the event ID of the events in this TraceEventCounts.  Returns TraceEventID.Illegal if IsClassic
        /// </summary>
        public TraceEventID EventID
        {
            get
            {
                if (m_key.m_classicProvider)
                {
                    return TraceEventID.Illegal;
                }
                else
                {
                    return m_key.m_eventId;
                }
            }
        }
        /// <summary>
        /// Returns the Task GUID of the events in this TraceEventCounts.  Returns Guid.Empty if not IsClassic
        /// </summary>
        public Guid TaskGuid
        {
            get
            {
                if (m_key.m_classicProvider)
                {
                    return m_key.m_providerGuid;
                }
                else
                {
                    return Guid.Empty;
                }
            }
        }
        /// <summary>
        /// Returns the Opcode of the events in the TraceEventCounts.  Returns TraceEventOpcode.Info if not IsClassic
        /// </summary>
        public TraceEventOpcode Opcode
        {
            get
            {
                if (m_key.m_classicProvider)
                {
                    return (TraceEventOpcode)m_key.m_eventId;
                }
                else
                {
                    return TraceEventOpcode.Info;
                }
            }
        }

        /// <summary>
        /// Returns the average size of the event specific payload data (not the whole event) for all events in the TraceEventsCounts.
        /// </summary>
        public double AveragePayloadSize { get { return ((double)m_eventDataLenTotal) / m_count; } }
        /// <summary>
        /// Returns the number of events in the TraceEventCounts.
        /// </summary>
        public int Count { get { return m_count; } }
        /// <summary>
        /// Returns the number of events in the TraceEventCounts that have stack traces associated with them.
        /// </summary>
        public int StackCount { get { return m_stackCount; } }
        /// <summary>
        /// Returns the full name of the event (ProviderName/EventName)
        /// </summary>
        public string FullName
        {
            get
            {
                return ProviderName + "/" + EventName;
            }
        }
        /// <summary>
        /// An XML representation  of the top level statistics of the TraceEventCounts.
        /// </summary>
        /// <returns></returns>
        public override string ToString()
        {
            StringBuilder sb = new StringBuilder();
            sb.Append("<TraceEventCounts");
            // TODO put in GUID, ID?
            sb.Append(" ProviderName=").Append(XmlUtilities.XmlQuote(ProviderName));
            sb.Append(" EventName=").Append(XmlUtilities.XmlQuote(EventName));
            sb.Append(" Count=").Append(XmlUtilities.XmlQuote(Count));
            sb.Append(" StackCount=").Append(XmlUtilities.XmlQuote(StackCount));
            sb.AppendLine("/>");
            return sb.ToString();
        }
        #region private
        private TraceEvent Template
        {
            get
            {
                if (!m_templateInited)
                {
                    var lookup = m_stats.m_log.AllocLookup();
                    m_template = lookup.LookupTemplate(m_key.m_providerGuid, m_key.m_eventId);
                    m_stats.m_log.FreeLookup(lookup);
                    m_templateInited = true;
                }
                return m_template;
            }
        }

        internal unsafe TraceEventCounts(TraceEventStats stats, TraceEvent data)
        {
            if (data == null)       // This happens in the deserialization case.
            {
                return;
            }

            m_stats = stats;
            m_key = new TraceEventCountsKey(data);
        }

        /// <summary>
        /// GetHashCode
        /// </summary>
        public override int GetHashCode()
        {
            return m_key.GetHashCode();
        }

        void IFastSerializable.ToStream(Serializer serializer)
        {
            serializer.Write(m_stats);
            m_key.Serialize(serializer);
            serializer.Write(m_count);
            serializer.Write(m_stackCount);
            serializer.Write(m_eventDataLenTotal);
        }
        void IFastSerializable.FromStream(Deserializer deserializer)
        {
            deserializer.Read(out m_stats);
            m_key = new TraceEventCountsKey(deserializer);
            deserializer.Read(out m_count);
            deserializer.Read(out m_stackCount);
            deserializer.Read(out m_eventDataLenTotal);
        }

        private TraceEventStats m_stats;             // provides the context to get the template (more info about event like its name)
        internal TraceEventCountsKey m_key;

        internal long m_eventDataLenTotal;
        internal int m_count;
        internal int m_stackCount;

        // Not serialized
        private bool m_templateInited;
        private TraceEvent m_template;
        #endregion
    }

    /// <summary>
    /// A TraceEvents represents a list of TraceEvent instances.  It is IEnumerable&lt;TraceEvent&gt; but
    /// also has additional useful ways of filtering the list.
    ///
    /// Note that the TraceEvent returned from this IEnumerable may only be used for one iteration of the foreach.
    /// (it is reused for the next event).  If you need more lifetime than that you must call Clone() (see 'Lifetime
    /// Constraints' in the programmers guide for more).
    /// </summary>
    public sealed class TraceEvents : IEnumerable<TraceEvent>
    {
        /// <summary>
        /// Returns a list of events in the TraceEvents that return a payload of type T.   Thus
        /// ByEventType &lt; TraceEvent &gt; returns all events.
        /// </summary>
        public IEnumerable<T> ByEventType<T>() where T : TraceEvent
        {
            foreach (TraceEvent anEvent in this)
            {
                T asTypedEvent = anEvent as T;
                if (asTypedEvent != null)
                {
                    yield return asTypedEvent;
                }
            }
        }
        /// <summary>
        /// Returns a TraceEventDispatcher (a push model object on which you can register
        /// callbacks for particular events) that will push all the vents in the TraceEvents.
        ///
        /// Note that the TraceEvent returned from this callback may only be used for the duration of the callback.
        /// If you need more lifetime than that you must call Clone() (see 'Lifetime Constraints' in the programmers guide for more).
        /// </summary>
        public TraceLogEventSource GetSource() { return new TraceLogEventSource(this); }
        /// <summary>
        /// Returns a new list which is the same as the TraceEvents but the events are
        /// delivered from last to first.  This allows you to search backwards in the
        /// event stream.
        /// </summary>
        public TraceEvents Backwards()
        {
            return new TraceEvents(log, startTimeQPC, endTimeQPC, predicate, true);
        }
        /// <summary>
        /// Filter the events by time.  Both starTime and endTime are inclusive.
        /// </summary>
        public TraceEvents FilterByTime(DateTime startTime, DateTime endTime)
        {
            // +1 because DateTimeToQPC will truncate and we want to avoid roundoff exclusion (round up)
            return Filter(log.UTCDateTimeToQPC(startTime.ToUniversalTime()), log.UTCDateTimeToQPC(endTime.ToUniversalTime()) + 1, null);
        }
        /// <summary>
        /// Filter the events by time.  StartTimeRelativeMSec and endTimeRelativeMSec are relative to the SessionStartTime and are inclusive.
        /// </summary>
        public TraceEvents FilterByTime(double startTimeRelativeMSec, double endTimeRelativeMSec)
        {
            // +1 because DateTimeToQPC will truncate and we want to avoid roundoff exclusion (round up)
            return Filter(log.RelativeMSecToQPC(startTimeRelativeMSec), log.RelativeMSecToQPC(endTimeRelativeMSec) + 1, null);
        }
        /// <summary>
        /// Create new list of Events that has all the events in the current TraceEvents
        /// that pass the given predicate.
        /// </summary>
        public TraceEvents Filter(Predicate<TraceEvent> predicate)
        {
            return Filter(0, long.MaxValue, predicate);
        }

        /// <summary>
        /// Returns the TraceLog associated with the events in the TraceEvents
        /// </summary>
        public TraceLog Log { get { return log; } }
        /// <summary>
        /// Returns a time that is guaranteed  to be before the first event in the TraceEvents list.
        /// It is returned as DateTime
        /// </summary>
        public DateTime StartTime { get { return log.QPCTimeToDateTimeUTC(startTimeQPC).ToLocalTime(); } }
        /// <summary>
        /// Returns a time that is guaranteed to be before the first event in the TraceEvents list.
        /// It is returned as floating point number of MSec since the start of the TraceLog
        /// </summary>
        public double StartTimeRelativeMSec { get { return log.QPCTimeToRelMSec(startTimeQPC); } }

        /// <summary>
        /// Returns a time that is guaranteed to be after the last event in the TraceEvents list.
        /// It is returned as DateTime
        /// </summary>
        public DateTime EndTime { get { return log.QPCTimeToDateTimeUTC(endTimeQPC).ToLocalTime(); } }
        /// <summary>
        /// Returns a time that is guaranteed to be after the last event in the TraceEvents list.
        /// It is returned as floating point number of MSec since the start of the TraceLog
        /// </summary>
        public double EndTimeRelativeMSec { get { return log.QPCTimeToRelMSec(endTimeQPC); } }

        #region private

        IEnumerator<TraceEvent> IEnumerable<TraceEvent>.GetEnumerator()
        {
            if (log.IsRealTime)
            {
                throw new NotSupportedException("Enumeration is not supported on real time sessions.");
            }

            if (backwards)
            {
                return new TraceEvents.BackwardEventEnumerator(this);
            }
            else
            {
                return new TraceEvents.ForwardEventEnumerator(this);
            }
        }

        internal TraceEvents(TraceLog log)
        {
            this.log = log;
            endTimeQPC = long.MaxValue - 10 * log.QPCFreq; // ten seconds from infinity
        }
        internal TraceEvents(TraceLog log, long startTimeQPC, long endTimeQPC, Predicate<TraceEvent> predicate, bool backwards)
        {
            this.log = log;
            this.startTimeQPC = startTimeQPC;
            this.endTimeQPC = endTimeQPC;
            this.predicate = predicate;
            this.backwards = backwards;
        }

        internal TraceEvents Filter(long startTimeQPC, long endTimeQPC, Predicate<TraceEvent> predicate)
        {
            // merge the two predicates
            if (predicate == null)
            {
                predicate = this.predicate;
            }
            else if (this.predicate != null)
            {
                Predicate<TraceEvent> predicate1 = this.predicate;
                Predicate<TraceEvent> predicate2 = predicate;
                predicate = delegate (TraceEvent anEvent)
                {
                    return predicate1(anEvent) && predicate2(anEvent);
                };
            }
            return new TraceEvents(log,
                Math.Max(startTimeQPC, this.startTimeQPC),
                Math.Min(endTimeQPC, this.endTimeQPC),
                predicate, backwards);
        }

        System.Collections.IEnumerator System.Collections.IEnumerable.GetEnumerator()
        {
            throw new NotImplementedException(); // GetEnumerator
        }

        internal abstract class EventEnumeratorBase
        {
            protected EventEnumeratorBase(TraceEvents events)
            {
                this.events = events;
                reader = events.Log.AllocReader();
                lookup = events.Log.AllocLookup();
            }
            public TraceEvent Current { get { return current; } }
            public void Dispose()
            {
                events.Log.FreeReader(reader);
                events.Log.FreeLookup(lookup);
            }
            public void Reset()
            {
                throw new Exception("The method or operation is not implemented.");
            }
            protected unsafe TraceEvent GetNext()
            {
                TraceEventNativeMethods.EVENT_RECORD* ptr = (TraceEventNativeMethods.EVENT_RECORD*)reader.GetPointer(TraceLog.headerSize);
                TraceEvent ret = lookup.Lookup(ptr);

                // We use the first item in the linked list in 'ret'.   This should always be the 'best' way of decoding
                // (that it is a static template if that exists, otherwise a DynamicTraceEvent).   This is because we
                // only add DynamicTraceEvents lazily and thus only when traversing the list of events.  Static templates
                // should have been registered before any traversing happens and thus will be first.

                // This first check is just a perf optimization so in the common case we don't to
                // the extra logic
                if (ret.opcode == unchecked((TraceEventOpcode)(-1)))
                {
                    UnhandledTraceEvent unhandled = ret as UnhandledTraceEvent;
                    if (unhandled != null)
                    {
                        unhandled.PrepForCallback();
                    }
                }
                Debug.Assert(ret.traceEventSource == events.log);

                // Confirm we have a half-way sane event, to catch obvious loss of sync.
                Debug.Assert(ret.Level <= (TraceEventLevel)64);
                Debug.Assert(ret.Version <= 10 || ret.Version == 255);  // some events had a wacky version number

#if false // TODO FIX NOW remove or fix
                // TODO 50000000 arbitrary.   Fix underlying problem with merged ETL files.
                Debug.Assert(ret.TimeStampQPC == long.MaxValue ||
                    events.Log.sessionStartTimQPC <= ret.TimeStampQPC && ret.TimeStampQPC <= events.Log.sessionEndTimeQPC + 50000000);
#endif

                // We have to ensure we have a pointer to the whole blob, not just the header.
                int totalLength = TraceLog.headerSize + (ret.EventDataLength + 3 & ~3);
                Debug.Assert(totalLength < 0x10000);
                ret.eventRecord = (TraceEventNativeMethods.EVENT_RECORD*)reader.GetPointer(totalLength);
                ret.userData = TraceEventRawReaders.Add((IntPtr)ret.eventRecord, TraceLog.headerSize);
                reader.Skip(totalLength);

                ret.DebugValidate();
                return ret;
            }

            protected TraceEvent current;
            protected TraceEvents events;
            protected internal PinnedStreamReader reader;
            protected internal TraceEventDispatcher lookup;
            protected StreamLabel[] positions;
            protected int indexOnPage;
            protected int pageIndex;
        }

        internal sealed class ForwardEventEnumerator : EventEnumeratorBase, IEnumerator<TraceEvent>
        {
            public ForwardEventEnumerator(TraceEvents events)
                : base(events)
            {
                pageIndex = events.Log.FindPageIndex(events.startTimeQPC);
                events.Log.SeekToTimeOnPage(reader, events.startTimeQPC, pageIndex, out indexOnPage, positions);
                lookup.currentID = (EventIndex)(pageIndex * TraceLog.eventsPerPage + indexOnPage);
            }
            public bool MoveNext()
            {
                for (; ; )
                {
                    current = GetNext();
                    if (current.TimeStampQPC == long.MaxValue || current.TimeStampQPC > events.endTimeQPC)
                    {
                        return false;
                    }

                    // TODO confirm this works with nested predicates
                    if (events.predicate == null || events.predicate(current))
                    {
                        return true;
                    }
                }
            }
            public new object Current { get { return current; } }
        }

        internal sealed class BackwardEventEnumerator : EventEnumeratorBase, IEnumerator<TraceEvent>
        {
            public BackwardEventEnumerator(TraceEvents events)
                : base(events)
            {
                long endTime = events.endTimeQPC;
                if (endTime != long.MaxValue)
                {
                    endTime++;
                }

                pageIndex = events.Log.FindPageIndex(endTime);
                positions = new StreamLabel[TraceLog.eventsPerPage];
                events.Log.SeekToTimeOnPage(reader, endTime, pageIndex, out indexOnPage, positions);
            }
            public bool MoveNext()
            {
                for (; ; )
                {
                    if (indexOnPage == 0)
                    {
                        if (pageIndex == 0)
                        {
                            return false;
                        }

                        --pageIndex;
                        events.Log.SeekToTimeOnPage(reader, long.MaxValue, pageIndex, out indexOnPage, positions);
                    }
                    else
                    {
                        --indexOnPage;
                    }

                    reader.Goto(positions[indexOnPage]);
                    lookup.currentID = (EventIndex)(pageIndex * TraceLog.eventsPerPage + indexOnPage);
                    current = GetNext();

                    if (current.TimeStampQPC < events.startTimeQPC)
                    {
                        return false;
                    }

                    // TODO confirm this works with nested predicates
                    if (events.predicate == null || events.predicate(current))
                    {
                        return true;
                    }
                }
            }
            public new object Current { get { return current; } }
        }

        // #TraceEventVars
        // see #TraceLogVars
        internal TraceLog log;
        internal long startTimeQPC;
        internal long endTimeQPC;
        internal Predicate<TraceEvent> predicate;
        internal bool backwards;
        #endregion
    }
    /// <summary>
    /// Each process is given a unique index from 0 to TraceProcesses.Count-1 and unlike
    /// the OS Process ID, is  unambiguous (The OS process ID can be reused after a
    /// process dies).  ProcessIndex represents this index.   By using an enum rather than an int
    /// it allows stronger typing and reduces the potential for errors.
    /// <para>
    /// It is expected that users of this library might keep arrays of size TraceProcesses.Count to store
    /// additional data associated with a process in the trace.
    /// </para>
    /// </summary>
    public enum ProcessIndex
    {
        /// <summary>
        /// Returned when no appropriate Process exists.
        /// </summary>
        Invalid = -1
    };

    /// <summary>
    /// A TraceProcesses instance represents the list of processes in the Event log.
    ///
    /// TraceProcesses are IEnumerable, and will return the processes in order of creation time.
    /// </summary>
    public sealed class TraceProcesses : IEnumerable<TraceProcess>, IFastSerializable
    {
        /// <summary>
        /// The log associated with this collection of processes.
        /// </summary>
        public TraceLog Log { get { return log; } }
        /// <summary>
        /// The count of the number of TraceProcess instances in the TraceProcesses list.
        /// </summary>
        public int Count { get { return processes.Count; } }
        /// <summary>
        /// Each process that occurs in the log is given a unique index (which unlike the PID is unique), that
        /// ranges from 0 to Count - 1.   Return the TraceProcess for the given index.
        /// </summary>
        public TraceProcess this[ProcessIndex processIndex]
        {
            get
            {
                if (processIndex == ProcessIndex.Invalid)
                {
                    return null;
                }

                return processes[(int)processIndex];
            }
        }

        /// <summary>
        /// Given an OS process ID and a time, return the last TraceProcess that has the same process ID,
        /// and whose process start time is less than 'timeRelativeMSec'.
        /// <para>
        /// If 'timeRelativeMSec' is during the processes's lifetime this is guaranteed to be the correct process.
        /// for the given process ID since process IDs are unique during the lifetime of the process.
        /// </para><para>
        /// If timeRelativeMSec == TraceLog.SessionDuration this method will return the last process with
        /// the given process ID, even if it had died during the trace.
        /// </para>
        /// </summary>
        public TraceProcess GetProcess(int processID, double timeRelativeMSec)
        {
            int index;
            var ret = FindProcessAndIndex(processID, log.RelativeMSecToQPC(timeRelativeMSec), out index);
            return ret;
        }
        /// <summary>
        /// Returns the last process in the log with the given process ID.  Useful when the logging session
        /// was stopped just after the processes completed (a common scenario).
        /// </summary>
        public TraceProcess LastProcessWithID(int processID)
        {
            return GetProcess(processID, Log.sessionEndTimeQPC);
        }
        /// <summary>
        /// Find the first process in the trace that has the process name 'processName' and whose process
        /// start time is after the given point in time.
        /// <para>A process's name is the file name of the EXE without the extension.</para>
        /// <para>Processes that began before the trace started have a start time of 0,  Thus
        /// specifying 0 for the time will include processes that began before the trace started.
        /// </para>
        /// </summary>
        public TraceProcess FirstProcessWithName(string processName, double afterTimeRelativeMSec = 0)
        {
            long afterTimeQPC = log.RelativeMSecToQPC(afterTimeRelativeMSec);
            for (int i = 0; i < Count; i++)
            {
                TraceProcess process = processes[i];
                if (afterTimeQPC <= process.startTimeQPC &&
                    string.Compare(process.Name, processName, StringComparison.OrdinalIgnoreCase) == 0)
                {
                    return process;
                }
            }
            return null;
        }

        /// <summary>
        /// Find the last process in the trace that has the process name 'processName' and whose process
        /// start time is after the given point in time.
        /// <para>A process's name is the file name of the EXE without the extension.</para>
        /// <para>Processes that began before the trace started have a start time of 0,  Thus
        /// specifying 0 for the time will include processes that began before the trace started.
        /// </para>
        /// </summary>
        public TraceProcess LastProcessWithName(string processName, double afterTimeRelativeMSec = 0)
        {
            long afterTimeQPC = log.RelativeMSecToQPC(afterTimeRelativeMSec);
            TraceProcess ret = null;
            for (int i = 0; i < Count; i++)
            {
                TraceProcess process = processes[i];
                if (afterTimeQPC <= process.startTimeQPC &&
                    string.Compare(process.Name, processName, StringComparison.OrdinalIgnoreCase) == 0)
                {
                    ret = process;
                }
            }
            return ret;
        }

        /// <summary>
        /// An XML representation of the TraceEventProcesses (for debugging)
        /// </summary>
        public override string ToString()
        {
            StringBuilder sb = new StringBuilder();
            sb.Append("<TraceProcesses Count=").Append(XmlUtilities.XmlQuote(Count)).AppendLine(">");
            foreach (TraceProcess process in this)
            {
                sb.Append("  ").Append(process.ToString()).AppendLine();
            }

            sb.AppendLine("</TraceProcesses>");
            return sb.ToString();
        }
        #region Private
        /// <summary>
        /// Enumerate all the processes that occurred in the trace log, ordered by creation time.
        /// </summary>
        IEnumerator<TraceProcess> IEnumerable<TraceProcess>.GetEnumerator()
        {
            for (int i = 0; i < processes.Count; i++)
            {
                yield return processes[i];
            }
        }
        /// <summary>
        /// Given an OS process ID and a time, return the last TraceProcess that has the same process ID,
        /// and whose offset start time is less than 'timeQPC'. If 'timeQPC' is during the thread's lifetime this
        /// is guaranteed to be the correct process. Using timeQPC = TraceLog.sessionEndTimeQPC will return the
        /// last process with the given PID, even if it had died.
        /// </summary>

        internal TraceProcess GetProcess(int processID, long timeQPC)
        {
            int index;
            var ret = FindProcessAndIndex(processID, timeQPC, out index);
            return ret;
        }
        /// <summary>
        /// TraceProcesses represents the entire ETL moduleFile log.   At the node level it is organized by threads.
        ///
        /// The TraceProcesses also is where we put various caches that are independent of the process involved.
        /// These include a cache for TraceModuleFile that represent native images that can be loaded into a
        /// process, as well as the process lookup tables and a cache that remembers the last calls to
        /// GetNameForAddress().
        /// </summary>
        internal TraceProcesses(TraceLog log)
        {
            this.log = log;
            processes = new GrowableArray<TraceProcess>(64);
            processesByPID = new GrowableArray<TraceProcess>(64);
        }
        internal TraceProcess GetOrCreateProcess(int processID, long timeQPC, bool isProcessStartEvent = false)
        {
            Debug.Assert(processes.Count == processesByPID.Count);
            int index;
            TraceProcess retProcess = FindProcessAndIndex(processID, timeQPC, out index);
            if (retProcess == null || isProcessStartEvent)
            {
                // We can have events before process start, (sigh) so fix that.
                if (retProcess != null && isProcessStartEvent)
                {
                    // If the process entry we found does not have a start or an end, then it is orphaned
                    if (retProcess.startTimeQPC == 0 && retProcess.endTimeQPC >= long.MaxValue)
                    {
                        // it should be within 10msec (or it is the Process DCStart and this firstEvent was the log header (which has time offset 0
                        log.DebugWarn(timeQPC - retProcess.firstEventSeenQPC < log.QPCFreq / 100 || retProcess.firstEventSeenQPC == 0,
                            "Events occurred > 10msec before process " + processID.ToString() +
                            " start at " + log.QPCTimeToRelMSec(retProcess.firstEventSeenQPC).ToString("n3") + " msec", null);
                        return retProcess;
                    }
                }
                retProcess = new TraceProcess(processID, log, (ProcessIndex)processes.Count);
                retProcess.firstEventSeenQPC = timeQPC;
                processes.Add(retProcess);
                processesByPID.Insert(index + 1, retProcess);
            }
            return retProcess;
        }
        internal TraceProcess FindProcessAndIndex(int processID, long timeQPC, out int index)
        {
            if (processesByPID.BinarySearch(processID, out index, compareByProcessID))
            {
                for (int candidateIndex = index; candidateIndex >= 0; --candidateIndex)
                {
                    TraceProcess candidate = processesByPID[candidateIndex];
                    if (candidate.ProcessID != processID)
                    {
                        break;
                    }

                    // Sadly we can have some kernel events a bit before the process start event.   Thus we need the minimum
                    if (candidate.startTimeQPC <= timeQPC || candidate.firstEventSeenQPC <= timeQPC)
                    {
                        index = candidateIndex;
                        return candidate;
                    }
                }
            }
            return null;
        }

        // State variables.
        private GrowableArray<TraceProcess> processes;          // The threads ordered in time.
        private GrowableArray<TraceProcess> processesByPID;     // The threads ordered by processID.
        private TraceLog log;

        private static readonly Func<int, TraceProcess, int> compareByProcessID = delegate (int processID, TraceProcess process)
        {
            return (processID - process.ProcessID);
        };
        System.Collections.IEnumerator System.Collections.IEnumerable.GetEnumerator()
        {
            for (int i = 0; i < processes.Count; i++)
            {
                yield return processes[i];
            }
        }

        void IFastSerializable.ToStream(Serializer serializer)
        {
            serializer.Write(log);
            serializer.Log("<WriteCollection name=\"Processes\" count=\"" + processes.Count + "\">\r\n");
            serializer.Write(processes.Count);
            for (int i = 0; i < processes.Count; i++)
            {
                serializer.Write(processes[i]);
            }

            serializer.Log("</WriteCollection>\r\n");

            serializer.Log("<WriteCollection name=\"ProcessesByPID\" count=\"" + processesByPID.Count + "\">\r\n");
            serializer.Write(processesByPID.Count);
            for (int i = 0; i < processesByPID.Count; i++)
            {
                serializer.Write(processesByPID[i]);
            }

            serializer.Log("</WriteCollection>\r\n");
        }
        void IFastSerializable.FromStream(Deserializer deserializer)
        {
            deserializer.Read(out log);

            Debug.Assert(processes.Count == 0);
            int count = deserializer.ReadInt();
            processes = new GrowableArray<TraceProcess>(count + 1);
            for (int i = 0; i < count; i++)
            {
                TraceProcess elem; deserializer.Read(out elem);
                processes.Add(elem);
            }

            count = deserializer.ReadInt();
            processesByPID = new GrowableArray<TraceProcess>(count + 1);
            for (int i = 0; i < count; i++)
            {
                TraceProcess elem; deserializer.Read(out elem);
                processesByPID.Add(elem);
            }
        }

        #endregion
    }

    /// <summary>
    /// A TraceProcess represents a process in the trace.
    /// </summary>
    public sealed class TraceProcess : IFastSerializable
    {
        /// <summary>
        /// The OS process ID associated with the process. It is NOT unique across the whole log.  Use
        /// ProcessIndex for that.
        /// </summary>
        public int ProcessID { get { return processID; } }
        /// <summary>
        /// The index into the logical array of TraceProcesses for this process. Unlike ProcessID (which
        /// may be reused after the process dies, the process index is unique in the log.
        /// </summary>
        public ProcessIndex ProcessIndex { get { return processIndex; } }
        /// <summary>
        /// This is a short name for the process.  It is the image file name without the path or suffix.
        /// </summary>
        public string Name
        {
            get
            {
                if (name == null)
                {
                    name = TraceLog.GetFileNameWithoutExtensionNoIllegalChars(ImageFileName);
                    if (name.Length == 0 && ProcessID != -1 && processID != 0)  // These special cases are so I don't have to rebaseline the tests.
                        name = "Process(" + ProcessID + ")";
                }

                return name;
            }
        }
        /// <summary>
        /// The command line that started the process (may be empty string if unknown)
        /// </summary>
        public string CommandLine { get { return commandLine; } }
        /// <summary>
        /// The path name of the EXE that started the process (may be empty string if unknown)
        /// </summary>
        public string ImageFileName { get { return imageFileName; } }
        /// <summary>
        /// The time when the process started.  Returns the time the trace started if the process existed when the trace started.
        /// </summary>
        public DateTime StartTime { get { return log.QPCTimeToDateTimeUTC(startTimeQPC).ToLocalTime(); } }
        /// <summary>
        /// The time when the process started.  Returns the time the trace started if the process existed when the trace started.
        /// Returned as the number of MSec from the beginning of the trace.
        /// </summary>
        public double StartTimeRelativeMsec { get { return log.QPCTimeToRelMSec(startTimeQPC); } }
        /// <summary>
        /// The time when the process ended.  Returns the time the trace ended if the process existed when the trace ended.
        /// Returned as a DateTime
        /// </summary>
        public DateTime EndTime { get { return log.QPCTimeToDateTimeUTC(endTimeQPC).ToLocalTime(); } }
        /// <summary>
        /// The time when the process ended.  Returns the time the trace ended if the process existed when the trace ended.
        /// Returned as the number of MSec from the beginning of the trace.
        /// </summary>
        public double EndTimeRelativeMsec { get { return log.QPCTimeToRelMSec(endTimeQPC); } }
        /// <summary>
        /// The process ID of the parent process
        /// </summary>
        public int ParentID { get { return parentID; } }
        /// <summary>
        /// The process that started this process.  Returns null if unknown    Unlike ParentID
        /// the chain of Parent's will never form a loop.
        /// </summary>
        public TraceProcess Parent { get { return parent; } }
        /// <summary>
        /// If the process exited, the exit status of the process.  Otherwise null.
        /// </summary>
        public int? ExitStatus { get { return exitStatus; } }
        /// <summary>
        /// The amount of CPU time spent in this process based on the kernel CPU sampling events.
        /// </summary>
        public double CPUMSec { get { return cpuSamples * Log.SampleProfileInterval.TotalMilliseconds; } }
        /// <summary>
        /// Returns true if the process is a 64 bit process
        /// </summary>
        public bool Is64Bit
        {
            get
            {
                // We are 64 bit if any module was loaded high or
                // (if we are on a 64 bit and there were no modules loaded, we assume we are the OS system process)
                return loadedAModuleHigh || (!anyModuleLoaded && log.PointerSize == 8);
            }
        }
        /// <summary>
        /// The log file associated with the process.
        /// </summary>
        public TraceLog Log { get { return log; } }
        /// <summary>
        /// A list of all the threads that occurred in this process.
        /// </summary>
        public IEnumerable<TraceThread> Threads
        {
            get
            {
                for (int i = 0; i < log.Threads.Count; i++)
                {
                    TraceThread thread = log.Threads[(ThreadIndex)i];
                    if (thread.Process == this)
                    {
                        yield return thread;
                    }
                }
            }
        }
        /// <summary>
        /// Returns the list of modules that were loaded by the process.  The modules may be managed or
        /// native, and include native modules that were loaded event before the trace started.
        /// </summary>
        public TraceLoadedModules LoadedModules { get { return loadedModules; } }
        /// <summary>
        /// Filters events to only those for a particular process.
        /// </summary>
        public TraceEvents EventsInProcess
        {
            get
            {
                return log.Events.Filter(startTimeQPC, endTimeQPC, delegate (TraceEvent anEvent)
                {
                    // FIX Virtual allocs
                    if (anEvent.ProcessID == processID)
                    {
                        return true;
                    }
                    // FIX Virtual alloc's Process ID?
                    if (anEvent.ProcessID == -1)
                    {
                        return true;
                    }

                    return false;
                });
            }
        }
        /// <summary>
        /// Filters events to only that occurred during the time the process was alive.
        /// </summary>
        ///
        public TraceEvents EventsDuringProcess
        {
            get
            {
                return log.Events.Filter(startTimeQPC, endTimeQPC, null);
            }
        }

        /// <summary>
        /// An XML representation of the TraceEventProcess (for debugging)
        /// </summary>
        public override string ToString()
        {
            StringBuilder sb = new StringBuilder();
            sb.Append("<TraceProcess ");
            sb.Append("PID=").Append(XmlUtilities.XmlQuote(ProcessID)).Append(" ");
            sb.Append("ProcessIndex=").Append(XmlUtilities.XmlQuote(ProcessIndex)).Append(" ");
            sb.Append("ParentID=").Append(XmlUtilities.XmlQuote(ParentID)).Append(" ");
            sb.Append("Exe=").Append(XmlUtilities.XmlQuote(Name)).Append(" ");
            sb.Append("Start=").Append(XmlUtilities.XmlQuote(StartTimeRelativeMsec)).Append(" ");
            sb.Append("End=").Append(XmlUtilities.XmlQuote(EndTimeRelativeMsec)).Append(" ");
            if (ExitStatus.HasValue)
            {
                sb.Append("ExitStatus=").Append(XmlUtilities.XmlQuote(ExitStatus.Value)).Append(" ");
            }

            sb.Append("CPUMSec=").Append(XmlUtilities.XmlQuote(CPUMSec)).Append(" ");
            sb.Append("Is64Bit=").Append(XmlUtilities.XmlQuote(Is64Bit)).Append(" ");
            sb.Append("CommandLine=").Append(XmlUtilities.XmlQuote(CommandLine)).Append(" ");
            sb.Append("/>");
            return sb.ToString();
        }
        #region Private
        #region EventHandlersCalledFromTraceLog
        // #ProcessHandlersCalledFromTraceLog
        //
        // called from TraceLog.CopyRawEvents
        internal void ProcessStart(ProcessTraceData data)
        {
            Log.DebugWarn(parentID == 0, "Events for process happen before process start.  PrevEventTime: " + StartTimeRelativeMsec.ToString("f4"), data);

            if (data.Opcode == TraceEventOpcode.DataCollectionStart)
            {
                startTimeQPC = log.sessionStartTimeQPC;
            }
            else
            {
                Debug.Assert(data.Opcode == TraceEventOpcode.Start);
                Debug.Assert(endTimeQPC == long.MaxValue); // We would create a new Process record otherwise
                startTimeQPC = data.TimeStampQPC;
            }
            commandLine = data.CommandLine;
            imageFileName = data.ImageFileName;
            parentID = data.ParentID;
        }
        internal void ProcessEnd(ProcessTraceData data)
        {
            if (commandLine.Length == 0)
            {
                commandLine = data.CommandLine;
            }

            imageFileName = data.ImageFileName;        // Always overwrite as we might have guessed via the image loads
            if (parentID == 0 && data.ParentID != 0)
            {
                parentID = data.ParentID;
            }

            if (data.Opcode != TraceEventOpcode.DataCollectionStop)
            {
                Debug.Assert(data.Opcode == TraceEventOpcode.Stop);
                // Only set the exit code if it really is a process exit (not a DCStop).
                if (data.Opcode == TraceEventOpcode.Stop)
                {
                    exitStatus = data.ExitStatus;
                }

                endTimeQPC = data.TimeStampQPC;
            }
            Log.DebugWarn(startTimeQPC <= endTimeQPC, "Process Ends before it starts! StartTime: " + StartTimeRelativeMsec.ToString("f4"), data);
        }

        /// <summary>
        /// Sets the 'Parent' field for the process (based on the ParentID).
        ///
        /// sentinel is internal to the implementation, external callers should always pass null.
        /// TraceProcesses that have a parent==sentinel considered 'illegal' since it would form
        /// a loop in the parent chain, which we definitely don't want.
        /// </summary>
        internal void SetParentForProcess(TraceProcess sentinel = null)
        {
            if (parent != null)                     // already initialized, nothing to do.
            {
                return;
            }

            if (parentID == -1)
            {
                return;
            }

            if (parentID == 0)                      // Zero is the idle process and we prefer that it not have children.
            {
                parentID = -1;
                return;
            }

            // Look up the process ID, if we fail, we are done.
            int index;
            var potentialParent = Log.Processes.FindProcessAndIndex(parentID, startTimeQPC, out index);
            if (potentialParent == null)
            {
                return;
            }

            // If this is called from the outside, intialize the sentinel.  We will pass it
            // along in our recurisve calls.  It is just an illegal value that we can use
            // to indicate that a node is currnetly a valid parent (becase it would form a loop)
            if (sentinel == null)
            {
                sentinel = new TraceProcess(-1, Log, ProcessIndex.Invalid);
            }

            // During our recursive calls mark our parent with the sentinel this avoids loops.
            parent = sentinel;                      // Mark this node as off limits.

            // If the result is marked (would form a loop), give up setting the parent variable.
            if (potentialParent.parent == sentinel)
            {
                parent = null;
                parentID = -1;                              // This process ID is wrong, poison it to avoid using it again.
                return;
            }

            potentialParent.SetParentForProcess(sentinel);   // Finish the intialization of the parent Process, also giving up if it hits a sentinel
            parent = potentialParent;                        // OK parent is fully intialized, I can reset the sentenel
        }

#if DEBUG
        internal int ParentDepth()
        {
            int depth = 0;
            TraceProcess cur = this;
            while (depth < Log.Processes.Count)
            {
                if (cur.parent == null)
                {
                    break;
                }

                depth++;
                cur = cur.parent;
            }
            return depth;
        }
#endif
        #endregion

        internal bool IsKernelAddress(Address ip, int pointerSize)
        {
            // EventPipe doesn't generate kernel address events and current heauristics are not deterministic on none Windows platforms.
            if (log?.rawEventSourceToConvert is EventPipeEventSource)
                return false;

            return TraceLog.IsWindowsKernelAddress(ip, pointerSize);
        }

        /// <summary>
        /// Create a new TraceProcess.  It should only be done by log.CreateTraceProcess because
        /// only TraceLog is responsible for generating a new ProcessIndex which we need.   'processIndex'
        /// is a index that is unique for the whole log file (where as processID can be reused).
        /// </summary>
        internal TraceProcess(int processID, TraceLog log, ProcessIndex processIndex)
        {
            this.log = log;
            this.processID = processID;
            this.processIndex = processIndex;
            endTimeQPC = long.MaxValue;
            commandLine = "";
            imageFileName = "";
            loadedModules = new TraceLoadedModules(this);
            // TODO FIX NOW ACTIVITIES: if this is only used during translation, we should not allocate it in the ctor
            scheduledActivityIdToActivityIndex = new Dictionary<Address, ActivityIndex>();
        }

        void IFastSerializable.ToStream(Serializer serializer)
        {
            serializer.Write(processID);
            serializer.Write((int)processIndex);
            serializer.Write(log);
            serializer.Write(commandLine);
            serializer.Write(imageFileName);
            serializer.Write(firstEventSeenQPC);
            serializer.Write(startTimeQPC);
            serializer.Write(endTimeQPC);
            serializer.Write(exitStatus.HasValue);
            if (exitStatus.HasValue)
            {
                serializer.Write(exitStatus.Value);
            }

            serializer.Write(parentID);
            serializer.Write(parent);
            serializer.Write(loadedModules);
            serializer.Write(cpuSamples);
            serializer.Write(loadedAModuleHigh);
            serializer.Write(anyModuleLoaded);
        }

        void IFastSerializable.FromStream(Deserializer deserializer)
        {
            deserializer.Read(out processID);
            processIndex = (ProcessIndex)deserializer.ReadInt();
            deserializer.Read(out log);
            deserializer.Read(out commandLine);
            deserializer.Read(out imageFileName);
            deserializer.Read(out firstEventSeenQPC);
            deserializer.Read(out startTimeQPC);
            deserializer.Read(out endTimeQPC);
            if (deserializer.ReadBool())                // read an int? for exitStatus
            {
                exitStatus = deserializer.ReadInt();
            }
            else
            {
                exitStatus = null;
            }

            deserializer.Read(out parentID);
            deserializer.Read(out parent);
            deserializer.Read(out loadedModules);
            deserializer.Read(out cpuSamples);
            deserializer.Read(out loadedAModuleHigh);
            deserializer.Read(out anyModuleLoaded);
        }

        private int processID;
        internal ProcessIndex processIndex;
        private TraceLog log;

        private string commandLine;
        internal string imageFileName;
        private string name;
        internal long firstEventSeenQPC;      // Sadly there are events before process start.   This is minimum of those times.  Note that there may be events before this
        internal long startTimeQPC;
        internal long endTimeQPC;
        private int? exitStatus;
        private int parentID;
        private TraceProcess parent;

        internal int cpuSamples;
        internal bool loadedAModuleHigh;    // Was any module loaded above 0x100000000?  (which indicates it is a 64 bit process)
        internal bool anyModuleLoaded;
        internal bool anyThreads;

        internal bool isServerGC;
        // We only set this in the GCStart event because we want to make sure we are seeing a complete GC.
        // After we have seen a complete GC we set this to FALSE.
        internal bool shouldCheckIsServerGC = false;
        internal Dictionary<int, int> markThreadsInGC = new Dictionary<int, int>(); // Used during collection to determine if we are server GC or not.

        private TraceLoadedModules loadedModules;

        /* These are temporary and only used during conversion from ETL to resolve addresses to a CodeAddress.  */
        /// <summary>
        /// This table allows us to intern codeAddress so we only at most one distinct address per process.
        /// </summary>
        internal Dictionary<Address, CodeAddressIndex> codeAddressesInProcess;
        /// <summary>
        /// We also keep track of those code addresses that are NOT yet resolved to at least a File (for JIT compiled
        /// things this would be to a method
        /// </summary>
        internal GrowableArray<CodeAddressIndex> unresolvedCodeAddresses;
        internal bool unresolvedCodeAddressesIsSorted;      // True if we know that unresolvedCodeAddresses is sorted
        internal bool seenVersion2GCStartEvents;

        /// <summary>
        /// This is all the information needed to remember about at JIT compiled method (used in the jitMethods variable)
        /// </summary>
        internal class MethodLookupInfo
        {
            public MethodLookupInfo(Address startAddress, int length, MethodIndex method)
            {
                StartAddress = startAddress;
                Length = length;
                MethodIndex = method;
            }
            public Address StartAddress;
            public int Length;
            public MethodIndex MethodIndex;             // Logically represents the TraceMethod.
            public ModuleFileIndex ModuleIndex;
        }

        /// <summary>
        /// This table has a entry for each JIT compiled method that remembers its range.   It is actually only needed
        /// for the real time case, as the non-real time case you resolve code addresses on method unload/rundown and thus
        /// don't need to remember the information.   This table is NOT persisted in the ETLX file since is only needed
        /// to convert raw addresses into TraceMethods.
        ///
        /// It is a array of arrays to make insertion efficient.  Most of the time JIT methods will be added in
        /// contiguous memory (thus will be in order), however from time to time things will 'jump around' to a new
        /// segment.   By having a list of lists, (which are in order in both lists) you can efficiently (log(N)) search
        /// as well as insert.
        /// </summary>
        internal GrowableArray<GrowableArray<MethodLookupInfo>> jitMethods;

        internal MethodIndex FindJITTEDMethodFromAddress(Address codeAddress)
        {
            int index;
            jitMethods.BinarySearch(codeAddress, out index, (addr, elemList) => addr.CompareTo(elemList[0].StartAddress));
            if (index < 0)
            {
                return MethodIndex.Invalid;
            }

            GrowableArray<MethodLookupInfo> subList = jitMethods[index];
            subList.BinarySearch(codeAddress, out index, (addr, elem) => addr.CompareTo(elem.StartAddress));
            if (index < 0)
            {
                return MethodIndex.Invalid;
            }

            MethodLookupInfo methodLookupInfo = subList[index];
            Debug.Assert(methodLookupInfo.StartAddress <= codeAddress);
            if (methodLookupInfo.StartAddress + (uint)methodLookupInfo.Length <= codeAddress)
            {
                return MethodIndex.Invalid;
            }

            return methodLookupInfo.MethodIndex;
        }

        internal void InsertJITTEDMethod(Address startAddress, int length, Func<MethodLookupInfo> onInsert)
        {
            // Debug.WriteLine(string.Format("Process {0} Adding 0x{1:x} Len 0x{2:x}", ProcessID, startAddress, length));
            int index;
            if (jitMethods.BinarySearch(startAddress, out index, (addr, elemList) => addr.CompareTo(elemList[0].StartAddress)))
            {
                return;     // Start address already exists, do nothing.
            }

#if DEBUG
            var preCount = 0;
            if (_skipCount == 0)
            {
                preCount = JitTableCount();
            }
#endif
            if (index < 0)
            {
                // either empty or we are going BEFORE the first element in the list, add a new entry there and we are done.
                index = 0;
                var newSubList = new GrowableArray<MethodLookupInfo>();
                newSubList.Add(onInsert());
                jitMethods.Insert(0, newSubList);
            }
            else
            {

                GrowableArray<MethodLookupInfo> subList = jitMethods[index];
                Debug.Assert(0 < subList.Count);
                int subIndex = subList.Count - 1;        // Guess that it goes after the last element
                if (startAddress < subList[subIndex].StartAddress)
                {
                    // bad case, we are not adding in the end, move those elements to a new region so we can add at the end.
                    if (subList.BinarySearch(startAddress, out subIndex, (addr, elem) => addr.CompareTo(elem.StartAddress)))
                    {
                        return;     // Start address already exists, do nothing.
                    }

                    subIndex++;
                    var toMove = subList.Count - subIndex;
                    Debug.Assert(0 < toMove);
                    if (toMove <= 8)
                    {
                        jitMethods.UnderlyingArray[index].Insert(subIndex, onInsert());
                        goto RETURN;
                    }

                    // Move all the elements larger than subIndex to a new list right after this element.
                    var newSubList = new GrowableArray<MethodLookupInfo>();
                    for (int i = subIndex; i < subList.Count; i++)
                    {
                        newSubList.Add(subList[i]);
                    }

                    jitMethods.UnderlyingArray[index].Count = subIndex;

                    // Add the new list to the first-level list-of-lists.
                    jitMethods.Insert(index + 1, newSubList);
                }
                // Add the new entry
                jitMethods.UnderlyingArray[index].Add(onInsert());
            }

        RETURN:;
#if DEBUG
            // Confirm that we did not break anything.
            if (_skipCount == 0)
            {
                CheckJitTables();
                Debug.Assert(preCount + 1 == JitTableCount(), "JitTableCount mismatch");
                _skipCount = 32;
            }

            --_skipCount;
#endif
        }

        [Conditional("DEBUG")]
        private void CheckJitTables()
        {
            ulong prev = 0;
            for (int i = 0; i < jitMethods.Count; i++)
            {
                var sub = jitMethods[i];
                Debug.Assert(0 < sub.Count);
                for (int j = 0; j < sub.Count; j++)
                {
                    Debug.Assert(prev <= sub[j].StartAddress);
                    prev = sub[j].StartAddress;
                }
            }
        }
#if DEBUG
        /// <summary>
        /// The JIT table checks are expensive. They are only enabled in debug builds, and even then do not run every
        /// time a method is added. This field counts down each time <see cref="InsertJITTEDMethod"/> is called; when it
        /// reaches zero the sanity checks are run and it is reset to an unspecified positive value.
        /// </summary>
        private int _skipCount;

        private int JitTableCount()
        {
            int count = 0;
            for (int i = 0; i < jitMethods.Count; i++)
            {
                var sub = jitMethods[i];
                count += sub.Count;
            }
            return count;
        }

        private void DumpJITTables()
        {
            Debug.WriteLine("Jitted Methods Table for process " + ProcessID);
            ulong prev = 0;
            int maxChain = 0;
            int count = 0;
            for (int i = 0; i < jitMethods.Count; i++)
            {
                Debug.Write("  ");
                var sub = jitMethods[i];
                maxChain = Math.Max(maxChain, sub.Count);
                for (int j = 0; j < sub.Count; j++)
                {
                    Debug.Assert(prev <= sub[j].StartAddress);
                    prev = sub[j].StartAddress;
                    Debug.Write(sub[j].StartAddress.ToString("x"));
                    Debug.Write(" ");
                    count++;
                }
                Debug.WriteLine("");
            }
            Debug.WriteLine("Count = " + count + " MaxChain = " + maxChain + " firstLevel " + jitMethods.Count);
        }
#endif

        /// <summary>
        /// Maps a newly scheduled "user" activity ID to the ActivityIndex of the
        /// Activity. This keeps track of currently created/scheduled activities
        /// that have not started yet, and for multi-trigger events, created/scheduled
        /// activities that have not conclusively "died" (e.g. by having their "user"
        /// activity ID reused by another activity).
        /// </summary>
        internal Dictionary<Address, ActivityIndex> scheduledActivityIdToActivityIndex;
        #endregion
    }

    /// <summary>
    /// Each thread is given a unique index from 0 to TraceThreads.Count-1 and unlike
    /// the OS Thread ID, is  unambiguous (The OS thread ID can be reused after a
    /// thread dies).  ThreadIndex represents this index.   By using an enum rather than an int
    /// it allows stronger typing and reduces the potential for errors.
    /// <para>
    /// It is expected that users of this library might keep arrays of size TraceThreads.Count to store
    /// additional data associated with a process in the trace.
    /// </para>
    /// </summary>
    public enum ThreadIndex
    {
        /// <summary>
        /// Returned when no appropriate Thread exists.
        /// </summary>
        Invalid = -1
    };

    /// <summary>
    /// A TraceThreads represents the list of threads in a process.
    /// </summary>
    public sealed class TraceThreads : IEnumerable<TraceThread>, IFastSerializable
    {
        /// <summary>
        /// Enumerate all the threads that occurred in the trace log. It does so in order of their thread
        /// offset events in the log.
        /// </summary>
        IEnumerator<TraceThread> IEnumerable<TraceThread>.GetEnumerator()
        {
            for (int i = 0; i < threads.Count; i++)
            {
                yield return threads[i];
            }
        }
        /// <summary>
        /// The count of the number of TraceThreads in the trace log.
        /// </summary>
        public int Count { get { return threads.Count; } }
        /// <summary>
        /// Each thread that occurs in the log is given a unique index (which unlike the PID is unique), that
        /// ranges from 0 to Count - 1.   Return the TraceThread for the given index.
        /// </summary>
        public TraceThread this[ThreadIndex threadIndex]
        {
            get
            {
                if (threadIndex == ThreadIndex.Invalid)
                {
                    return null;
                }

                return threads[(int)threadIndex];
            }
        }
        /// <summary>
        /// Given an OS thread ID and a time, return the last TraceThread that has the same thread ID,
        /// and whose start time is less than 'timeRelativeMSec'. If 'timeRelativeMSec' is during the thread's lifetime this
        /// is guaranteed to be the correct thread.
        /// </summary>
        public TraceThread GetThread(int threadID, double timeRelativeMSec)
        {
            long timeQPC = log.RelativeMSecToQPC(timeRelativeMSec);
            InitThread();
            TraceThread ret = null;
            threadIDtoThread.TryGetValue(threadID, timeQPC, out ret);
            return ret;
        }
        /// <summary>
        /// An XML representation of the TraceThreads (for debugging)
        /// </summary>
        public override string ToString()
        {
            StringBuilder sb = new StringBuilder();
            sb.Append("<TraceThreads Count=").Append(XmlUtilities.XmlQuote(Count)).AppendLine(">");
            foreach (TraceThread thread in this)
            {
                sb.Append("  ").Append(thread.ToString()).AppendLine();
            }

            sb.AppendLine("</TraceThreads>");
            return sb.ToString();
        }
        #region Private
        internal TraceThread GetThread(int threadID, long timeQPC)
        {
            InitThread();
            TraceThread ret = null;
            threadIDtoThread.TryGetValue(threadID, timeQPC, out ret);
            return ret;
        }

        /// <summary>
        /// TraceThreads   represents the collection of threads in a process.
        ///
        /// </summary>
        internal TraceThreads(TraceLog log)
        {
            this.log = log;
        }
        private void InitThread()
        {
            // Create a cache for this because it can be common
            if (threadIDtoThread == null)
            {
                threadIDtoThread = new HistoryDictionary<int, TraceThread>(1000);
                for (int i = 0; i < threads.Count; i++)
                {
                    var thread = threads[i];
                    threadIDtoThread.Add(thread.ThreadID, thread.startTimeQPC, thread);
                }
            }
        }

        /// <summary>
        /// Get the thread for threadID and timeQPC.   Create if necessary.  If 'isThreadCreateEvent' is true,
        /// then force  the creation of a new thread EVEN if the thread exist since we KNOW it is a new thread
        /// (and somehow we missed the threadEnd event).   Process is the process associated with the thread.
        /// It can be null if you really don't know the process ID.  We will try to fill it in on another event
        /// where we DO know the process id (ThreadEnd event).
        /// </summary>
        internal TraceThread GetOrCreateThread(int threadID, long timeQPC, TraceProcess process, bool isThreadCreateEvent = false)
        {
            TraceThread retThread = GetThread(threadID, timeQPC);

            // ThreadIDs are machine wide, however, they are also reused. Thus GetThread CAN give you an OLD thread IF
            // we are missing thread Death and creation events (thus silently it gets reused on another process). This
            // can happen easily because Kernel events (which log thread creation and deaths), have a circular buffer that
            // might get exhausted before user mode events (e.g. CLR events). Thus try to keep as much sanity as possible
            // by confirming that if the thread we get back had a process, the process is the same as the process for
            // the current event. If not, we assume that there were silent thread deaths and creations and simply create
            // a new TraceThread. Note that this problem mostly goes away when we have just a single circular buffer since
            // we won't lose the Thread death and creation events.
            if (process != null && process.ProcessID != -1 && retThread != null && retThread.process.ProcessID != -1 && process.ProcessID != retThread.process.ProcessID)
            {
                retThread = null;
            }

            if (retThread == null || isThreadCreateEvent)
            {
                InitThread();

                if (process == null)
                {
                    process = log.Processes.GetOrCreateProcess(-1, timeQPC);      // Unknown process
                }

                retThread = new TraceThread(threadID, process, (ThreadIndex)threads.Count);
                if (isThreadCreateEvent)
                {
                    retThread.startTimeQPC = timeQPC;
                }

                threads.Add(retThread);
                threadIDtoThread.Add(threadID, timeQPC, retThread);
            }

            // Set the process if we had to set this threads process ID to the 'unknown' process.
            if (process != null && retThread.process.ProcessID == -1)
            {
                retThread.process = process;
            }

            return retThread;
        }

        void IFastSerializable.ToStream(Serializer serializer)
        {
            serializer.Write(log);

            serializer.Log("<WriteCollection name=\"threads\" count=\"" + threads.Count + "\">\r\n");
            serializer.Write(threads.Count);
            for (int i = 0; i < threads.Count; i++)
            {
                serializer.Write(threads[i]);
            }

            serializer.Log("</WriteCollection>\r\n");
        }

        void IFastSerializable.FromStream(Deserializer deserializer)
        {
            deserializer.Read(out log);
            Debug.Assert(threads.Count == 0);
            int count = deserializer.ReadInt();
            threads = new GrowableArray<TraceThread>(count + 1);

            for (int i = 0; i < count; i++)
            {
                TraceThread elem; deserializer.Read(out elem);
                threads.Add(elem);
            }
        }
        // State variables.
        private GrowableArray<TraceThread> threads;          // The threads ordered in time.
        private TraceLog log;
        internal HistoryDictionary<int, TraceThread> threadIDtoThread;

        System.Collections.IEnumerator System.Collections.IEnumerable.GetEnumerator()
        {
            throw new NotImplementedException(); // GetEnumerator
        }
        #endregion
    }

    /// <summary>
    /// A TraceThread represents a thread of execution in a process.
    /// </summary>
    public sealed class TraceThread : IFastSerializable
    {
        /// <summary>
        /// The OS process ID associated with the process.
        /// </summary>
        public int ThreadID { get { return threadID; } }
        /// <summary>
        /// The index into the logical array of TraceThreads for this process.  Unlike ThreadId (which
        /// may be reused after the thread dies) the T index is unique over the log.
        /// </summary>
        public ThreadIndex ThreadIndex { get { return threadIndex; } }
        /// <summary>
        /// The process associated with the thread.
        /// </summary>
        public TraceProcess Process { get { return process; } }

        /// <summary>
        /// The time when the thread started.  Returns the time the trace started if the thread existed when the trace started.
        /// Returned as a DateTime
        /// </summary>
        public DateTime StartTime { get { return Process.Log.QPCTimeToDateTimeUTC(startTimeQPC).ToLocalTime(); } }
        /// <summary>
        /// The time when the thread started.  Returns the time the trace started if the thread existed when the trace started.
        /// Returned as the number of MSec from the beginning of the trace.
        /// </summary>
        public double StartTimeRelativeMSec { get { return process.Log.QPCTimeToRelMSec(startTimeQPC); } }
        /// <summary>
        /// The time when the thread ended.  Returns the time the trace ended if the thread existed when the trace ended.
        /// Returned as a DateTime
        /// </summary>
        public DateTime EndTime { get { return Process.Log.QPCTimeToDateTimeUTC(endTimeQPC).ToLocalTime(); } }
        /// <summary>
        /// The time when the thread ended.  Returns the time the trace ended if the thread existed when the trace ended.
        /// Returned as the number of MSec from the beginning of the trace.
        /// </summary>
        public double EndTimeRelativeMSec { get { return process.Log.QPCTimeToRelMSec(endTimeQPC); } }
        /// <summary>
        /// The amount of CPU time spent on this thread based on the kernel CPU sampling events.
        /// </summary>
        public double CPUMSec { get { return cpuSamples * Process.Log.SampleProfileInterval.TotalMilliseconds; } }
        /// <summary>
        /// Filters events to only those for a particular thread.
        /// </summary>
        public TraceEvents EventsInThread
        {
            get
            {
                return Process.Log.Events.Filter(startTimeQPC, endTimeQPC, delegate (TraceEvent anEvent)
                {
                    return anEvent.ThreadID == ThreadID;
                });
            }
        }
        /// <summary>
        /// Filters events to only those that occurred during the time a the thread was alive.
        /// </summary>
        public TraceEvents EventsDuringThread
        {
            get
            {
                return Process.Log.Events.FilterByTime(StartTimeRelativeMSec, EndTimeRelativeMSec);
            }
        }

        /// <summary>
        /// REturns the activity this thread was working on at the time instant 'relativeMsec'
        /// </summary>
        [Obsolete("Likely to be removed Replaced by ActivityMap.GetActivity(TraceThread, double)")]
        public ActivityIndex GetActivityIndex(double relativeMSec)
        {

            throw new InvalidOperationException("Don't use activities right now");
        }
        /// <summary>
        /// Represents the "default" activity for the thread, the activity that no one has set
        /// </summary>
        [Obsolete("Likely to be removed Replaced by ActivityComputer.GetDefaultActivity(TraceThread)")]
        public ActivityIndex DefaultActivityIndex
        {
            get
            {
                throw new InvalidOperationException("Don't use activities right now");
            }
        }

        internal void ThreadEnd(ThreadTraceData data, TraceProcess process)
        {
        }

        /// <summary>
        /// ThreadInfo is a string that identifies the thread symbolically.   (e.g. .NET Threadpool, .NET GC)  It may return null if there is no useful symbolic name.
        /// </summary>
        public string ThreadInfo { get { return threadInfo; } }
        /// <summary>
        /// VerboseThreadName is a name for the thread including the ThreadInfo and the CPU time used.
        /// </summary>
        public string VerboseThreadName
        {
            get
            {
                if (verboseThreadName == null)
                {
                    if (CPUMSec != 0)
                    {
                        verboseThreadName = string.Format("Thread ({0}) CPU={1:f0}ms", ThreadID, CPUMSec);
                    }
                    else
                    {
                        verboseThreadName = string.Format("Thread ({0})", ThreadID);
                    }

                    if (ThreadInfo != null)
                    {
                        verboseThreadName += " (" + ThreadInfo + ")";
                    }
                }
                return verboseThreadName;
            }
        }

        /// <summary>
        /// The base of the thread's stack.  This is just past highest address in memory that is part of the stack
        /// (we don't really know the lower bound (userStackLimit is this lower bound at the time the thread was created
        /// which is not very useful).
        /// </summary>
        public Address UserStackBase { get { return userStackBase; } }

        /// <summary>
        /// An XML representation of the TraceThread (for debugging)
        /// </summary>
        public override string ToString()
        {
            return "<TraceThread " +
                    "TID=" + XmlUtilities.XmlQuote(ThreadID).PadRight(5) + " " +
                    "ThreadIndex=" + XmlUtilities.XmlQuote(threadIndex).PadRight(5) + " " +
                    "StartTimeRelative=" + XmlUtilities.XmlQuote(StartTimeRelativeMSec).PadRight(8) + " " +
                    "EndTimeRelative=" + XmlUtilities.XmlQuote(EndTimeRelativeMSec).PadRight(8) + " " +
                   "/>";
        }
        #region Private
        /// <summary>
        /// Create a new TraceProcess.  It should only be done by log.CreateTraceProcess because
        /// only TraceLog is responsible for generating a new ProcessIndex which we need.   'processIndex'
        /// is a index that is unique for the whole log file (where as processID can be reused).
        /// </summary>
        internal TraceThread(int threadID, TraceProcess process, ThreadIndex threadIndex)
        {
            this.threadID = threadID;
            this.threadIndex = threadIndex;
            this.process = process;
            endTimeQPC = long.MaxValue;
            lastBlockingCSwitchEventIndex = EventIndex.Invalid;
        }


        void IFastSerializable.ToStream(Serializer serializer)
        {
            serializer.Write(threadID);
            serializer.Write((int)threadIndex);
            serializer.Write(process);
            serializer.Write(startTimeQPC);
            serializer.Write(endTimeQPC);
            serializer.Write(cpuSamples);
            serializer.Write(threadInfo);
            serializer.Write(userStackBase);

            serializer.Write(activityIds.Count);
            serializer.Log("<WriteCollection name=\"ActivityIDForThread\" count=\"" + activityIds.Count + "\">\r\n");
            foreach (ActivityIndex entry in activityIds)
            {
                serializer.Write((int)entry);
            }

            serializer.Log("</WriteCollection>\r\n");
        }

        void IFastSerializable.FromStream(Deserializer deserializer)
        {
            deserializer.Read(out threadID);
            threadIndex = (ThreadIndex)deserializer.ReadInt();
            deserializer.Read(out process);
            deserializer.Read(out startTimeQPC);
            deserializer.Read(out endTimeQPC);
            deserializer.Read(out cpuSamples);
            deserializer.Read(out threadInfo);
            userStackBase = deserializer.ReadUInt64();

            int count = deserializer.ReadInt();
            activityIds = new GrowableArray<ActivityIndex>(count);
            for (int i = 0; i < count; ++i)
            {
                activityIds.Add((ActivityIndex)deserializer.ReadInt());
            }
        }

        private int threadID;
        private ThreadIndex threadIndex;
        internal TraceProcess process;
        internal long startTimeQPC;
        internal long endTimeQPC;
        internal int cpuSamples;
        internal string threadInfo;
        internal Address userStackBase;
        private string verboseThreadName;
        /// <summary>
        /// This is a list of the activities (snippet of threads) that have run on this
        /// thread.   They are ordered by time so you can binary search for your activity based
        /// on timestamp.
        /// </summary>
        internal GrowableArray<ActivityIndex> activityIds;

        // Only used when converting stacks.  It is not serialized.
        // When you take a stack in the kernel you only do the kernel part.   Then, when you leave the
        // kernel you do the user mode part.   Thus all kernel stacks after the first one through the
        // user mode event on leaving can use the same user mode stack.   This keeps track of this entry
        // into the kernel.
        internal TraceLog.IncompleteStack lastEntryIntoKernel;
        // as an extra validation after we flush all the kernel entries with EmitStackOnExitFromKernel
        // we remember the QPC timestamp when we did this.  Any user mode stacks that are trying to
        // associated themselves with events before this time should be ignored.
        internal long lastEmitStackOnExitFromKernelQPC;

        /// <summary>
        /// We want to have the stack for when CSwtichs BLOCK as well as when they unblock.
        /// this variable keeps track of the last blocking CSWITCH on this thread so that we can
        /// compute this.   It is only used during generation of a TraceLog file.
        /// </summary>
        internal EventIndex lastBlockingCSwitchEventIndex;
        #endregion
    }

    /// <summary>
    /// TraceLoadedModules represents the collection of modules (loaded DLLs or EXEs) in a
    /// particular process.
    /// </summary>
    public sealed class TraceLoadedModules : IEnumerable<TraceLoadedModule>, IFastSerializable
    {
        /// <summary>
        /// The process in which this Module is loaded.
        /// </summary>
        public TraceProcess Process { get { return process; } }

        /// <summary>
        /// Returns the module which was mapped into memory at at 'timeRelativeMSec' and includes the address 'address'
        /// <para> Note that Jit compiled code is placed into memory that is not associated with the module and thus will not
        /// be found by this method.
        /// </para>
        /// </summary>
        public TraceLoadedModule GetModuleContainingAddress(Address address, double timeRelativeMSec)
        {
            int index;
            TraceLoadedModule module = FindModuleAndIndexContainingAddress(address, process.Log.RelativeMSecToQPC(timeRelativeMSec), out index);
            return module;
        }

        /// <summary>
        /// Returns the module representing the unmanaged load of a particular fiele at a given time.
        /// </summary>
        public TraceLoadedModule GetLoadedModule(string fileName, double timeRelativeMSec)
        {
            long timeQPC = process.Log.RelativeMSecToQPC(timeRelativeMSec);
            for (int i = 0; i < modules.Count; i++)
            {
                TraceLoadedModule module = modules[i];
                if (string.Compare(module.FilePath, fileName, StringComparison.OrdinalIgnoreCase) == 0 && module.loadTimeQPC <= timeQPC && timeQPC < module.unloadTimeQPC)
                {
                    return module;
                }
            }
            return null;
        }

        /// <summary>
        /// An XML representation of the TraceLoadedModules (for debugging)
        /// </summary>
        public override string ToString()
        {
            StringBuilder sb = new StringBuilder();
            sb.Append("<TraceLoadedModules Count=").Append(XmlUtilities.XmlQuote(modules.Count)).AppendLine(">");
            foreach (TraceLoadedModule module in this)
            {
                sb.Append("  ").Append(module.ToString()).AppendLine();
            }

            sb.AppendLine("</TraceLoadedModules>");
            return sb.ToString();
        }

        #region Private
        /// <summary>
        /// Returns all modules in the process.  Note that managed modules may appear twice
        /// (once for the managed load and once for an unmanaged (LoadLibrary) load.
        /// </summary>
        public IEnumerator<TraceLoadedModule> GetEnumerator()
        {
            for (int i = 0; i < modules.Count; i++)
            {
                yield return modules[i];
            }
        }
        /// <summary>
        /// This function will find the module associated with 'address' at 'timeQPC' however it will only
        /// find modules that are mapped in memory (module associated with JIT compiled methods will not be found).
        /// </summary>
        internal TraceLoadedModule GetLoadedModule(string fileName, long timeQPC)
        {
            for (int i = 0; i < modules.Count; i++)
            {
                TraceLoadedModule module = modules[i];
                if (string.Compare(module.FilePath, fileName, StringComparison.OrdinalIgnoreCase) == 0 && module.loadTimeQPC <= timeQPC && timeQPC < module.unloadTimeQPC)
                {
                    return module;
                }
            }
            return null;
        }

        // #ModuleHandlersCalledFromTraceLog
        internal TraceModuleFile ImageLoadOrUnload(ImageLoadTraceData data, bool isLoad, string dataFileName = null)
        {
            int index;
            if (dataFileName == null)
            {
                dataFileName = data.FileName;
            }

            TraceLoadedModule module = FindModuleAndIndexContainingAddress(data.ImageBase, data.TimeStampQPC, out index);
            if (module == null)
            {
                // We need to make a new module
                TraceModuleFile newModuleFile = process.Log.ModuleFiles.GetOrCreateModuleFile(dataFileName, data.ImageBase);
                newModuleFile.imageSize = data.ImageSize;
                module = new TraceLoadedModule(process, newModuleFile, data.ImageBase);
                InsertAndSetOverlap(index + 1, module);
            }

            // If we load a module higher than 32 bits can do, then we must be a 64 bit process.
            if (!process.loadedAModuleHigh && (ulong)data.ImageBase >= 0x100000000L)
            {
                //  On win8 ntdll gets loaded into 32 bit processes so ignore it
                if (!dataFileName.EndsWith("ntdll.dll", StringComparison.OrdinalIgnoreCase))
                {
                    process.loadedAModuleHigh = true;
                }
            }
            process.anyModuleLoaded = true;

            TraceModuleFile moduleFile = module.ModuleFile;
            Debug.Assert(moduleFile != null);

            // WORK-AROUND.   I have had problem on 64 bit systems with image load (but not the unload being only a prefix of
            // the full file path.   We 'fix it' here.
            if (!isLoad && module.ModuleFile.FilePath.Length < dataFileName.Length)
            {
                process.Log.DebugWarn(false, "Needed to fix up a truncated load file path at unload time.", data);
                module.ModuleFile.fileName = dataFileName;
            }

            // TODO we get different prefixes. skip it
            int len = Math.Max(Math.Min(module.ModuleFile.FilePath.Length - 4, dataFileName.Length - 4), 0);
            int start1 = module.ModuleFile.FilePath.Length - len;
            int start2 = dataFileName.Length - len;
            process.Log.DebugWarn(string.Compare(module.ModuleFile.FilePath, start1, dataFileName, start2, len, StringComparison.OrdinalIgnoreCase) == 0,
                "Filename Load/Unload mismatch.\r\n    FILE1: " + module.ModuleFile.FilePath, data);
            process.Log.DebugWarn(module.ModuleFile.ImageSize == 0 || module.ModuleFile.ImageSize == data.ImageSize,
                "ImageSize not consistent over all Loads Size 0x" + module.ModuleFile.ImageSize.ToString("x"), data);
            /* TODO this one fails.  decide what to do about it.
            process.Log.DebugWarn(module.ModuleFile.DefaultBase == 0 || module.ModuleFile.DefaultBase == data.DefaultBase,
                "DefaultBase not consistent over all Loads Size 0x" + module.ModuleFile.DefaultBase.ToString("x"), data);
             ***/

            moduleFile.imageSize = data.ImageSize;
            if (isLoad)
            {
                process.Log.DebugWarn(module.loadTimeQPC == 0 || data.Opcode == TraceEventOpcode.DataCollectionStart, "Events for module happened before load.  PrevEventTime: " + module.LoadTimeRelativeMSec.ToString("f4"), data);
                process.Log.DebugWarn(data.TimeStampQPC < module.unloadTimeQPC, "Unload time < load time!", data);

                module.loadTimeQPC = data.TimeStampQPC;
                if (data.Opcode == TraceEventOpcode.DataCollectionStart)
                {
                    module.loadTimeQPC = process.Log.sessionStartTimeQPC;
                }
            }
            else
            {
                process.Log.DebugWarn(module.loadTimeQPC < data.TimeStampQPC, "Unload time < load time!", data);
                process.Log.DebugWarn(module.unloadTimeQPC == long.MaxValue,
                    "Unloading a image twice PrevUnloadTime: " + module.UnloadTimeRelativeMSec.ToString("f4"), data);
                if (data.Opcode == TraceEventOpcode.DataCollectionStop)
                {
                    // For circular logs, we don't have the process name but we can infer it from the module DCStop events
                    if (Process.imageFileName.Length == 0 && dataFileName.EndsWith(".exe", StringComparison.OrdinalIgnoreCase))
                    {
                        Process.imageFileName = dataFileName;
                    }
                }
                else
                {
                    module.unloadTimeQPC = data.TimeStampQPC;
                    // TODO there seem to be unmatched unloads in many traces.  This has make this diagnostic too noisy.
                    // ideally we could turn this back on.
                    // process.Log.DebugWarn(module.loadTimeQPC != 0, "Unloading image not loaded.", data);
                }

                // Look for all code addresses those that don't have modules that are in my range are assumed to be mine.
                Process.Log.CodeAddresses.ForAllUnresolvedCodeAddressesInRange(process, data.ImageBase, data.ImageSize, false,
                    delegate (ref Microsoft.Diagnostics.Tracing.Etlx.TraceCodeAddresses.CodeAddressInfo info)
                    {
                        info.SetModuleFileIndex(moduleFile);
                    });
            }
            CheckClassInvarients();
            return moduleFile;
        }
        internal void ManagedModuleLoadOrUnload(ModuleLoadUnloadTraceData data, bool isLoad, bool isDCStartStop)
        {
            var ilModulePath = data.ModuleILPath;
            var nativeModulePath = data.ModuleNativePath;
            var nativePdbSignature = data.NativePdbSignature;

            // If the NGEN image is used as the IL image (happened in CoreCLR case), change the name of the
            // IL image to be a 'fake' non-nGEN image.  We need this because we need a DISTINCT file that
            // we can hang the PDB signature information on for the IL pdb.
            if (ilModulePath == nativeModulePath)
            {
                // Remove the .ni. from the path.  Note that this file won't exist, but that is OK.
                var nisuffix = ilModulePath.LastIndexOf(".ni.", ilModulePath.Length, 8, StringComparison.OrdinalIgnoreCase);
                if (0 <= nisuffix)
                {
                    ilModulePath = ilModulePath.Substring(0, nisuffix) + ilModulePath.Substring(nisuffix + 3);
                }
            }
            // This is the CoreCLR (First Generation) ReadyToRun case.   There still is a native PDB that is distinct
            // from the IL PDB.   Unlike CoreCLR NGEN, it is logged as a IL file, but it has native code (and thus an NativePdbSignature)
            // We treat the image as a native image and dummy up a il image to hang the IL PDB information on.
            else if (nativeModulePath.Length == 0 && nativePdbSignature != Guid.Empty && data.ManagedPdbSignature != Guid.Empty)
            {
                // And make up a fake .il.dll module for the IL
                var suffixPos = ilModulePath.LastIndexOf(".", StringComparison.OrdinalIgnoreCase);
                if (0 < suffixPos)
                {
                    // We treat the image as the native path
                    nativeModulePath = ilModulePath;
                    // and make up a dummy IL path.
                    ilModulePath = ilModulePath.Substring(0, suffixPos) + ".il" + ilModulePath.Substring(suffixPos);
                }
            }

            int index;
            TraceManagedModule module = FindManagedModuleAndIndex(data.ModuleID, data.TimeStampQPC, out index);
            if (module == null)
            {
                // We need to make a new module
                TraceModuleFile newModuleFile = process.Log.ModuleFiles.GetOrCreateModuleFile(ilModulePath, 0);
                module = new TraceManagedModule(process, newModuleFile, data.ModuleID);
                modules.Insert(index + 1, module);      // put it where it belongs in the sorted list
            }

            process.Log.DebugWarn(module.assemblyID == 0 || module.assemblyID == data.AssemblyID, "Inconsistent Assembly ID previous ID = 0x" + module.assemblyID.ToString("x"), data);
            module.assemblyID = data.AssemblyID;
            module.flags = data.ModuleFlags;
            if (nativeModulePath.Length > 0)
            {
                module.nativeModule = GetLoadedModule(nativeModulePath, data.TimeStampQPC);
            }

            if (module.ModuleFile.fileName == null)
            {
                process.Log.ModuleFiles.SetModuleFileName(module.ModuleFile, ilModulePath);
            }

            if (module.ModuleFile.pdbSignature == Guid.Empty && data.ManagedPdbSignature != Guid.Empty)
            {
                module.ModuleFile.pdbSignature = data.ManagedPdbSignature;
                module.ModuleFile.pdbAge = data.ManagedPdbAge;
                module.ModuleFile.pdbName = data.ManagedPdbBuildPath;
            }

            if (module.NativeModule != null)
            {
                Debug.Assert(module.NativeModule.managedModule == null ||
                    module.NativeModule.ModuleFile.managedModule.FilePath == module.ModuleFile.FilePath);

                module.NativeModule.ModuleFile.managedModule = module.ModuleFile;
                if (nativePdbSignature != Guid.Empty && module.NativeModule.ModuleFile.pdbSignature == Guid.Empty)
                {
                    module.NativeModule.ModuleFile.pdbSignature = nativePdbSignature;
                    module.NativeModule.ModuleFile.pdbAge = data.NativePdbAge;
                    module.NativeModule.ModuleFile.pdbName = data.NativePdbBuildPath;
                }

                module.InitializeNativeModuleIsReadyToRun();
            }

            // TODO factor this with the unmanaged case.
            if (isLoad)
            {
                process.Log.DebugWarn(module.loadTimeQPC == 0 || data.Opcode == TraceEventOpcode.DataCollectionStart, "Events for module happened before load.  PrevEventTime: " + module.LoadTimeRelativeMSec.ToString("f4"), data);
                process.Log.DebugWarn(data.TimeStampQPC < module.unloadTimeQPC, "Managed Unload time < load time!", data);

                module.loadTimeQPC = data.TimeStampQPC;
                if (!isDCStartStop)
                {
                    module.loadTimeQPC = process.Log.sessionStartTimeQPC;
                }
            }
            else
            {
                process.Log.DebugWarn(module.loadTimeQPC < data.TimeStampQPC, "Managed Unload time < load time!", data);
                process.Log.DebugWarn(module.unloadTimeQPC == long.MaxValue, "Unloading a managed image twice PrevUnloadTime: " + module.UnloadTimeRelativeMSec.ToString("f4"), data);
                if (!isDCStartStop)
                {
                    module.unloadTimeQPC = data.TimeStampQPC;
                }
            }
            CheckClassInvarients();
        }

        internal TraceManagedModule GetOrCreateManagedModule(long managedModuleID, long timeQPC)
        {
            int index;
            TraceManagedModule module = FindManagedModuleAndIndex(managedModuleID, timeQPC, out index);
            if (module == null)
            {
                // We need to make a new module entry (which is pretty empty)
                TraceModuleFile newModuleFile = process.Log.ModuleFiles.GetOrCreateModuleFile(null, 0);
                module = new TraceManagedModule(process, newModuleFile, managedModuleID);
                modules.Insert(index + 1, module);      // put it where it belongs in the sorted list
            }
            return module;
        }
        /// <summary>
        /// Finds the index and module for an a given managed module ID.  If not found, new module
        /// should be inserted at index + 1;
        /// </summary>
        private TraceManagedModule FindManagedModuleAndIndex(long moduleID, long timeQPC, out int index)
        {
            modules.BinarySearch((ulong)moduleID, out index, compareByKey);
            // Index now points at the last place where module.key <= moduleId;
            // Search backwards from where for a module that is loaded and in range.
            while (index >= 0)
            {
                TraceLoadedModule candidateModule = modules[index];
                if (candidateModule.key < (ulong)moduleID)
                {
                    break;
                }

                Debug.Assert(candidateModule.key == (ulong)moduleID);

                // We keep managed modules after unmanaged modules
                TraceManagedModule managedModule = candidateModule as TraceManagedModule;
                if (managedModule == null)
                {
                    break;
                }

                // we also sort all modules with the same module ID by unload time
                if (!(timeQPC < candidateModule.unloadTimeQPC))
                {
                    break;
                }

                // Is it in range?
                if (candidateModule.loadTimeQPC <= timeQPC)
                {
                    return managedModule;
                }

                --index;
            }
            return null;
        }
        /// <summary>
        /// Finds the index and module for an address that lives within the image.  If the module
        /// did not match the new entry should go at index+1.
        /// </summary>
        internal TraceLoadedModule FindModuleAndIndexContainingAddress(Address address, long timeQPC, out int index)
        {
            modules.BinarySearch((ulong)address, out index, compareByKey);
            // Index now points at the last place where module.ImageBase <= address;
            // Search backwards from where for a module that is loaded and in range.
            int candidateIndex = index;
            while (candidateIndex >= 0)
            {
                TraceLoadedModule canidateModule = modules[candidateIndex];
                // The table contains both native modules (where the key is the image base) and managed (where it is the ModuleID)
                // We only care about the native case.
                if (canidateModule.key == canidateModule.ImageBase)
                {
                    ulong candidateImageEnd = (ulong)canidateModule.ImageBase + (uint)canidateModule.ModuleFile.ImageSize;
                    if ((ulong)address < candidateImageEnd)
                    {
                        // Have we found a match?
                        if ((ulong)canidateModule.ImageBase <= (ulong)address)
                        {
                            if (canidateModule.loadTimeQPC <= timeQPC && timeQPC <= canidateModule.unloadTimeQPC)
                            {
                                index = candidateIndex;
                                return canidateModule;
                            }
                        }
                    }
                    else if (!canidateModule.overlaps)
                    {
                        break;
                    }
                }
                --candidateIndex;
            }
            // We return the index associated with the binary search.
            return null;
        }
        private void InsertAndSetOverlap(int moduleIndex, TraceLoadedModule module)
        {
            modules.Insert(moduleIndex, module);      // put it where it belongs in the sorted list

            // Does it overlap with the previous entry
            if (moduleIndex > 0)
            {
                var prevModule = modules[moduleIndex - 1];
                ulong prevImageEnd = (ulong)prevModule.ImageBase + (uint)prevModule.ModuleFile.ImageSize;
                if (prevImageEnd > (ulong)module.ImageBase)
                {
                    prevModule.overlaps = true;
                    module.overlaps = true;
                }
            }
            // does it overlap with the next entry
            if (moduleIndex + 1 < modules.Count)
            {
                var nextModule = modules[moduleIndex + 1];
                ulong moduleImageEnd = (ulong)module.ImageBase + (uint)module.ModuleFile.ImageSize;
                if (moduleImageEnd > (ulong)nextModule.ImageBase)
                {
                    nextModule.overlaps = true;
                    module.overlaps = true;
                }
            }

            // I should not have to look at entries further away
        }
        internal static readonly Func<ulong, TraceLoadedModule, int> compareByKey = delegate (ulong x, TraceLoadedModule y)
        {
            if (x > y.key)
            {
                return 1;
            }

            if (x < y.key)
            {
                return -1;
            }

            return 0;
        };

        [Conditional("DEBUG")]
        private void CheckClassInvarients()
        {
            // Modules better be sorted
            ulong lastkey = 0;
            TraceLoadedModule lastModule = null;
            for (int i = 0; i < modules.Count; i++)
            {
                TraceLoadedModule module = modules[i];
                Debug.Assert(module.key != 0);
                Debug.Assert(module.key >= lastkey, "regions not sorted!");

                TraceManagedModule asManaged = module as TraceManagedModule;
                if (asManaged != null)
                {
                    Debug.Assert((ulong)asManaged.ModuleID == module.key);
                }
                else
                {
                    Debug.Assert((ulong)module.ImageBase == module.key);
#if false // TODO FIX NOW enable fails on eventSourceDemo.etl file
                    if (lastModule != null && (ulong)lastModule.ImageBase + (uint)lastModule.ModuleFile.ImageSize > (ulong)module.ImageBase)
                        Debug.Assert(lastModule.overlaps && module.overlaps, "Modules overlap but don't delcare that they do");
#endif
                }
                lastkey = module.key;
                lastModule = module;
            }
        }

        internal TraceLoadedModules(TraceProcess process)
        {
            this.process = process;
        }
        void IFastSerializable.ToStream(Serializer serializer)
        {
            serializer.Write(process);
            serializer.Log("<WriteCollection count=\"" + modules.Count + "\">\r\n");
            serializer.Write(modules.Count);
            for (int i = 0; i < modules.Count; i++)
            {
                serializer.Write(modules[i]);
            }

            serializer.Log("</WriteCollection>\r\n");
        }
        void IFastSerializable.FromStream(Deserializer deserializer)
        {
            deserializer.Read(out process);
            Debug.Assert(modules.Count == 0);
            int count = deserializer.ReadInt();
            for (int i = 0; i < count; i++)
            {
                TraceLoadedModule elem; deserializer.Read(out elem);
                modules.Add(elem);
            }
        }
        System.Collections.IEnumerator System.Collections.IEnumerable.GetEnumerator()
        {
            throw new NotImplementedException(); // GetEnumerator
        }

        private TraceProcess process;
        private GrowableArray<TraceLoadedModule> modules;               // Contains unmanaged modules sorted by key
        #endregion
    }

    /// <summary>
    /// A TraceLoadedModule represents a module (DLL or EXE) that was loaded into a process.  It represents
    /// the time that this module was mapped into the processes address space.
    /// </summary>
    public class TraceLoadedModule : IFastSerializable
    {
        /// <summary>
        /// The address where the DLL or EXE was loaded.   Will return 0 for managed modules without NGEN images.
        /// </summary>
        public Address ImageBase
        {
            get
            {
                if (moduleFile == null)
                {
                    return 0;
                }
                else
                {
                    return moduleFile.ImageBase;
                }
            }
        }
        /// <summary>
        /// The load time is the time the LoadLibrary was done if it was loaded from a file, otherwise is the
        /// time the CLR loaded the module.  Expressed as a DateTime
        /// </summary>
        public DateTime LoadTime { get { return DateTime.FromFileTime(loadTimeQPC); } }
        /// <summary>
        /// The load time is the time the LoadLibrary was done if it was loaded from a file, otherwise is the
        /// time the CLR loaded the module.  Expressed as as MSec from the beginning of the trace.
        /// </summary>
        public double LoadTimeRelativeMSec { get { return Process.Log.QPCTimeToRelMSec(loadTimeQPC); } }

        /// <summary>
        /// The load time is the time the FreeLibrary was done if it was unmanaged, otherwise is the
        /// time the CLR unloaded the module.  Expressed as a DateTime
        /// </summary>
        public DateTime UnloadTime { get { return DateTime.FromFileTime(unloadTimeQPC); } }
        /// <summary>
        /// The load time is the time the FreeLibrary was done if it was unmanaged, otherwise is the
        /// time the CLR unloaded the module.  Expressed as MSec from the beginning of the trace.
        /// </summary>
        public double UnloadTimeRelativeMSec { get { return Process.Log.QPCTimeToRelMSec(unloadTimeQPC); } }

        /// <summary>
        /// The process that loaded this module
        /// </summary>
        public TraceProcess Process { get { return process; } }
        /// <summary>
        /// An ID that uniquely identifies the module in within the process.  Works for both the managed and unmanaged case.
        /// </summary>
        public virtual long ModuleID { get { return (long)ImageBase; } }

        /// <summary>
        /// If this managedModule was a file that was mapped into memory (eg LoadLibary), then ModuleFile points at
        /// it.  If a managed module does not have a file associated with it, this can be null.
        /// </summary>
        public TraceModuleFile ModuleFile { get { return moduleFile; } }
        /// <summary>
        /// Shortcut for ModuleFile.FilePath, but returns the empty string if ModuleFile is null
        /// </summary>
        public string FilePath
        {
            get
            {
                if (ModuleFile == null)
                {
                    return "";
                }
                else
                {
                    return ModuleFile.FilePath;
                }
            }
        }
        /// <summary>
        /// Shortcut for ModuleFile.Name, but returns the empty string if ModuleFile is null
        /// </summary>
        public string Name
        {
            get
            {
                if (ModuleFile == null)
                {
                    return "";
                }
                else
                {
                    return ModuleFile.Name;
                }
            }
        }
        // TODO: provide a way of getting at all the loaded images.
        /// <summary>
        /// Because .NET applications have AppDomains, a module that is loaded once from a process
        /// perspective, might be loaded several times (once for each AppDomain) from a .NET perspective
        /// <para> This property returns the loadedModule record for the first such managed module
        /// load associated with this load.
        /// </para>
        /// </summary>
        public TraceManagedModule ManagedModule { get { return managedModule; } }
        /// <summary>
        /// An XML representation of the TraceLoadedModule (used for debugging)
        /// </summary>
        /// <returns></returns>
        public override string ToString()
        {
            string moduleFileRef = "";
            return "<TraceLoadedModule " +
                    "Name=" + XmlUtilities.XmlQuote(Name).PadRight(24) + " " +
                    moduleFileRef +
                    "ImageBase=" + XmlUtilities.XmlQuoteHex((ulong)ImageBase) + " " +
                    "ImageSize=" + XmlUtilities.XmlQuoteHex((ModuleFile != null) ? ModuleFile.ImageSize : 0) + " " +
                    "LoadTimeRelative=" + XmlUtilities.XmlQuote(LoadTimeRelativeMSec) + " " +
                    "UnloadTimeRelative=" + XmlUtilities.XmlQuote(UnloadTimeRelativeMSec) + " " +
                    "FileName=" + XmlUtilities.XmlQuote(FilePath) + " " +
                   "/>";
        }

        #region Private

        internal TraceLoadedModule(TraceProcess process, TraceModuleFile moduleFile, Address imageBase)
        {
            this.process = process;
            this.moduleFile = moduleFile;
            unloadTimeQPC = long.MaxValue;
            key = (ulong)imageBase;
        }
        internal TraceLoadedModule(TraceProcess process, TraceModuleFile moduleFile, long moduleID)
        {
            this.process = process;
            this.moduleFile = moduleFile;
            unloadTimeQPC = long.MaxValue;
            key = (ulong)moduleID;
        }

        /// <summary>
        /// See IFastSerializable.ToStream.
        /// </summary>
        void IFastSerializable.ToStream(Serializer serializer) { ToStream(serializer); }
        internal void ToStream(Serializer serializer)
        {
            serializer.Write(loadTimeQPC);
            serializer.Write(unloadTimeQPC);
            serializer.Write(managedModule);
            serializer.Write(process);
            serializer.Write(moduleFile);
            serializer.Write(key);
            serializer.Write(overlaps);
        }
        /// <summary>
        /// See IFastSerializable.FromStream.
        /// </summary>
        void IFastSerializable.FromStream(Deserializer deserializer) { FromStream(deserializer); }
        internal void FromStream(Deserializer deserializer)
        {
            deserializer.Read(out loadTimeQPC);
            deserializer.Read(out unloadTimeQPC);
            deserializer.Read(out managedModule);
            deserializer.Read(out process);
            deserializer.Read(out moduleFile);
            deserializer.Read(out key);
            deserializer.Read(out overlaps);
        }

        internal ulong key;                          // Either the base address (for unmanaged) or moduleID (managed)
        internal bool overlaps;                      // address range overlaps with other modules in the list.
        internal long loadTimeQPC;
        internal long unloadTimeQPC;
        internal TraceManagedModule managedModule;
        private TraceProcess process;
        private TraceModuleFile moduleFile;         // Can be null (modules with files)

        internal int stackVisitedID;                // Used to determine if we have already visited this node or not.
        #endregion
    }
    /// <summary>
    /// A TraceManagedModule represents the loading of a .NET module into .NET AppDomain.
    /// It represents the time that that module an be used in the AppDomain.
    /// </summary>
    public sealed class TraceManagedModule : TraceLoadedModule, IFastSerializable
    {
        /// <summary>
        /// The module ID that the .NET Runtime uses to identify the file (module) associated with this managed module
        /// </summary>
        public override long ModuleID { get { return (long)key; } }
        /// <summary>
        /// The Assembly ID that the .NET Runtime uses to identify the assembly associated with this managed module.
        /// </summary>
        public long AssemblyID { get { return assemblyID; } }
        /// <summary>
        /// Returns true if the managed module was loaded AppDOmain Neutral (its code can be shared by all appdomains in the process.
        /// </summary>
        public bool IsAppDomainNeutral { get { return (flags & ModuleFlags.DomainNeutral) != 0; } }
        /// <summary>
        /// If the managed module is an IL module that has an NGEN image, return it.
        /// </summary>
        public TraceLoadedModule NativeModule { get { return nativeModule; } }
        /// <summary>
        /// An XML representation of the TraceManagedModule (used for debugging)
        /// </summary>
        public override string ToString()
        {
            string nativeInfo = "";
            if (NativeModule != null)
            {
                nativeInfo = "<NativeModule>\r\n  " + NativeModule.ToString() + "\r\n</NativeModule>\r\n";
            }

            return "<TraceManagedModule " +
                   "ModuleID=" + XmlUtilities.XmlQuoteHex((ulong)ModuleID) + " " +
                   "AssemblyID=" + XmlUtilities.XmlQuoteHex((ulong)AssemblyID) + ">\r\n" +
                   "  " + base.ToString() + "\r\n" +
                   nativeInfo +
                   "</TraceManagedModule>";
        }
        #region Private
        internal TraceManagedModule(TraceProcess process, TraceModuleFile moduleFile, long moduleID)
            : base(process, moduleFile, moduleID)
        { }

        internal void InitializeNativeModuleIsReadyToRun()
        {
            if (NativeModule != null && (flags & ModuleFlags.ReadyToRunModule) != ModuleFlags.None)
            {
                NativeModule.ModuleFile.isReadyToRun = true;
            }
        }

        // TODO use or remove
        internal TraceLoadedModule nativeModule;        // non-null for IL managed modules
        internal long assemblyID;
        internal ModuleFlags flags;

        void IFastSerializable.ToStream(Serializer serializer)
        {
            base.ToStream(serializer);
            serializer.Write(assemblyID);
            serializer.Write(nativeModule);
            serializer.Write((int)flags);
        }
        void IFastSerializable.FromStream(Deserializer deserializer)
        {
            base.FromStream(deserializer);
            deserializer.Read(out assemblyID);
            deserializer.Read(out nativeModule);
            flags = (ModuleFlags)deserializer.ReadInt();
            InitializeNativeModuleIsReadyToRun();
        }
        #endregion
    }

    /// <summary>
    /// CallStackIndex uniquely identifies a callstack within the log.  Valid values are between 0 and
    /// TraceCallStacks.Count-1. Thus, an array can be used to 'attach' data to a call stack.
    /// </summary>
    public enum CallStackIndex
    {
        /// <summary>
        /// Returned when no appropriate CallStack exists.
        /// </summary>
        Invalid = -1
    };
    /// <summary>
    /// Call stacks are so common in most traces, that having a .NET object (a TraceEventCallStack) for
    /// each one is often too expensive.   As optimization, TraceLog also assigns a call stack index
    /// to every call stack and this index uniquely identifies the call stack in a very light weight fashion.
    /// <para>
    /// To be useful, however you need to be able to ask questions about a call stack index without creating
    /// a TraceEventCallStack.   This is the primary purpose of a TraceCallStacks (accessible from TraceLog.CallStacks).
    /// It has a set of
    /// methods that take a CallStackIndex and return properties of the call stack (like its caller or
    /// its code address).
    /// </para>
    /// </summary>
    public sealed class TraceCallStacks : IFastSerializable, IEnumerable<TraceCallStack>
    {
        /// <summary>
        /// Returns the count of call stack indexes (all Call Stack indexes are strictly less than this).
        /// </summary>
        public int Count { get { return callStacks.Count; } }
        /// <summary>
        /// Given a call stack index, return the code address index representing the top most frame associated with it
        /// </summary>
        public CodeAddressIndex CodeAddressIndex(CallStackIndex stackIndex) { return callStacks[(int)stackIndex].codeAddressIndex; }
        /// <summary>
        /// Given a call stack index, look up the call stack  index for caller.  Returns CallStackIndex.Invalid at top of stack.
        /// </summary>
        public CallStackIndex Caller(CallStackIndex stackIndex)
        {
            CallStackIndex ret = callStacks[(int)stackIndex].callerIndex;
            Debug.Assert(ret < stackIndex);         // Stacks should be getting 'smaller'
            if (ret < 0)                            // We encode the threads of the stack as the negative thread index.
            {
                ret = CallStackIndex.Invalid;
            }

            return ret;
        }
        /// <summary>
        /// Given a call stack index, returns the number of callers for the call stack
        /// </summary>
        public int Depth(CallStackIndex stackIndex)
        {
            int ret = 0;
            while (stackIndex >= 0)
            {
                Debug.Assert(ret < 1000000);       // Catches infinite recursion
                ret++;
                stackIndex = callStacks[(int)stackIndex].callerIndex;
            }
            return ret;
        }

        /// <summary>
        /// Given a call stack index, returns a TraceCallStack for it.
        /// </summary>
        public TraceCallStack this[CallStackIndex callStackIndex]
        {
            get
            {
                // We don't bother interning.
                if (callStackIndex == CallStackIndex.Invalid)
                {
                    return null;
                }

                return new TraceCallStack(this, callStackIndex);
            }
        }
        /// <summary>
        /// Returns the TraceCodeAddresses instance that can resolve CodeAddressIndexes in the TraceLog
        /// </summary>
        public TraceCodeAddresses CodeAddresses { get { return codeAddresses; } }
        /// <summary>
        /// Given a call stack index, returns the ThreadIndex which represents the thread for the call stack
        /// </summary>
        public ThreadIndex ThreadIndex(CallStackIndex stackIndex)
        {
            // Go to the thread of the stack
            while (stackIndex >= 0)
            {
                Debug.Assert(callStacks[(int)stackIndex].callerIndex < stackIndex);
                stackIndex = callStacks[(int)stackIndex].callerIndex;
            }
            // The threads of the stack is marked by a negative number, which is the thread index -2
            ThreadIndex ret = (ThreadIndex)((-((int)stackIndex)) - 2);
            Debug.Assert(-1 <= (int)ret && (int)ret < log.Threads.Count);
            return ret;
        }
        /// <summary>
        /// Given a call stack index, returns the TraceThread which represents the thread for the call stack
        /// </summary>
        public TraceThread Thread(CallStackIndex stackIndex)
        {
            return log.Threads[ThreadIndex(stackIndex)];
        }
        /// <summary>
        /// An XML representation of the TraceCallStacks (used for debugging)
        /// </summary>
        public override string ToString()
        {
            StringBuilder sb = new StringBuilder();
            sb.Append("<TraceCallStacks Count=").Append(XmlUtilities.XmlQuote(callStacks.Count)).AppendLine(">");
            foreach (TraceCallStack callStack in this)
            {
                sb.Append("  ").Append(callStack.ToString()).AppendLine();
            }

            sb.AppendLine("</TraceCallStacks>");
            return sb.ToString();
        }
        #region private
        /// <summary>
        /// IEnumerable Support
        /// </summary>
        public IEnumerator<TraceCallStack> GetEnumerator()
        {
            for (int i = 0; i < Count; i++)
            {
                yield return this[(CallStackIndex)i];
            }
        }

        internal TraceCallStacks(TraceLog log, TraceCodeAddresses codeAddresses)
        {
            this.log = log;
            this.codeAddresses = codeAddresses;
        }

        /// <summary>
        /// Used to 'undo' the effects of adding a eventToStack that you no longer want.  This happens when we find
        /// out that a eventToStack is actually got more callers in it (when a eventToStack is split).
        /// </summary>
        /// <param name="origSize"></param>
        internal void SetSize(int origSize)
        {
            callStacks.RemoveRange(origSize, callStacks.Count - origSize);
        }

        /// <summary>
        /// Returns an index that represents the 'threads' of the stack.  It encodes the thread which owns this stack into this.
        /// We encode this as -ThreadIndex - 2 (since -1 is the Invalid node)
        /// </summary>
        internal static CallStackIndex GetRootForThread(ThreadIndex threadIndex)
        {
            return (CallStackIndex)(-((int)threadIndex) + (int)CallStackIndex.Invalid - 1);
        }
        private static ThreadIndex GetThreadForRoot(CallStackIndex root)
        {
            ThreadIndex ret = (ThreadIndex)((-((int)root)) + (int)CallStackIndex.Invalid - 1);
            Debug.Assert(ret >= 0);
            return ret;
        }

        internal unsafe CallStackIndex GetStackIndexForStackEvent(void* addresses,
            int addressCount, int pointerSize, TraceThread thread, CallStackIndex start = CallStackIndex.Invalid)
        {
            if (addressCount == 0)
            {
                return CallStackIndex.Invalid;
            }

            if (start == CallStackIndex.Invalid)
            {
                start = GetRootForThread(thread.ThreadIndex);
            }

            return (pointerSize == 8) ?
                GetStackIndexForStackEvent64((ulong*)addresses, addressCount, thread.Process, start) :
                GetStackIndexForStackEvent32((uint*)addresses, addressCount, thread.Process, start);
        }

        private unsafe CallStackIndex GetStackIndexForStackEvent32(uint* addresses, int addressCount, TraceProcess process, CallStackIndex start)
        {
            for (var it = &addresses[addressCount]; it-- != addresses;)
            {
                CodeAddressIndex codeAddress = codeAddresses.GetOrCreateCodeAddressIndex(process, *it);
                start = InternCallStackIndex(codeAddress, start);
            }

            return start;
        }

        private unsafe CallStackIndex GetStackIndexForStackEvent64(ulong* addresses, int addressCount, TraceProcess process, CallStackIndex start)
        {
            for (var it = &addresses[addressCount]; it-- != addresses;)
            {
                CodeAddressIndex codeAddress = codeAddresses.GetOrCreateCodeAddressIndex(process, *it);
                start = InternCallStackIndex(codeAddress, start);
            }

            return start;
        }

        internal CallStackIndex InternCallStackIndex(CodeAddressIndex codeAddressIndex, CallStackIndex callerIndex)
        {
            if (callStacks.Count == 0)
            {
                // allocate a reasonable size for the interning tables.
                callStacks = new GrowableArray<CallStackInfo>(10000);
                callees = new GrowableArray<List<CallStackIndex>>(10000);
            }

            List<CallStackIndex> frameCallees;
            if (callerIndex < 0)        // Hit the last stack as we unwind to the root.  We need to encode the thread.
            {
                Debug.Assert(callerIndex != CallStackIndex.Invalid);        // We always end with the thread.
                int threadIndex = (int)GetThreadForRoot(callerIndex);
                if (threadIndex >= threads.Count)
                {
                    threads.Count = threadIndex + 1;
                }

                frameCallees = threads[threadIndex] ?? (threads[threadIndex] = new List<CallStackIndex>());
            }
            else
            {
                frameCallees = callees[(int)callerIndex] ?? (callees[(int)callerIndex] = new List<CallStackIndex>(4));
            }

            // Search backwards, assuming that most recently added is the most likely hit.
            for (int i = frameCallees.Count - 1; i >= 0; --i)
            {
                CallStackIndex calleeIndex = frameCallees[i];
                if (callStacks[(int)calleeIndex].codeAddressIndex == codeAddressIndex)
                {
                    Debug.Assert(calleeIndex > callerIndex);
                    return calleeIndex;
                }
            }

            CallStackIndex ret = (CallStackIndex)callStacks.Count;
            callStacks.Add(new CallStackInfo(codeAddressIndex, callerIndex));
            frameCallees.Add(ret);
            callees.Add(null);
            Debug.Assert(callees.Count == callStacks.Count);
            return ret;
        }

        private struct CallStackInfo
        {
            internal CallStackInfo(CodeAddressIndex codeAddressIndex, CallStackIndex callerIndex)
            {
                this.codeAddressIndex = codeAddressIndex;
                this.callerIndex = callerIndex;
            }

            internal CodeAddressIndex codeAddressIndex;
            internal CallStackIndex callerIndex;
        }

        void IFastSerializable.ToStream(Serializer serializer)
        {
            serializer.Write(log);
            serializer.Write(codeAddresses);
            lazyCallStacks.Write(serializer, delegate
            {
                serializer.Log("<WriteCollection name=\"callStacks\" count=\"" + callStacks.Count + "\">\r\n");
                serializer.Write(callStacks.Count);
                for (int i = 0; i < callStacks.Count; i++)
                {
                    serializer.Write((int)callStacks[i].codeAddressIndex);
                    serializer.Write((int)callStacks[i].callerIndex);
                }
                serializer.Log("</WriteCollection>\r\n");
            });
        }

        void IFastSerializable.FromStream(Deserializer deserializer)
        {
            deserializer.Read(out log);
            deserializer.Read(out codeAddresses);

            lazyCallStacks.Read(deserializer, delegate
            {
                deserializer.Log("<Marker Name=\"callStacks\"/>");
                int count = deserializer.ReadInt();
                callStacks = new GrowableArray<CallStackInfo>(count + 1);
                CallStackInfo callStackInfo = new CallStackInfo();
                for (int i = 0; i < count; i++)
                {
                    callStackInfo.codeAddressIndex = (CodeAddressIndex)deserializer.ReadInt();
                    callStackInfo.callerIndex = (CallStackIndex)deserializer.ReadInt();
                    callStacks.Add(callStackInfo);
                }
            });
            lazyCallStacks.FinishRead();        // TODO REMOVE
        }

        System.Collections.IEnumerator System.Collections.IEnumerable.GetEnumerator()
        {
            throw new NotImplementedException(); // GetEnumerator
        }

        // This is only used when converting maps.  Maps a call stack index to a list of call stack indexes that
        // were callees of it.    This is the list you need to search when interning.  There is also 'threads'
        // which is the list of call stack indexes where stack crawling stopped.
        private GrowableArray<List<CallStackIndex>> callees;    // For each callstack, these are all the call stacks that it calls.
        private GrowableArray<List<CallStackIndex>> threads;    // callees for threads of stacks, one for each thread
        private GrowableArray<CallStackInfo> callStacks;        // a field on CallStackInfo
        private DeferedRegion lazyCallStacks;
        private TraceCodeAddresses codeAddresses;
        private TraceLog log;
        #endregion
    }
    /// <summary>
    /// A TraceCallStack is a structure that represents a call stack as a linked list. Each TraceCallStack
    /// contains two properties, the CodeAddress for the current frame, and the TraceCallStack of the
    /// caller of this frame.   The Caller property will return null at the thread start frame.
    /// </summary>
    public sealed class TraceCallStack
    {
        /// <summary>
        ///  Return the CallStackIndex that uniquely identifies this call stack in the TraceLog.
        /// </summary>
        public CallStackIndex CallStackIndex { get { return stackIndex; } }
        /// <summary>
        /// Returns the TraceCodeAddress for the current method frame in the linked list of frames.
        /// </summary>
        public TraceCodeAddress CodeAddress { get { return callStacks.CodeAddresses[callStacks.CodeAddressIndex(stackIndex)]; } }
        /// <summary>
        /// The TraceCallStack for the caller of of the method represented by this call stack.  Returns null at the end of the list.
        /// </summary>
        public TraceCallStack Caller { get { return callStacks[callStacks.Caller(stackIndex)]; } }
        /// <summary>
        /// The depth (count of callers) of this call stack.
        /// </summary>
        public int Depth { get { return callStacks.Depth(stackIndex); } }
        /// <summary>
        /// An XML representation of the TraceCallStack (used for debugging)
        /// </summary>
        public override string ToString()
        {
            StringBuilder sb = new StringBuilder(4096);
            return ToString(sb).ToString();
        }
        /// <summary>
        /// Writes an XML representation of the TraceCallStack to the stringbuilder 'sb'
        /// </summary>
        public StringBuilder ToString(StringBuilder sb)
        {
            TraceCallStack cur = this;
            while (cur != null)
            {
                sb.Append("CallStackIndex=\"").Append(cur.CallStackIndex).Append("\" ");
                cur.CodeAddress.ToString(sb).AppendLine();
                cur = cur.Caller;
            }
            return sb;
        }
        #region private
        internal TraceCallStack(TraceCallStacks stacks, CallStackIndex stackIndex)
        {
            callStacks = stacks;
            this.stackIndex = stackIndex;
        }

        private TraceCallStacks callStacks;
        private CallStackIndex stackIndex;
        #endregion
    }


    /// <summary>
    /// CodeAddressIndex uniquely identifies a symbolic codeAddress within the log .
    /// Valid values are between 0 and TraceCodeAddresses.Count. Thus, an array
    /// can be used to 'attach' data to a code address.
    /// </summary>
    public enum CodeAddressIndex
    {
        /// <summary>
        /// Returned when no appropriate Method exists.
        /// </summary>
        Invalid = -1
    };
    /// <summary>
    /// Code addresses are so common in most traces, that having a .NET object (a TraceCodeAddress) for
    /// each one is often too expensive.   As optimization, TraceLog also assigns a code address index
    /// to every code address and this index uniquely identifies the code address in a very light weight fashion.
    /// <para>
    /// To be useful, however you need to be able to ask questions about a code address index without creating
    /// a TraceCodeAddress.   This is the primary purpose of a TraceCodeAddresses (accessible from TraceLog.CodeAddresses).
    /// It has a set of
    /// methods that take a CodeAddressIndex and return properties of the code address (like its method, address, and module file)
    /// </para>
    /// </summary>
    public sealed class TraceCodeAddresses : IFastSerializable, IEnumerable<TraceCodeAddress>
    {
        /// <summary>
        /// Chunk size for <see cref="codeAddressObjects"/>
        /// </summary>
        private const int ChunkSize = 4096;

        /// <summary>
        /// Returns the count of code address indexes (all code address indexes are strictly less than this).
        /// </summary>
        public int Count { get { return codeAddresses.Count; } }

        /// <summary>
        /// Given a code address index, return the name associated with it (the method name).  It will
        /// have the form MODULE!METHODNAME.   If the module name is unknown a ? is used, and if the
        /// method name is unknown a hexadecimal number is used as the method name.
        /// </summary>
        public string Name(CodeAddressIndex codeAddressIndex)
        {
            if (this.names == null)
            {
                this.names = new string[Count];
            }

            string name = this.names[(int)codeAddressIndex];

            if (name == null)
            {
                string moduleName = "?";
                ModuleFileIndex moduleIdx = ModuleFileIndex(codeAddressIndex);
                if (moduleIdx != Microsoft.Diagnostics.Tracing.Etlx.ModuleFileIndex.Invalid)
                {
                    moduleName = moduleFiles[moduleIdx].Name;
                }

                string methodName;
                MethodIndex methodIndex = MethodIndex(codeAddressIndex);
                if (methodIndex != Microsoft.Diagnostics.Tracing.Etlx.MethodIndex.Invalid)
                {
                    methodName = Methods.FullMethodName(methodIndex);
                }
                else
                {
                    methodName = "0x" + ((ulong)Address(codeAddressIndex)).ToString("x");
                }

                this.names[(int)codeAddressIndex] = name = moduleName + "!" + methodName;
            }

            return name;
        }
        /// <summary>
        /// Given a code address index, returns the virtual address of the code in the process.
        /// </summary>
        public Address Address(CodeAddressIndex codeAddressIndex) { return codeAddresses[(int)codeAddressIndex].Address; }
        /// <summary>
        /// Given a code address index, returns the index for the module file (representing the file's path)
        /// </summary>
        public ModuleFileIndex ModuleFileIndex(CodeAddressIndex codeAddressIndex)
        {
            var ret = codeAddresses[(int)codeAddressIndex].GetModuleFileIndex(this);
            // If we have a method index, fetch the module file from the method.
            if (ret == Microsoft.Diagnostics.Tracing.Etlx.ModuleFileIndex.Invalid)
            {
                ret = Methods.MethodModuleFileIndex(MethodIndex(codeAddressIndex));
            }

            return ret;
        }
        /// <summary>
        /// Given a code address index, returns the index for the method associated with the code address (it may return MethodIndex.Invalid
        /// if no method can be found).
        /// </summary>
        public MethodIndex MethodIndex(CodeAddressIndex codeAddressIndex) { return codeAddresses[(int)codeAddressIndex].GetMethodIndex(this); }
        /// <summary>
        /// Given a code address index, returns the module file (the DLL paths) associated with it
        /// </summary>
        public TraceModuleFile ModuleFile(CodeAddressIndex codeAddressIndex) { return ModuleFiles[ModuleFileIndex(codeAddressIndex)]; }
        /// <summary>
        /// If the code address is associated with managed code, return the IL offset within the method.    If the method
        /// is unmanaged -1 is returned.   To determine the IL offset the PDB for the NGEN image (for NGENed code) or the
        /// correct .NET events (for JIT compiled code) must be present.   If this information is not present -1 is returned.
        /// </summary>
        public int ILOffset(CodeAddressIndex codeAddressIndex)
        {
            ILToNativeMap ilMap = NativeMap(codeAddressIndex);
            if (ilMap == null)
            {
                return -1;
            }

            return ilMap.GetILOffsetForNativeAddress(Address(codeAddressIndex));
        }

        public OptimizationTier OptimizationTier(CodeAddressIndex codeAddressIndex)
        {
            Debug.Assert((int)codeAddressIndex < codeAddresses.Count);
            return codeAddresses[(int)codeAddressIndex].optimizationTier;
        }

        /// <summary>
        /// Given a code address index, returns a TraceCodeAddress for it.
        /// </summary>
        public TraceCodeAddress this[CodeAddressIndex codeAddressIndex]
        {
            get
            {
                if (codeAddressIndex == CodeAddressIndex.Invalid)
                {
                    return null;
                }

                int chunk = (int)codeAddressIndex / ChunkSize;
                int offset = (int)codeAddressIndex % ChunkSize;

                if (this.codeAddressObjects == null)
                {
                    this.codeAddressObjects = new TraceCodeAddress[chunk + 1][];
                }
                else if (chunk >= this.codeAddressObjects.Length)
                {
                    Array.Resize(ref this.codeAddressObjects, Math.Max(this.codeAddressObjects.Length * 2, chunk + 1));
                }

                TraceCodeAddress[] data = this.codeAddressObjects[chunk];

                if (data == null)
                {
                    data = this.codeAddressObjects[chunk] = new TraceCodeAddress[ChunkSize];
                }

                TraceCodeAddress ret = data[offset];

                if (ret == null)
                {
                    ret = new TraceCodeAddress(this, codeAddressIndex);
                    data[offset] = ret;
                }

                return ret;
            }
        }

        /// <summary>
        /// Returns the TraceMethods object that can look up information from MethodIndexes
        /// </summary>
        public TraceMethods Methods { get { return methods; } }
        /// <summary>
        /// Returns the TraceModuleFiles that can look up information about ModuleFileIndexes
        /// </summary>
        public TraceModuleFiles ModuleFiles { get { return moduleFiles; } }
        /// <summary>
        /// Indicates the number of managed method records that were encountered.  This is useful to understand if symbolic information 'mostly works'.
        /// </summary>
        public int ManagedMethodRecordCount { get { return managedMethodRecordCount; } }
        /// <summary>
        /// Initially CodeAddresses for unmanaged code will have no useful name.  Calling LookupSymbolsForModule
        /// lets you resolve the symbols for a particular file so that the TraceCodeAddresses for that DLL
        /// will have Methods (useful names) associated with them.
        /// </summary>
        public void LookupSymbolsForModule(SymbolReader reader, TraceModuleFile file)
        {
            var codeAddrs = new List<CodeAddressIndex>();
            for (int i = 0; i < Count; i++)
            {
                if (codeAddresses[i].GetModuleFileIndex(this) == file.ModuleFileIndex &&
                    codeAddresses[i].GetMethodIndex(this) == Microsoft.Diagnostics.Tracing.Etlx.MethodIndex.Invalid)
                {
                    codeAddrs.Add((CodeAddressIndex)i);
                }
            }

            if (codeAddrs.Count == 0)
            {
                reader.m_log.WriteLine("No code addresses are in {0} that have not already been looked up.", file.Name);
                return;
            }

            // sort them.  TODO can we get away without this?
            codeAddrs.Sort(delegate (CodeAddressIndex x, CodeAddressIndex y)
            {
                ulong addrX = (ulong)Address(x);
                ulong addrY = (ulong)Address(y);
                if (addrX > addrY)
                {
                    return 1;
                }

                if (addrX < addrY)
                {
                    return -1;
                }

                return 0;
            });

            int totalAddressCount;

            // Skip to the addresses in this module
            var codeAddrEnum = codeAddrs.GetEnumerator();
            for (; ; )
            {
                if (!codeAddrEnum.MoveNext())
                {
                    return;
                }

                if (Address(codeAddrEnum.Current) >= file.ImageBase)
                {
                    break;
                }
            }
            try
            {
                LookupSymbolsForModule(reader, file, codeAddrEnum, true, out totalAddressCount);
            }
            catch (OutOfMemoryException)
            {
                // TODO find out why this happens?   I think this is because we try to do a ReadRVA
                // a managed-only module
                reader.m_log.WriteLine("Error: Caught out of memory exception on file " + file.Name + ".   Skipping.");
            }
            catch (Exception e)
            {
                reader.m_log.WriteLine("An exception occurred during symbol lookup.  Continuing...");
                reader.m_log.WriteLine("Exception: " + e.ToString());
            }
        }
        /// <summary>
        /// A TraceCodeAddress can contain a method name, but does not contain number information.   To
        /// find line number information you must read the PDB again and fetch it.   This is what
        /// GetSoruceLine does.
        /// <para>
        /// Given a SymbolReader (which knows how to look up PDBs) and a code address index (which
        /// represent a particular point in execution), find a SourceLocation (which represents a
        /// particular line number in a particular source file associated with the code address.
        /// Returns null if anything goes wrong (and diagnostic information will be written to the
        /// log file associated with the SymbolReader.
        /// </para>
        /// </summary>
        public SourceLocation GetSourceLine(SymbolReader reader, CodeAddressIndex codeAddressIndex)
        {
            reader.m_log.WriteLine("GetSourceLine: Getting source line for code address index {0:x}", codeAddressIndex);

            if (codeAddressIndex == CodeAddressIndex.Invalid)
            {
                reader.m_log.WriteLine("GetSourceLine: Invalid code address");
                return null;
            }

            var moduleFile = log.CodeAddresses.ModuleFile(codeAddressIndex);
            if (moduleFile == null)
            {
                reader.m_log.WriteLine("GetSourceLine: Could not find moduleFile {0:x}.", log.CodeAddresses.Address(codeAddressIndex));
                return null;
            }

            NativeSymbolModule windowsSymbolModule;
            ManagedSymbolModule ilSymbolModule;
            // Is this address in the native code of the module (inside the bounds of module)
            var address = log.CodeAddresses.Address(codeAddressIndex);
            reader.m_log.WriteLine("GetSourceLine: address for code address is {0:x} module {1}", address, moduleFile.Name);
            if (moduleFile.ImageBase != 0 && moduleFile.ImageBase <= address && address < moduleFile.ImageEnd)
            {
                var methodRva = (uint)(address - moduleFile.ImageBase);
                reader.m_log.WriteLine("GetSourceLine: address within module: native case, VA = {0:x}, ImageBase = {1:x}, RVA = {2:x}", address, moduleFile.ImageBase, methodRva);
                windowsSymbolModule = OpenPdbForModuleFile(reader, moduleFile) as NativeSymbolModule;
                if (windowsSymbolModule != null)
                {
                    string ilAssemblyName;
                    uint ilMetaDataToken;
                    int ilMethodOffset;

                    var ret = windowsSymbolModule.SourceLocationForRva(methodRva, out ilAssemblyName, out ilMetaDataToken, out ilMethodOffset);
                    if (ret == null && ilAssemblyName != null)
                    {
                        // We found the RVA, but this is an NGEN image, and so we could not convert it completely to a line number.
                        // Look up the IL PDB needed
                        reader.m_log.WriteLine("GetSourceLine:  Found mapping from Native to IL assembly {0} Token 0x{1:x} offset 0x{2:x}",
                        ilAssemblyName, ilMetaDataToken, ilMethodOffset);
                        if (moduleFile.ManagedModule != null)
                        {
                            // In CoreCLR, the managed image IS the native image, so has a .ni suffix, remove it if present.
                            var moduleFileName = moduleFile.ManagedModule.Name;
                            if (moduleFileName.EndsWith(".ni", StringComparison.OrdinalIgnoreCase) || moduleFileName.EndsWith(".il", StringComparison.OrdinalIgnoreCase))
                            {
                                moduleFileName = moduleFileName.Substring(0, moduleFileName.Length - 3);
                            }

                            // TODO FIX NOW work for any assembly, not just he corresponding IL assembly.
                            if (string.Compare(moduleFileName, ilAssemblyName, StringComparison.OrdinalIgnoreCase) == 0)
                            {
                                TraceModuleFile ilAssemblyModule = moduleFile.ManagedModule;
                                ilSymbolModule = OpenPdbForModuleFile(reader, ilAssemblyModule);
                                if (ilSymbolModule != null)
                                {
                                    reader.m_log.WriteLine("GetSourceLine: Found PDB for IL module {0}", ilSymbolModule.SymbolFilePath);
                                    ret = ilSymbolModule.SourceLocationForManagedCode(ilMetaDataToken, ilMethodOffset);
                                }
                            }
                            else
                            {
                                reader.m_log.WriteLine("GetSourceLine: found IL assembly name {0} != load assembly {1} ({2}) Giving up",
                                    ilAssemblyName, moduleFileName, moduleFile.ManagedModule.FilePath);
                            }
                        }
                        else
                        {
                            reader.m_log.WriteLine("GetSourceLine: Could not find managed module for NGEN image {0}", moduleFile.FilePath);
                        }
                    }

                    // TODO FIX NOW, deal with this rather than simply warn.
                    if (ret == null && windowsSymbolModule.SymbolFilePath.EndsWith(".ni.pdb", StringComparison.OrdinalIgnoreCase))
                    {
                        reader.m_log.WriteLine("GetSourceLine: Warning could not find line information in {0}", windowsSymbolModule.SymbolFilePath);
                        reader.m_log.WriteLine("GetSourceLine: Maybe because the NGEN pdb was generated without being able to reach the IL PDB");
                        reader.m_log.WriteLine("GetSourceLine: If you are on the machine where the data was collected, deleting the file may help");
                    }

                    return ret;
                }
                reader.m_log.WriteLine("GetSourceLine: Failed to look up {0:x} in a PDB, checking for JIT", log.CodeAddresses.Address(codeAddressIndex));
            }

            // The address is not in the module, or we could not find the PDB, see if we have JIT information
            var methodIndex = log.CodeAddresses.MethodIndex(codeAddressIndex);
            if (methodIndex == Microsoft.Diagnostics.Tracing.Etlx.MethodIndex.Invalid)
            {
                reader.m_log.WriteLine("GetSourceLine: Could not find method for {0:x}", log.CodeAddresses.Address(codeAddressIndex));
                return null;
            }

            var methodToken = log.CodeAddresses.Methods.MethodToken(methodIndex);
            if (methodToken == 0)
            {
                reader.m_log.WriteLine("GetSourceLine: Could not find method for {0:x}", log.CodeAddresses.Address(codeAddressIndex));
                return null;
            }
            reader.m_log.WriteLine("GetSourceLine: Found JITTed method {0}, index {1:x} token {2:x}",
                log.CodeAddresses.Methods.FullMethodName(methodIndex), methodIndex, methodToken);

            // See if we have il offset information for the method.
            // var ilOffset = log.CodeAddresses.ILOffset(codeAddressIndex);
            var ilMap = log.CodeAddresses.NativeMap(codeAddressIndex);
            int ilOffset = 0;
            if (ilMap != null)
            {
                reader.m_log.WriteLine("GetSourceLine: Found an il-to-native mapping MethodIdx {0:x} Start {1:x} Len {2:x}",
                    ilMap.MethodIndex, ilMap.MethodStart, ilMap.MethodLength);

                // TODO remove after we are happy that this works properly.
                //for (int i = 0; i < ilMap.Map.Count; i++)
                //    reader.m_log.WriteLine("GetSourceLine:    {0,3} native {1,5:x} -> {2:x}",
                //        i, ilMap.Map[i].NativeOffset, ilMap.Map[i].ILOffset);

                ilOffset = ilMap.GetILOffsetForNativeAddress(address);
                reader.m_log.WriteLine("GetSourceLine: NativeOffset {0:x} ILOffset = {1:x}", address - ilMap.MethodStart, ilOffset);

                if (ilOffset < 0)
                {
                    ilOffset = 0;       // If we return the special ILProlog or ILEpilog values.
                }
            }

            // Get the IL file even if we are in an NGEN image.
            if (moduleFile.ManagedModule != null)
            {
                moduleFile = moduleFile.ManagedModule;
            }

            ilSymbolModule = OpenPdbForModuleFile(reader, moduleFile);
            if (ilSymbolModule == null)
            {
                reader.m_log.WriteLine("GetSourceLine: Failed to look up PDB for {0}", moduleFile.FilePath);
                return null;
            }

            return ilSymbolModule.SourceLocationForManagedCode((uint)methodToken, ilOffset);
        }
        /// <summary>
        /// The number of times a particular code address appears in the log.   Unlike TraceCodeAddresses.Count, which tries
        /// to share a code address as much as possible, TotalCodeAddresses counts the same code address in different
        /// call stacks (and even if in the same stack) as distinct.    This makes TotalCodeAddresses a better measure of
        /// the 'popularity' of a particular address (which can factor into decisions about whether to call LookupSymbolsForModule)
        /// <para>
        /// The sum of ModuleFile.CodeAddressesInModule for all modules should sum to this number.
        /// </para>
        /// </summary>
        public int TotalCodeAddresses { get { return totalCodeAddresses; } }
        /// <summary>
        /// If set to true, will only use the name of the module and not the PDB GUID to confirm that a PDB is correct
        /// for a given DLL.   Setting this value is dangerous because it is easy for the PDB to be for a different
        /// version of the DLL and thus give inaccurate method names.   Nevertheless, if a log file has no PDB GUID
        /// information associated with it, unsafe PDB matching is the only way to get at least some symbolic information.
        /// </summary>
        public bool UnsafePDBMatching { get; set; }

        /// <summary>
        /// Returns an XML representation of the TraceCodeAddresses (for debugging)
        /// </summary>
        public override string ToString()
        {
            StringBuilder sb = new StringBuilder();
            sb.Append("<TraceCodeAddresses Count=").Append(XmlUtilities.XmlQuote(codeAddresses.Count)).AppendLine(">");
            foreach (TraceCodeAddress codeAddress in this)
            {
                sb.Append("  ").Append(codeAddress.ToString()).AppendLine();
            }

            sb.AppendLine("</TraceCodeAddresses>");
            return sb.ToString();
        }
        #region private
        /// <summary>
        /// We expose ILToNativeMap internally so we can do diagnostics.
        /// </summary>
        internal ILToNativeMap NativeMap(CodeAddressIndex codeAddressIndex)
        {
            var ilMapIdx = codeAddresses[(int)codeAddressIndex].GetILMapIndex(this);
            if (ilMapIdx == ILMapIndex.Invalid)
            {
                return null;
            }

            return ILToNativeMaps[(int)ilMapIdx];
        }

        internal IEnumerable<CodeAddressIndex> GetAllIndexes
        {
            get
            {
                for (int i = 0; i < Count; i++)
                {
                    yield return (CodeAddressIndex)i;
                }
            }
        }

        internal TraceCodeAddresses(TraceLog log, TraceModuleFiles moduleFiles)
        {
            this.log = log;
            this.moduleFiles = moduleFiles;
            methods = new TraceMethods(this);
        }

        /// <summary>
        /// IEnumerable support.
        /// </summary>
        public IEnumerator<TraceCodeAddress> GetEnumerator()
        {
            for (int i = 0; i < Count; i++)
            {
                yield return this[(CodeAddressIndex)i];
            }
        }

        /// <summary>
        /// Called when JIT CLR Rundown events are processed. It will look if there is any
        /// address that falls into the range of the JIT compiled method and if so log the
        /// symbolic information (otherwise we simply ignore it)
        /// </summary>
        internal void AddMethod(MethodLoadUnloadVerboseTraceData data)
        {
            managedMethodRecordCount++;
            MethodIndex methodIndex = Microsoft.Diagnostics.Tracing.Etlx.MethodIndex.Invalid;
            ILMapIndex ilMap = ILMapIndex.Invalid;
            ModuleFileIndex moduleFileIndex = Microsoft.Diagnostics.Tracing.Etlx.ModuleFileIndex.Invalid;
            TraceManagedModule module = null;
            TraceProcess process = log.Processes.GetOrCreateProcess(data.ProcessID, data.TimeStampQPC);
            ForAllUnresolvedCodeAddressesInRange(process, data.MethodStartAddress, data.MethodSize, true, delegate (ref CodeAddressInfo info)
            {
                // If we already resolved, that means that the address was reused, so only add something if it does not already have
                // information associated with it.
                if (info.GetMethodIndex(this) == Microsoft.Diagnostics.Tracing.Etlx.MethodIndex.Invalid)
                {
                    // Lazily create the method since many methods never have code samples in them.
                    if (module == null)
                    {
                        module = process.LoadedModules.GetOrCreateManagedModule(data.ModuleID, data.TimeStampQPC);
                        moduleFileIndex = module.ModuleFile.ModuleFileIndex;
                        methodIndex = methods.NewMethod(TraceLog.GetFullName(data), moduleFileIndex, data.MethodToken);
                        if (data.IsJitted)
                        {
                            ilMap = UnloadILMapForMethod(methodIndex, data);
                        }
                    }
                    // Set the info
                    info.SetMethodIndex(this, methodIndex);
                    if (ilMap != ILMapIndex.Invalid)
                    {
                        info.SetILMapIndex(this, ilMap);
                    }
                    info.SetOptimizationTier(data.OptimizationTier);
                }
            });
        }

        /// <summary>
        /// Adds a JScript method
        /// </summary>
        internal void AddMethod(MethodLoadUnloadJSTraceData data, Dictionary<JavaScriptSourceKey, string> sourceById)
        {
            MethodIndex methodIndex = Microsoft.Diagnostics.Tracing.Etlx.MethodIndex.Invalid;
            TraceProcess process = log.Processes.GetOrCreateProcess(data.ProcessID, data.TimeStampQPC);
            ForAllUnresolvedCodeAddressesInRange(process, data.MethodStartAddress, (int)data.MethodSize, true, delegate (ref CodeAddressInfo info)
                {
                    // If we already resolved, that means that the address was reused, so only add something if it does not already have
                    // information associated with it.
                    if (info.GetMethodIndex(this) == Microsoft.Diagnostics.Tracing.Etlx.MethodIndex.Invalid)
                    {
                        // Lazily create the method since many methods never have code samples in them.
                        if (methodIndex == Microsoft.Diagnostics.Tracing.Etlx.MethodIndex.Invalid)
                        {
                            methodIndex = MakeJavaScriptMethod(data, sourceById);
                        }
                        // Set the info
                        info.SetMethodIndex(this, methodIndex);
                    }
                });
        }

        internal MethodIndex MakeJavaScriptMethod(MethodLoadUnloadJSTraceData data, Dictionary<JavaScriptSourceKey, string> sourceById)
        {
            string sourceName = null;
            /* TODO FIX NOW decide what to do here */
            if (sourceById.TryGetValue(new JavaScriptSourceKey(data.SourceID, data.ScriptContextID), out sourceName))
            {
                var lastSlashIdx = sourceName.LastIndexOf('/');
                if (0 < lastSlashIdx)
                {
                    sourceName = sourceName.Substring(lastSlashIdx + 1);
                }
            }
            if (sourceName == null)
            {
                sourceName = "JAVASCRIPT";
            }

            var methodName = data.MethodName;
            if (data.Line != 0)
            {
                methodName = methodName + " Line: " + data.Line.ToString();
            }

            var moduleFile = log.ModuleFiles.GetOrCreateModuleFile(sourceName, 0);
            return methods.NewMethod(methodName, moduleFile.ModuleFileIndex, data.MethodID);
        }

        internal delegate void ForAllCodeAddrAction(ref CodeAddressInfo codeAddrInfo);
        /// <summary>
        /// Allows you to get a callback for each code address that is in the range from start to
        /// start+length within the process 'process'.   If 'considerResolved' is true' then the address range
        /// is considered resolved and future calls to this routine will not find the addresses (since they are resolved).
        /// </summary>
        internal void ForAllUnresolvedCodeAddressesInRange(TraceProcess process, Address start, int length, bool considerResolved, ForAllCodeAddrAction body)
        {
            if (process.codeAddressesInProcess == null)
            {
                return;
            }

            Debug.Assert(process.unresolvedCodeAddresses.Count <= process.codeAddressesInProcess.Count);
            Debug.Assert(process.ProcessID == 0 || process.unresolvedCodeAddresses.Count == process.codeAddressesInProcess.Count);

            // Trace.WriteLine(string.Format("Looking up code addresses from {0:x} len {1:x} in process {2} ({3})", start, length, process.Name, process.ProcessID));
            if (!process.unresolvedCodeAddressesIsSorted)
            {
                // Trace.WriteLine(string.Format("Sorting {0} unresolved code addresses for process {1} ({2})", process.unresolvedCodeAddresses.Count, process.Name, process.ProcessID));
                process.unresolvedCodeAddresses.Sort(
                    (CodeAddressIndex x, CodeAddressIndex y) => codeAddresses[(int)x].Address.CompareTo(codeAddresses[(int)y].Address));
                process.unresolvedCodeAddressesIsSorted = true;
            }

            // Since we know we are sorted, we do a binary search to find the first code address.
            int startIdx;
            if (!process.unresolvedCodeAddresses.BinarySearch(start, out startIdx, (addr, codeIdx) => addr.CompareTo(codeAddresses[(int)codeIdx].Address)))
            {
                startIdx++;
            }

            bool removeAddressAfterCallback = (process.ProcessID != 0);      // We remove entries unless it is the kernel (process 0) after calling back

            // since the DLL will be unloaded in that process. Kernel DLLS stay loaded.
            // Call back for ever code address >= start than that, and then remove any code addresses we called back on.
            Address end = start + (ulong)length;
            int curIdx = startIdx;
            while (curIdx < process.unresolvedCodeAddresses.Count)
            {
                CodeAddressIndex codeAddrIdx = process.unresolvedCodeAddresses[curIdx];
                Address codeAddr = codeAddresses[(int)codeAddrIdx].Address;
                if (end <= codeAddr)
                {
                    break;
                }

                body(ref codeAddresses.UnderlyingArray[(int)codeAddrIdx]);
                if (considerResolved && removeAddressAfterCallback)
                {
                    process.codeAddressesInProcess.Remove(codeAddr);
                }

                curIdx++;
            }

            if (considerResolved && curIdx != startIdx)
            {
                // OK we called back on the code addresses in the range.   Remove what we just iterated over in bulk.
                // Trace.WriteLine(string.Format("Removing {0} unresolved code addresses out of {1} because of range {2:x} len {3:x} from process {4} ({5})",
                //     curIdx - startIdx, process.unresolvedCodeAddresses.Count, start, length, process.Name, process.ProcessID));
                process.unresolvedCodeAddresses.RemoveRange(startIdx, curIdx - startIdx);
                Debug.Assert(process.unresolvedCodeAddresses.Count <= process.codeAddressesInProcess.Count);
                Debug.Assert(process.ProcessID == 0 || process.unresolvedCodeAddresses.Count == process.codeAddressesInProcess.Count);
            }
        }

        /// <summary>
        /// Gets the symbolic information entry for 'address' which can be any address.  If it falls in the
        /// range of a symbol, then that symbolic information is returned.  Regardless of whether symbolic
        /// information is found, however, an entry is created for it, so every unique address has an entry
        /// in this table.
        /// </summary>
        internal CodeAddressIndex GetOrCreateCodeAddressIndex(TraceProcess process, Address address)
        {
            // See if it is a kernel address, if so use process 0 instead of the current process
            process = ProcessForAddress(process, address);

            CodeAddressIndex ret;
            if (process.codeAddressesInProcess == null)
            {
                process.codeAddressesInProcess = new Dictionary<Address, CodeAddressIndex>();
            }

            if (!process.codeAddressesInProcess.TryGetValue(address, out ret))
            {
                ret = (CodeAddressIndex)codeAddresses.Count;
                codeAddresses.Add(new CodeAddressInfo(address, process.ProcessIndex));
                process.codeAddressesInProcess[address] = ret;

                // Trace.WriteLine(string.Format("Adding new code address for address {0:x} for process {1} ({2})",  address, process.Name, process.ProcessID));
                process.unresolvedCodeAddressesIsSorted = false;
                process.unresolvedCodeAddresses.Add(ret);
                Debug.Assert(process.ProcessID == 0 || process.unresolvedCodeAddresses.Count == process.codeAddressesInProcess.Count);
            }

            codeAddresses.UnderlyingArray[(int)ret].UpdateStats();
            return ret;
        }

        /// <summary>
        /// All processes might have kernel addresses in them, this returns the kernel process (process ID == 0) if 'address' is a kernel address.
        /// </summary>
        private TraceProcess ProcessForAddress(TraceProcess process, Address address)
        {
            if (process.IsKernelAddress(address, log.pointerSize))
            {
                return log.Processes.GetOrCreateProcess(0, log.sessionStartTimeQPC);
            }

            return process;
        }

        // TODO do we need this?
        /// <summary>
        /// Sort from lowest address to highest address.
        /// </summary>
        private IEnumerable<CodeAddressIndex> GetSortedCodeAddressIndexes()
        {
            List<CodeAddressIndex> list = new List<CodeAddressIndex>(GetAllIndexes);
            list.Sort(delegate (CodeAddressIndex x, CodeAddressIndex y)
            {
                ulong addrX = (ulong)Address(x);
                ulong addrY = (ulong)Address(y);
                if (addrX > addrY)
                {
                    return 1;
                }

                if (addrX < addrY)
                {
                    return -1;
                }

                return 0;
            });
            return list;
        }

        /// <summary>
        /// Do symbol resolution for all addresses in the log file.
        /// </summary>
        internal void LookupSymbols(TraceLogOptions options)
        {
            SymbolReader reader = null;
            int totalAddressCount = 0;
            int noModuleAddressCount = 0;
            IEnumerator<CodeAddressIndex> codeAddressIndexCursor = GetSortedCodeAddressIndexes().GetEnumerator();
            bool notDone = codeAddressIndexCursor.MoveNext();
            while (notDone)
            {
                TraceModuleFile moduleFile = moduleFiles[ModuleFileIndex(codeAddressIndexCursor.Current)];
                if (moduleFile != null)
                {
                    if (options.ShouldResolveSymbols != null && options.ShouldResolveSymbols(moduleFile.FilePath))
                    {
                        if (reader == null)
                        {
                            var symPath = SymbolPath.CleanSymbolPath();
                            if (options.LocalSymbolsOnly)
                            {
                                symPath = symPath.LocalOnly();
                            }

                            var path = symPath.ToString();
                            options.ConversionLog.WriteLine("_NT_SYMBOL_PATH={0}", path);
                            reader = new SymbolReader(options.ConversionLog, path);
                        }
                        int moduleAddressCount = 0;
                        try
                        {
                            notDone = true;
                            LookupSymbolsForModule(reader, moduleFile, codeAddressIndexCursor, false, out moduleAddressCount);
                        }
                        catch (OutOfMemoryException)
                        {
                            options.ConversionLog.WriteLine("Hit Symbol reader out of memory issue.   Skipping that module.");
                        }
                        catch (Exception e)
                        {
                            // TODO too strong.
                            options.ConversionLog.WriteLine("An exception occurred during symbol lookup.  Continuing...");
                            options.ConversionLog.WriteLine("Exception: " + e.Message);
                        }
                        totalAddressCount += moduleAddressCount;
                    }

                    // Skip the rest of the addresses for that module.
                    while ((moduleFiles[ModuleFileIndex(codeAddressIndexCursor.Current)] == moduleFile))
                    {
                        notDone = codeAddressIndexCursor.MoveNext();
                        if (!notDone)
                        {
                            break;
                        }

                        totalAddressCount++;
                    }
                }
                else
                {
                    // TraceLog.DebugWarn("Could not find a module for address " + ("0x" + Address(codeAddressIndexCursor.Current).ToString("x")).PadLeft(10));
                    notDone = codeAddressIndexCursor.MoveNext();
                    noModuleAddressCount++;
                    totalAddressCount++;
                }
            }

            if (reader != null)
            {
                reader.Dispose();
            }

            double noModulePercent = 0;
            if (totalAddressCount > 0)
            {
                noModulePercent = noModuleAddressCount * 100.0 / totalAddressCount;
            }

            options.ConversionLog.WriteLine("A total of " + totalAddressCount + " symbolic addresses were looked up.");
            options.ConversionLog.WriteLine("Addresses outside any module: " + noModuleAddressCount + " out of " + totalAddressCount + " (" + noModulePercent.ToString("f1") + "%)");
            options.ConversionLog.WriteLine("Done with symbolic lookup.");
        }

        // TODO number of args is getting messy.
        private void LookupSymbolsForModule(SymbolReader reader, TraceModuleFile moduleFile,
            IEnumerator<CodeAddressIndex> codeAddressIndexCursor, bool enumerateAll, out int totalAddressCount)
        {
            totalAddressCount = 0;
            int existingSymbols = 0;
            int distinctSymbols = 0;
            int unmatchedSymbols = 0;
            int repeats = 0;

            // We can get the same name for different addresses, which makes us for distinct methods
            // which in turn cause the treeview to have multiple children with the same name.   This
            // is confusing, so we intern the symbols, ensuring that code address with the same name
            // always use the same method.   This dictionary does that.
            var methodIntern = new Dictionary<string, MethodIndex>();

            reader.m_log.WriteLine("[Loading symbols for " + moduleFile.FilePath + "]");

            NativeSymbolModule moduleReader = OpenPdbForModuleFile(reader, moduleFile) as NativeSymbolModule;
            if (moduleReader == null)
            {
                reader.m_log.WriteLine("Could not find PDB file.");
                return;
            }

            reader.m_log.WriteLine("Loaded, resolving symbols");


            string currentMethodName = "";
            MethodIndex currentMethodIndex = Microsoft.Diagnostics.Tracing.Etlx.MethodIndex.Invalid;
            Address currentMethodEnd = 0;
            Address endModule = moduleFile.ImageEnd;
            for (; ; )
            {
                // options.ConversionLog.WriteLine("Code address = " + Address(codeAddressIndexCursor.Current).ToString("x"));
                totalAddressCount++;
                Address address = Address(codeAddressIndexCursor.Current);
                if (!enumerateAll && address >= endModule)
                {
                    break;
                }

                MethodIndex methodIndex = MethodIndex(codeAddressIndexCursor.Current);
                if (methodIndex == Microsoft.Diagnostics.Tracing.Etlx.MethodIndex.Invalid)
                {
                    if (address < currentMethodEnd)
                    {
                        repeats++;
                        // options.ConversionLog.WriteLine("Repeat of " + currentMethodName + " at " + address.ToString("x"));
                    }
                    else
                    {
                        uint symbolStart = 0;
                        var newMethodName = moduleReader.FindNameForRva((uint)(address - moduleFile.ImageBase), ref symbolStart);
                        if (newMethodName.Length > 0)
                        {
                            // TODO FIX NOW
                            // Debug.WriteLine(string.Format("Info: address  0x{0:x} in sym {1}", address, newMethodName));
                            // TODO FIX NOW
                            currentMethodEnd = address + 1;     // Look up each unique address.

                            // TODO FIX NOW remove
                            // newMethodName = newMethodName +  " 0X" + address.ToString("x");

                            // If we get the exact same method name, then again we have a repeat
                            // In theory this should not happen, but in it seems to happen in
                            // practice.
                            if (newMethodName == currentMethodName)
                            {
                                repeats++;
                            }
                            else
                            {
                                currentMethodName = newMethodName;
                                if (!methodIntern.TryGetValue(newMethodName, out currentMethodIndex))
                                {
                                    currentMethodIndex = methods.NewMethod(newMethodName, moduleFile.ModuleFileIndex, -(int)symbolStart);
                                    methodIntern[newMethodName] = currentMethodIndex;
                                    distinctSymbols++;
                                }
                            }
                        }
                        else
                        {
                            unmatchedSymbols++;
                            currentMethodName = "";
                            currentMethodIndex = Microsoft.Diagnostics.Tracing.Etlx.MethodIndex.Invalid;
                        }
                    }

                    if (currentMethodIndex != Microsoft.Diagnostics.Tracing.Etlx.MethodIndex.Invalid)
                    {
                        CodeAddressInfo codeAddressInfo = codeAddresses[(int)codeAddressIndexCursor.Current];
                        Debug.Assert(codeAddressInfo.GetModuleFileIndex(this) == moduleFile.ModuleFileIndex);
                        codeAddressInfo.SetMethodIndex(this, currentMethodIndex);
                        Debug.Assert(moduleFile.ModuleFileIndex != Microsoft.Diagnostics.Tracing.Etlx.ModuleFileIndex.Invalid);
                        codeAddresses[(int)codeAddressIndexCursor.Current] = codeAddressInfo;
                    }
                }
                else
                {
                    // options.ConversionLog.WriteLine("Found existing method " + Methods[methodIndex].FullMethodName);
                    existingSymbols++;
                }

                if (!codeAddressIndexCursor.MoveNext())
                {
                    break;
                }
            }
            reader.m_log.WriteLine("    Addresses to look up       " + totalAddressCount);
            if (existingSymbols != 0)
            {
                reader.m_log.WriteLine("        Existing Symbols       " + existingSymbols);
            }

            reader.m_log.WriteLine("        Found Symbols          " + (distinctSymbols + repeats));
            reader.m_log.WriteLine("        Distinct Found Symbols " + distinctSymbols);
            reader.m_log.WriteLine("        Unmatched Symbols " + (totalAddressCount - (distinctSymbols + repeats)));
        }

        /// <summary>
        /// Look up the SymbolModule (open PDB) for a given moduleFile.   Will generate NGEN pdbs as needed.
        /// </summary>
        private unsafe ManagedSymbolModule OpenPdbForModuleFile(SymbolReader symReader, TraceModuleFile moduleFile)
        {
            string pdbFileName = null;
            // If we have a signature, use it
            if (moduleFile.PdbSignature != Guid.Empty)
            {
                pdbFileName = symReader.FindSymbolFilePath(moduleFile.PdbName, moduleFile.PdbSignature, moduleFile.PdbAge, moduleFile.FilePath, moduleFile.ProductVersion, true);
            }
            else
            {
                symReader.m_log.WriteLine("No PDB signature for {0} in trace.", moduleFile.FilePath);
            }

            if (pdbFileName == null)
            {
                // Confirm that the path from the trace points at a file that is the same (checksums match).
                // It will log messages if it does not match.
                if (TraceModuleUnchanged(moduleFile, symReader.m_log))
                {
                    pdbFileName = symReader.FindSymbolFilePathForModule(moduleFile.FilePath);
                }
            }

            if (pdbFileName == null)
            {
                // Check to see if the file is inside of an existing Windows container.
                // Create a new instance of WindowsDeviceToVolumeMap to avoid situations where the mappings have changed but we haven't noticed.
                string volumePath = new WindowsDeviceToVolumeMap().ConvertDevicePathToVolumePath(moduleFile.FilePath);
                symReader.m_log.WriteLine("Attempting to convert {0} to a volume-based path in case the file inside of a container.", moduleFile.FilePath);
                if (!moduleFile.FilePath.Equals(volumePath))
                {
                    symReader.m_log.WriteLine("Successfully converted to {0}.", volumePath);

                    // Confirm that the path from the trace points at a file that is the same (checksums match).
                    // It will log messages if it does not match.
                    if (TraceModuleUnchanged(moduleFile, symReader.m_log, volumePath))
                    {
                        pdbFileName = symReader.FindSymbolFilePathForModule(volumePath);
                    }
                }
                else
                {
                    symReader.m_log.WriteLine("Unable to convert {0} to a volume-based path.", moduleFile.FilePath);
                }

            }
            if (pdbFileName == null)
            {
                if (UnsafePDBMatching)
                {
                    var pdbSimpleName = Path.GetFileNameWithoutExtension(moduleFile.FilePath) + ".pdb";
                    symReader.m_log.WriteLine("The /UnsafePdbMatch specified.  Looking for {0} using only the file name to validate a match.", pdbSimpleName);
                    pdbFileName = symReader.FindSymbolFilePath(pdbSimpleName, Guid.Empty, 0);
                }
            }

            if (pdbFileName == null)
            {
                // We are about to fail.   output helpful warnings.
                if (moduleFile.PdbSignature == Guid.Empty)
                {
                    if (log.PointerSize == 8 && moduleFile.FilePath.IndexOf(@"\windows\System32", StringComparison.OrdinalIgnoreCase) >= 0)
                    {
                        symReader.m_log.WriteLine("WARNING: could not find PDB signature of a 64 bit OS DLL.  Did you collect with a 32 bit version of XPERF?\r\n");
                    }

                    symReader.m_log.WriteLine("WARNING: The log file does not contain exact PDB signature information for {0} and the file at this path is not the file used in the trace.", moduleFile.FilePath);
                    symReader.m_log.WriteLine("PDB files cannot be unambiguously matched to the EXE.");
                    symReader.m_log.WriteLine("Did you merge the ETL file before transferring it off the collection machine?  If not, doing the merge will fix this.");
                    if (!UnsafePDBMatching)
                    {
                        symReader.m_log.WriteLine("The /UnsafePdbMatch option will force an ambiguous match, but this is not recommended.");
                    }
                }
                symReader.m_log.WriteLine("Failed to find PDB for {0}", moduleFile.FilePath);
                return null;
            }

            // At this point pdbFileName is set,we are going to succeed.
            ManagedSymbolModule symbolReaderModule = symReader.OpenSymbolFile(pdbFileName);
            if (symbolReaderModule != null)
            {
                if (!UnsafePDBMatching && moduleFile.PdbSignature != Guid.Empty && symbolReaderModule.PdbGuid != moduleFile.PdbSignature)
                {
                    symReader.m_log.WriteLine("ERROR: the PDB we opened does not match the PDB desired.  PDB GUID = " + symbolReaderModule.PdbGuid + " DESIRED GUID = " + moduleFile.PdbSignature);
                    return null;
                }
                symbolReaderModule.ExePath = moduleFile.FilePath;

                // Currently NGEN pdbs do not have source server information, but the managed version does.
                // Thus we remember the lookup info for the managed PDB too so we have it if we need source server info
                var managed = moduleFile.ManagedModule;
                if (managed != null)
                {
                    var nativePdb = symbolReaderModule as NativeSymbolModule;
                    if (nativePdb != null)
                    {
                        nativePdb.LogManagedInfo(managed.PdbName, managed.PdbSignature, managed.pdbAge);
                    }
                }
            }

            symReader.m_log.WriteLine("Opened Pdb file {0}", pdbFileName);
            return symbolReaderModule;
        }

        /// <summary>
        /// Returns true if 'moduleFile' seems to be unchanged from the time the information about it
        /// was generated.  Logs messages to 'log' if it fails.
        /// Specify overrideModuleFilePath if the path needs to be converted to a different format in order to be accessed (e.g. from device path to volume path).
        /// </summary>
        private bool TraceModuleUnchanged(TraceModuleFile moduleFile, TextWriter log, string overrideModuleFilePath = null)
        {
            string moduleFilePath = SymbolReader.BypassSystem32FileRedirection(overrideModuleFilePath != null ? overrideModuleFilePath : moduleFile.FilePath);
            if (!File.Exists(moduleFilePath))
            {
                log.WriteLine("The file {0} does not exist on the local machine", moduleFilePath);
                return false;
            }

            using (var file = new PEFile.PEFile(moduleFilePath))
            {
                if (file.Header.CheckSum != (uint)moduleFile.ImageChecksum)
                {
                    log.WriteLine("The local file {0} has a mismatched checksum found {1} != expected {2}", moduleFilePath, file.Header.CheckSum, moduleFile.ImageChecksum);
                    return false;
                }
                if (moduleFile.ImageId != 0 && file.Header.TimeDateStampSec != moduleFile.ImageId)
                {
                    log.WriteLine("The local file {0} has a mismatched Timestamp value found {1} != expected {2}", moduleFilePath, file.Header.TimeDateStampSec, moduleFile.ImageId);
                    return false;
                }
            }
            return true;
        }

        void IFastSerializable.ToStream(Serializer serializer)
        {
            lazyCodeAddresses.Write(serializer, delegate
            {
                serializer.Write(log);
                serializer.Write(moduleFiles);
                serializer.Write(methods);

                serializer.WriteTagged(CodeAddressInfoSerializationVersion);
                serializer.Write(codeAddresses.Count);
                serializer.Log("<WriteCollection name=\"codeAddresses\" count=\"" + codeAddresses.Count + "\">\r\n");
                for (int i = 0; i < codeAddresses.Count; i++)
                {
                    serializer.WriteAddress(codeAddresses[i].Address);
                    serializer.Write((int)codeAddresses[i].moduleFileIndex);
                    serializer.Write(codeAddresses[i].methodOrProcessOrIlMapIndex);
                    serializer.Write(codeAddresses[i].InclusiveCount);

                    // 'CodeAddressInfoSerializationVersion' >= 1
                    serializer.Write((byte)codeAddresses[i].optimizationTier);
                }
                serializer.Write(totalCodeAddresses);
                serializer.Log("</WriteCollection>\r\n");

                serializer.Write(ILToNativeMaps.Count);
                for (int i = 0; i < ILToNativeMaps.Count; i++)
                {
                    serializer.Write(ILToNativeMaps[i]);
                }
            });
        }

        void IFastSerializable.FromStream(Deserializer deserializer)
        {
            lazyCodeAddresses.Read(deserializer, delegate
            {
                deserializer.Read(out log);
                deserializer.Read(out moduleFiles);
                deserializer.Read(out methods);

                int storedCodeAddressInfoSerializationVersion = 0;
                deserializer.TryReadTagged(ref storedCodeAddressInfoSerializationVersion);
                int count = deserializer.ReadInt();
                deserializer.Log("<Marker name=\"codeAddresses\" count=\"" + count + "\"/>");
                CodeAddressInfo codeAddressInfo = new CodeAddressInfo();
                codeAddresses = new GrowableArray<CodeAddressInfo>(count + 1);
                for (int i = 0; i < count; i++)
                {
                    deserializer.ReadAddress(out codeAddressInfo.Address);
                    codeAddressInfo.moduleFileIndex = (ModuleFileIndex)deserializer.ReadInt();
                    codeAddressInfo.methodOrProcessOrIlMapIndex = deserializer.ReadInt();
                    deserializer.Read(out codeAddressInfo.InclusiveCount);

                    if (storedCodeAddressInfoSerializationVersion >= 1)
                    {
                        codeAddressInfo.optimizationTier = (OptimizationTier)deserializer.ReadByte();
                    }

                    codeAddresses.Add(codeAddressInfo);
                }
                deserializer.Read(out totalCodeAddresses);

                ILToNativeMaps.Count = deserializer.ReadInt();
                for (int i = 0; i < ILToNativeMaps.Count; i++)
                {
                    deserializer.Read(out ILToNativeMaps.UnderlyingArray[i]);
                }
            });
            lazyCodeAddresses.FinishRead();        // TODO REMOVE
        }

        private const int CodeAddressInfoSerializationVersion = 1;

        System.Collections.IEnumerator System.Collections.IEnumerable.GetEnumerator()
        {
            throw new NotImplementedException(); // GetEnumerator
        }

        /// <summary>
        /// A CodeAddressInfo is the actual data stored in the ETLX file that represents a
        /// TraceCodeAddress.     It knows its Address in the process and it knows the
        /// TraceModuleFile (which knows its base address), so it also knows its relative
        /// address in the TraceModuleFile (which is what is needed to look up the value
        /// in the PDB.
        ///
        /// Note that by the time that the CodeAddressInfo is persisted in the ETLX file
        /// it no longer knows the process it originated from (thus separate processes
        /// with the same address and same DLL file loaded at the same address can share
        /// the same CodeAddressInfo.  This is actually reasonably common, since OS tend
        /// to load at their preferred base address.
        ///
        /// We also have to handle the managed case, in which case the CodeAddressInfo may
        /// also know about the TraceMethod or the ILMapIndex (which remembers both the
        /// method and the line numbers for managed code.
        ///
        /// However when the CodeAddressInfo is first created, we don't know the TraceModuleFile
        /// so we also need to remember the Process
        ///
        /// </summary>
        internal struct CodeAddressInfo
        {
            internal CodeAddressInfo(Address address, ProcessIndex processIndex)
            {
                Address = address;
                moduleFileIndex = Microsoft.Diagnostics.Tracing.Etlx.ModuleFileIndex.Invalid;
                methodOrProcessOrIlMapIndex = -2 - ((int)processIndex);      // Encode process index to make it unambiguous with a method index.
                InclusiveCount = 0;
                optimizationTier = Parsers.Clr.OptimizationTier.Unknown;
                Debug.Assert(GetProcessIndex(null) == processIndex);
            }

            internal ILMapIndex GetILMapIndex(TraceCodeAddresses codeAddresses)
            {
                if (methodOrProcessOrIlMapIndex < 0 || (methodOrProcessOrIlMapIndex & 1) == 0)
                {
                    return ILMapIndex.Invalid;
                }

                return (ILMapIndex)(methodOrProcessOrIlMapIndex >> 1);
            }
            internal void SetILMapIndex(TraceCodeAddresses codeAddresses, ILMapIndex value)
            {
                Debug.Assert(value != ILMapIndex.Invalid);

                // We may be overwriting other values, ensure that they actually don't change.
                Debug.Assert(GetMethodIndex(codeAddresses) == Microsoft.Diagnostics.Tracing.Etlx.MethodIndex.Invalid ||
                    GetMethodIndex(codeAddresses) == codeAddresses.ILToNativeMaps[(int)value].MethodIndex);
                Debug.Assert(methodOrProcessOrIlMapIndex >= 0 ||
                    GetProcessIndex(codeAddresses) == codeAddresses.ILToNativeMaps[(int)value].ProcessIndex);

                methodOrProcessOrIlMapIndex = ((int)value << 1) + 1;

                Debug.Assert(GetILMapIndex(codeAddresses) == value);
            }
            /// <summary>
            /// This is only valid until MethodIndex or ModuleFileIndex is set.
            /// </summary>
            internal ProcessIndex GetProcessIndex(TraceCodeAddresses codeAddresses)
            {
                if (methodOrProcessOrIlMapIndex < -1)
                {
                    return (Microsoft.Diagnostics.Tracing.Etlx.ProcessIndex)(-(methodOrProcessOrIlMapIndex + 2));
                }

                var ilMapIdx = GetILMapIndex(codeAddresses);
                if (ilMapIdx != ILMapIndex.Invalid)
                {
                    return codeAddresses.ILToNativeMaps[(int)ilMapIdx].ProcessIndex;
                }
                // Can't assert because we get here if we have NGEN rundown on an NGEN image
                // Debug.Assert(false, "Asking for Process after Method has been set is illegal (to save space)");
                return Microsoft.Diagnostics.Tracing.Etlx.ProcessIndex.Invalid;
            }
            /// <summary>
            /// Only for managed code.
            /// </summary>
            internal MethodIndex GetMethodIndex(TraceCodeAddresses codeAddresses)
            {
                if (methodOrProcessOrIlMapIndex < 0)
                {
                    return TryLookupMethodOrModule(codeAddresses);
                }

                if ((methodOrProcessOrIlMapIndex & 1) == 0)
                {
                    return (Microsoft.Diagnostics.Tracing.Etlx.MethodIndex)(methodOrProcessOrIlMapIndex >> 1);
                }

                return codeAddresses.ILToNativeMaps[(int)GetILMapIndex(codeAddresses)].MethodIndex;
            }

            private MethodIndex TryLookupMethodOrModule(TraceCodeAddresses codeAddresses)
            {
                if (!(codeAddresses.log.IsRealTime && methodOrProcessOrIlMapIndex < -1))
                {
                    return Microsoft.Diagnostics.Tracing.Etlx.MethodIndex.Invalid;
                }

                TraceProcess process = codeAddresses.log.Processes[GetProcessIndex(codeAddresses)];
                int index;
                TraceLoadedModule loadedModule = process.LoadedModules.FindModuleAndIndexContainingAddress(Address, long.MaxValue - 1, out index);
                if (loadedModule != null)
                {
                    SetModuleFileIndex(loadedModule.ModuleFile);
                    methodOrProcessOrIlMapIndex = -1;           //  set it as the invalid method, destroys memory of process we are in.
                    return Microsoft.Diagnostics.Tracing.Etlx.MethodIndex.Invalid;
                }
                else
                {
                    MethodIndex methodIndex = process.FindJITTEDMethodFromAddress(Address);
                    if (methodIndex != Microsoft.Diagnostics.Tracing.Etlx.MethodIndex.Invalid)
                    {
                        SetMethodIndex(codeAddresses, methodIndex);
                    }
                    else
                    {
                        methodOrProcessOrIlMapIndex = -1;           //  set it as the invalid method, destroys memory of process we are in.
                    }

                    return methodIndex;
                }
            }
            internal void SetMethodIndex(TraceCodeAddresses codeAddresses, MethodIndex value)
            {
                Debug.Assert(value != Microsoft.Diagnostics.Tracing.Etlx.MethodIndex.Invalid);

                if (GetILMapIndex(codeAddresses) == TraceCodeAddresses.ILMapIndex.Invalid)
                {
                    methodOrProcessOrIlMapIndex = (int)(value) << 1;
                }
                else
                {
                    Debug.Assert(GetMethodIndex(codeAddresses) == value, "Setting method index when ILMap already set (ignored)");
                }

                Debug.Assert(GetMethodIndex(codeAddresses) == value);
            }
            /// <summary>
            /// Only for unmanaged code.   TODO, this can be folded into methodOrProcessIlMap index and save a DWORD.
            /// since if the method or IlMap is present then you can get the ModuelFile index from there.
            /// </summary>
            internal ModuleFileIndex GetModuleFileIndex(TraceCodeAddresses codeAddresses)
            {
                if (moduleFileIndex == Etlx.ModuleFileIndex.Invalid)
                {
                    TryLookupMethodOrModule(codeAddresses);
                }

                return moduleFileIndex;
            }

            internal void SetModuleFileIndex(TraceModuleFile moduleFile)
            {
                if (moduleFileIndex != Etlx.ModuleFileIndex.Invalid)
                {
                    return;
                }

                moduleFileIndex = moduleFile.ModuleFileIndex;

                if (optimizationTier == Parsers.Clr.OptimizationTier.Unknown &&
                    moduleFile.IsReadyToRun &&
                    moduleFile.ImageBase <= Address &&
                    Address < moduleFile.ImageEnd)
                {
                    optimizationTier = Parsers.Clr.OptimizationTier.ReadyToRun;
                }
            }

            internal void SetOptimizationTier(OptimizationTier value)
            {
                if (optimizationTier == Parsers.Clr.OptimizationTier.Unknown)
                {
                    optimizationTier = value;
                }
            }

            // keep track of how popular each code stack is.
            internal void UpdateStats()
            {
                InclusiveCount++;
            }

            internal Address Address;
            /// <summary>
            /// This is a count of how many times this code address appears in any stack in the trace.
            /// It is a measure of what popular the code address is (whether we should look up its symbols).
            /// </summary>
            internal int InclusiveCount;

            // To save space, we reuse this slot during data collection
            // If x < -1 it is ProcessIndex, if > -1 and odd, it is an ILMapIndex if > -1 and even it is a MethodIndex.
            internal int methodOrProcessOrIlMapIndex;

            internal ModuleFileIndex moduleFileIndex;

            internal OptimizationTier optimizationTier;
        }

        private ILMapIndex UnloadILMapForMethod(MethodIndex methodIndex, MethodLoadUnloadVerboseTraceData data)
        {
            var process = log.Processes.GetProcess(data.ProcessID, data.TimeStampQPC);
            if (process == null)
            {
                return ILMapIndex.Invalid;
            }

            ILMapIndex ilMapIdx;
            var ilMap = FindAndRemove(data.MethodID, process.ProcessIndex, out ilMapIdx);
            if (ilMap == null)
            {
                return ilMapIdx;
            }

            Debug.Assert(ilMap.MethodStart == 0 || ilMap.MethodStart == data.MethodStartAddress);
            Debug.Assert(ilMap.MethodLength == 0 || ilMap.MethodLength == data.MethodSize);

            ilMap.MethodStart = data.MethodStartAddress;
            ilMap.MethodLength = data.MethodSize;
            Debug.Assert(ilMap.MethodIndex == 0 || ilMap.MethodIndex == methodIndex);
            ilMap.MethodIndex = methodIndex;
            return ilMapIdx;
        }

        /// <summary>
        /// Find the ILToNativeMap for 'methodId' in process associated with 'processIndex'
        /// and then remove it from the table (this is what you want to do when the method is unloaded)
        /// </summary>
        private ILToNativeMap FindAndRemove(long methodID, ProcessIndex processIndex, out ILMapIndex mapIdxRet)
        {
            ILMapIndex mapIdx;
            if (methodIDToILToNativeMap != null && methodIDToILToNativeMap.TryGetValue(methodID, out mapIdx))
            {
                ILToNativeMap prev = null;
                while (mapIdx != ILMapIndex.Invalid)
                {
                    ILToNativeMap ret = ILToNativeMaps[(int)mapIdx];
                    if (ret.ProcessIndex == processIndex)
                    {
                        if (prev != null)
                        {
                            prev.Next = ret.Next;
                        }
                        else if (ret.Next == ILMapIndex.Invalid)
                        {
                            methodIDToILToNativeMap.Remove(methodID);
                        }
                        else
                        {
                            methodIDToILToNativeMap[methodID] = ret.Next;
                        }

                        mapIdxRet = mapIdx;
                        return ret;
                    }
                    mapIdx = ret.Next;
                }
            }
            mapIdxRet = ILMapIndex.Invalid;
            return null;
        }

        internal void AddILMapping(MethodILToNativeMapTraceData data)
        {
            var ilMap = new ILToNativeMap();
            ilMap.Next = ILMapIndex.Invalid;
            var process = log.Processes.GetProcess(data.ProcessID, data.TimeStampQPC);
            if (process == null)
            {
                return;
            }

            ilMap.ProcessIndex = process.ProcessIndex;
            ILToNativeMapTuple tuple;
            for (int i = 0; i < data.CountOfMapEntries; i++)
            {
                // There are special prologue and epilogue offsets, but the best line approximation
                // happens if we simply ignore them, so this is what we do here.
                var ilOffset = data.ILOffset(i);
                if (ilOffset < 0)
                {
                    continue;
                }

                tuple.ILOffset = ilOffset;
                tuple.NativeOffset = data.NativeOffset(i);
                ilMap.Map.Add(tuple);
            }

            // They may not come back sorted, but we want to binary search so sort them by native offset (ascending)
            ilMap.Map.Sort((x, y) => x.NativeOffset - y.NativeOffset);

            ILMapIndex mapIdx = (ILMapIndex)ILToNativeMaps.Count;
            ILToNativeMaps.Add(ilMap);
            if (methodIDToILToNativeMap == null)
            {
                methodIDToILToNativeMap = new Dictionary<long, ILMapIndex>(101);
            }

            ILMapIndex prevIndex;
            if (methodIDToILToNativeMap.TryGetValue(data.MethodID, out prevIndex))
            {
                ilMap.Next = prevIndex;
            }

            methodIDToILToNativeMap[data.MethodID] = mapIdx;
        }

        internal enum ILMapIndex { Invalid = -1 };
        internal struct ILToNativeMapTuple
        {
            public int ILOffset;
            public int NativeOffset;

            internal void Deserialize(Deserializer deserializer)
            {
                deserializer.Read(out ILOffset);
                deserializer.Read(out NativeOffset);
            }
            internal void Serialize(Serializer serializer)
            {
                serializer.Write(ILOffset);
                serializer.Write(NativeOffset);
            }
        }

        internal class ILToNativeMap : IFastSerializable
        {
            public ILMapIndex Next;             // We keep a link list of maps with the same start address
                                                // (can only be from different processes);
            public ProcessIndex ProcessIndex;   // This is not serialized.
            public MethodIndex MethodIndex;
            public Address MethodStart;
            public int MethodLength;
            internal GrowableArray<ILToNativeMapTuple> Map;

            public int GetILOffsetForNativeAddress(Address nativeAddress)
            {
                int idx;
                if (nativeAddress < MethodStart || MethodStart + (uint)MethodLength < nativeAddress)
                {
                    return -1;
                }

                int nativeOffset = (int)(nativeAddress - MethodStart);
                Map.BinarySearch(nativeOffset, out idx,
                    delegate (int key, ILToNativeMapTuple elem) { return key - elem.NativeOffset; });
                if (idx < 0)
                {
                    return -1;
                }

                // After looking at the empirical results, it does seem that linear interpolation
                // Gives a significantly better approximation of the IL address.
                int retIL = Map[idx].ILOffset;
                int nativeDelta = nativeOffset - Map[idx].NativeOffset;
                int nextIdx = idx + 1;
                if (nextIdx < Map.Count && nativeDelta != 0)
                {
                    int ILDeltaToNext = Map[nextIdx].ILOffset - Map[idx].ILOffset;
                    // If the IL deltas are going down don't interpolate.
                    if (ILDeltaToNext > 0)
                    {
                        int nativeDeltaToNext = Map[nextIdx].NativeOffset - Map[idx].NativeOffset;
                        retIL += (int)(((double)nativeDelta) / nativeDeltaToNext * ILDeltaToNext + .5);
                    }
                    else
                    {
                        return retIL;
                    }
                }
                // For our use in sampling the EIP is the instruction that COMPLETED, so we actually want to
                // attribute the time to the line BEFORE this one if we are exactly on the boundary.
                // TODO This probably does not belong here, but I only want to this if the IL deltas are going up.
                if (retIL > 0)
                {
                    --retIL;
                }

                return retIL;
            }

            void IFastSerializable.ToStream(Serializer serializer)
            {
                serializer.Write((int)MethodIndex);
                serializer.Write(MethodStart);
                serializer.Write(MethodLength);

                serializer.Write(Map.Count);
                for (int i = 0; i < Map.Count; i++)
                {
                    Map[i].Serialize(serializer);
                }
            }
            void IFastSerializable.FromStream(Deserializer deserializer)
            {
                MethodIndex = (MethodIndex)deserializer.ReadInt();
                deserializer.ReadAddress(out MethodStart);
                deserializer.Read(out MethodLength);

                Map.Count = deserializer.ReadInt();
                for (int i = 0; i < Map.Count; i++)
                {
                    Map.UnderlyingArray[i].Deserialize(deserializer);
                }
            }
        }

        private GrowableArray<ILToNativeMap> ILToNativeMaps;                    // only Jitted code has these, indexed by ILMapIndex
        private Dictionary<long, ILMapIndex> methodIDToILToNativeMap;

        private TraceCodeAddress[][] codeAddressObjects;  // If we were asked for TraceCodeAddresses (instead of indexes) we cache them, in sparse array
        private string[] names;                         // A cache (one per code address) of the string name of the address
        private int managedMethodRecordCount;           // Remembers how many code addresses are managed methods (currently not serialized)
        internal int totalCodeAddresses;                 // Count of the number of times a code address appears in the log.

        // These are actually serialized.
        private TraceLog log;
        private TraceModuleFiles moduleFiles;
        private TraceMethods methods;
        private DeferedRegion lazyCodeAddresses;
        internal GrowableArray<CodeAddressInfo> codeAddresses;

        #endregion
    }

    /// <summary>
    /// Conceptually a TraceCodeAddress represents a particular point of execution within a particular
    /// line of code in some source code.    As a practical matter, they are represented two ways
    /// depending on whether the code is managed or not.
    /// <para>* For native code (or NGened code), it is represented as a virtual address along with the loaded native
    /// module that includes that address along with its load address.  A code address does NOT
    /// know its process because they can be shared among all processes that load a particular module
    /// at a particular location.   These code addresses will not have methods associated with them
    /// unless symbols information (PDBS) are loaded for the module using the LookupSymbolsForModule.
    /// </para>
    /// <para> * For JIT compiled managed code, the address in a process is eagerly resolved into a method, module
    /// and an IL offset and that is stored in the TraceCodeAddress.
    /// </para>
    ///<para> Sometimes it is impossible to even determine the module associated with a virtual
    ///address in a process.   These are represented as simply the virtual address.
    ///</para>
    ///<para>
    ///Because code addresses are so numerous, consider using CodeAddressIndex instead of TraceCodeAddress
    ///to represent a code address.   Methods on TraceLog.CodeAddresses can access all the information
    ///that would be in a TraceCodeAddress from a CodeAddressIndex without the overhead of creating
    ///a TraceCodeAddress object.
    ///</para>
    /// </summary>
    public sealed class TraceCodeAddress
    {
        /// <summary>
        /// The CodeAddressIndex that uniquely identifies the same code address as this TraceCodeAddress
        /// </summary>
        public CodeAddressIndex CodeAddressIndex { get { return codeAddressIndex; } }
        /// <summary>
        /// The Virtual address of the code address in the process.  (Note that the process is unknown by the code address to allow for sharing)
        /// </summary>
        public Address Address { get { return codeAddresses.Address(codeAddressIndex); } }
        /// <summary>
        /// The full name (Namespace name.class name.method name) of the method associated with this code address.
        /// Returns the empty string if no method is associated with the code address.
        /// </summary>
        public string FullMethodName
        {
            get
            {
                MethodIndex methodIndex = codeAddresses.MethodIndex(codeAddressIndex);
                if (methodIndex == MethodIndex.Invalid)
                {
                    return "";
                }

                return codeAddresses.Methods.FullMethodName(methodIndex);
            }
        }
        /// <summary>
        /// Returns the TraceMethod associated with this code address or null if there is none.
        /// </summary>
        public TraceMethod Method
        {
            get
            {
                MethodIndex methodIndex = codeAddresses.MethodIndex(codeAddressIndex);
                if (methodIndex == MethodIndex.Invalid)
                {
                    return null;
                }
                else
                {
                    return codeAddresses.Methods[methodIndex];
                }
            }
        }
        /// <summary>
        /// If the TraceCodeAddress is associated with managed code, return the IL offset within the method.    If the method
        /// is unmanaged -1 is returned.   To determine the IL offset the PDB for the NGEN image (for NGENed code) or the
        /// correct .NET events (for JIT compiled code) must be present.   If this information is not present -1 is returned.
        /// </summary>
        public int ILOffset { get { return codeAddresses.ILOffset(codeAddressIndex); } }
        /// <summary>
        /// A TraceCodeAddress can contain a method name, but does not contain number information.   To
        /// find line number information you must read the PDB again and fetch it.   This is what
        /// GetSoruceLine does.
        /// <para>
        /// Given a SymbolReader (which knows how to look up PDBs) find a SourceLocation (which represents a
        /// particular line number in a particular source file associated with the current TraceCodeAddress.
        /// Returns null if anything goes wrong (and diagnostic information will be written to the
        /// log file associated with the SymbolReader.
        /// </para>
        /// </summary>
        public SourceLocation GetSourceLine(SymbolReader reader) { return codeAddresses.GetSourceLine(reader, codeAddressIndex); }

        /// <summary>
        /// Returns the TraceModuleFile representing the DLL path associated with this code address (or null if not known)
        /// </summary>
        public TraceModuleFile ModuleFile
        {
            get
            {
                ModuleFileIndex moduleFileIndex = codeAddresses.ModuleFileIndex(codeAddressIndex);
                if (moduleFileIndex == ModuleFileIndex.Invalid)
                {
                    return null;
                }
                else
                {
                    return codeAddresses.ModuleFiles[moduleFileIndex];
                }
            }
        }
        /// <summary>
        /// ModuleName is the name of the file without path or extension.
        /// </summary>
        public string ModuleName
        {
            get
            {
                TraceModuleFile moduleFile = ModuleFile;
                if (moduleFile == null)
                {
                    return "";
                }

                return moduleFile.Name;
            }
        }
        /// <summary>
        /// The full path name of the DLL associated with this code address.  Returns empty string if not known.
        /// </summary>
        public string ModuleFilePath
        {
            get
            {
                TraceModuleFile moduleFile = ModuleFile;
                if (moduleFile == null)
                {
                    return "";
                }

                return moduleFile.FilePath;
            }
        }
        /// <summary>
        /// The CodeAddresses container that this Code Address lives within
        /// </summary>
        public TraceCodeAddresses CodeAddresses { get { return codeAddresses; } }

        /// <summary>
        /// An XML representation for the CodeAddress (for debugging)
        /// </summary>
        public override string ToString()
        {
            StringBuilder sb = new StringBuilder();
            return ToString(sb).ToString();
        }
        /// <summary>
        /// Writes an XML representation for the CodeAddress to the stringbuilder sb
        /// </summary>
        public StringBuilder ToString(StringBuilder sb)
        {
            sb.Append("  <CodeAddress Address=\"0x").Append(((long)Address).ToString("x")).Append("\"");
            sb.Append(" CodeAddressIndex=\"").Append(XmlUtilities.XmlEscape(CodeAddressIndex, false)).Append("\"");
            if (FullMethodName.Length > 0)
            {
                sb.Append(" FullMethodName=\"").Append(XmlUtilities.XmlEscape(FullMethodName, false)).Append("\"");
            }

            if (ModuleName.Length != 0)
            {
                sb.Append(" ModuleName=\"").Append(XmlUtilities.XmlEscape(ModuleName, false)).Append("\"");
            }

            sb.Append("/>");
            return sb;
        }
        #region private
        internal TraceCodeAddress(TraceCodeAddresses codeAddresses, CodeAddressIndex codeAddressIndex)
        {
            this.codeAddresses = codeAddresses;
            this.codeAddressIndex = codeAddressIndex;
        }

        private TraceCodeAddresses codeAddresses;
        private CodeAddressIndex codeAddressIndex;
        #endregion
    }

    /// <summary>
    /// MethodIndex uniquely identifies a method within the log.  Valid values are between 0 and
    /// TraceMethods.Count-1. Thus, an array can be used to 'attach' data to a method.
    /// </summary>
    public enum MethodIndex
    {
        /// <summary>
        /// Returned when no appropriate Method exists.
        /// </summary>
        Invalid = -1
    };

    /// <summary>
    /// Methods are so common in most traces, that having a .NET object (a TraceMethod) for
    /// each one is often too expensive.   As optimization, TraceLog also assigns a method index
    /// to every method and this index uniquely identifies the method in a very light weight fashion.
    /// <para>
    /// To be useful, however you need to be able to ask questions about a method index without creating
    /// a TraceMethod.   This is the primary purpose of a TraceMethods (accessible from TraceLog.CodeAddresses.Methods).
    /// It has a set of
    /// methods that take a MethodIndex and return properties of the method (like its name, and module file)
    /// </para>
    /// </summary>
    public sealed class TraceMethods : IFastSerializable, IEnumerable<TraceMethod>
    {
        /// <summary>
        /// Returns the count of method indexes.  All MethodIndexes are strictly less than this.
        /// </summary>
        public int Count { get { return methods.Count; } }

        /// <summary>
        /// Given a method index, if the method is managed return the IL meta data MethodToken (returns 0 for native code)
        /// </summary>
        public int MethodToken(MethodIndex methodIndex)
        {
            if (methodIndex == MethodIndex.Invalid)
            {
                return 0;
            }
            else
            {
                var value = methods[(int)methodIndex].methodDefOrRva;
                if (value < 0)
                {
                    value = 0;      // unmanaged code, return 0
                }

                return value;
            }
        }
        /// <summary>
        /// Given a method index, return the Method's RVA (offset from the base of the DLL in memory)  (returns 0 for managed code)
        /// </summary>
        public int MethodRva(MethodIndex methodIndex)
        {
            if (methodIndex == MethodIndex.Invalid)
            {
                return 0;
            }
            else
            {
                var value = methods[(int)methodIndex].methodDefOrRva;
                if (value > 0)
                {
                    value = 0;      // managed code, return 0
                }

                return -value;
            }
        }
        /// <summary>
        /// Given a method index, return the index for the ModuleFile associated with the Method Index.
        /// </summary>
        public ModuleFileIndex MethodModuleFileIndex(MethodIndex methodIndex)
        {
            if (methodIndex == MethodIndex.Invalid)
            {
                return ModuleFileIndex.Invalid;
            }
            else
            {
                return methods[(int)methodIndex].moduleIndex;
            }
        }
        /// <summary>
        /// Given a method index, return the Full method name (Namespace.ClassName.MethodName) associated with the Method Index.
        /// </summary>
        public string FullMethodName(MethodIndex methodIndex)
        {
            if (methodIndex == MethodIndex.Invalid)
            {
                return "";
            }
            else
            {
                return methods[(int)methodIndex].fullMethodName;
            }
        }

        /// <summary>
        /// Given a method index, return a TraceMethod that also represents the method.
        /// </summary>
        public TraceMethod this[MethodIndex methodIndex]
        {
            get
            {
                if (methodObjects == null || (int)methodIndex >= methodObjects.Length)
                {
                    methodObjects = new TraceMethod[(int)methodIndex + 16];
                }

                if (methodIndex == MethodIndex.Invalid)
                {
                    return null;
                }

                TraceMethod ret = methodObjects[(int)methodIndex];
                if (ret == null)
                {
                    ret = new TraceMethod(this, methodIndex);
                    methodObjects[(int)methodIndex] = ret;
                }
                return ret;
            }
        }

        /// <summary>
        /// Returns an XML representation of the TraceMethods.
        /// </summary>
        public override string ToString()
        {
            StringBuilder sb = new StringBuilder();
            sb.Append("<TraceMethods Count=").Append(XmlUtilities.XmlQuote(methods.Count)).AppendLine(">");
            foreach (TraceMethod method in this)
            {
                sb.Append("  ").Append(method.ToString()).AppendLine();
            }

            sb.AppendLine("</TraceMethods>");
            return sb.ToString();
        }
        #region private
        internal TraceMethods(TraceCodeAddresses codeAddresses) { this.codeAddresses = codeAddresses; }

        /// <summary>
        /// IEnumerable support
        /// </summary>
        /// <returns></returns>
        public IEnumerator<TraceMethod> GetEnumerator()
        {
            for (int i = 0; i < Count; i++)
            {
                yield return this[(MethodIndex)i];
            }
        }

        // Positive is a token, negative is an RVA
        internal MethodIndex NewMethod(string fullMethodName, ModuleFileIndex moduleIndex, int methodTokenOrRva)
        {
            MethodIndex ret = (MethodIndex)methods.Count;
            methods.Add(new MethodInfo(fullMethodName, moduleIndex, methodTokenOrRva));
            return ret;
        }

        void IFastSerializable.ToStream(Serializer serializer)
        {
            lazyMethods.Write(serializer, delegate
            {
                serializer.Write(codeAddresses);
                serializer.Write(methods.Count);
                serializer.Log("<WriteCollection name=\"methods\" count=\"" + methods.Count + "\">\r\n");
                for (int i = 0; i < methods.Count; i++)
                {
                    serializer.Write(methods[i].fullMethodName);
                    serializer.Write(methods[i].methodDefOrRva);
                    serializer.Write((int)methods[i].moduleIndex);
                }
                serializer.Log("</WriteCollection>\r\n");
            });
        }

        void IFastSerializable.FromStream(Deserializer deserializer)
        {
            lazyMethods.Read(deserializer, delegate
            {
                deserializer.Read(out codeAddresses);
                int count = deserializer.ReadInt();
                deserializer.Log("<Marker name=\"methods\" count=\"" + count + "\"/>");
                MethodInfo methodInfo = new MethodInfo();
                methods = new GrowableArray<MethodInfo>(count + 1);

                for (int i = 0; i < count; i++)
                {
                    deserializer.Read(out methodInfo.fullMethodName);
                    deserializer.Read(out methodInfo.methodDefOrRva);
                    methodInfo.moduleIndex = (ModuleFileIndex)deserializer.ReadInt();
                    methods.Add(methodInfo);
                }
            });
            lazyMethods.FinishRead();        // TODO REMOVE
        }

        System.Collections.IEnumerator System.Collections.IEnumerable.GetEnumerator()
        {
            throw new NotImplementedException(); // GetEnumerator
        }

        private struct MethodInfo
        {
            // Positive is a token, negative is an RVA
            internal MethodInfo(string fullMethodName, ModuleFileIndex moduleIndex, int methodTokenOrRva)
            {
                this.fullMethodName = fullMethodName;
                this.moduleIndex = moduleIndex;
                methodDefOrRva = methodTokenOrRva;
            }
            internal string fullMethodName;
            internal ModuleFileIndex moduleIndex;
            internal int methodDefOrRva;               // For managed code, this is the token, (positive) for unmanaged it is -rva (rvas have to be < 2Gig).
        }

        private DeferedRegion lazyMethods;
        private GrowableArray<MethodInfo> methods;
        private TraceMethod[] methodObjects;
        internal TraceCodeAddresses codeAddresses;
        #endregion
    }
    /// <summary>
    /// A TraceMethod represents the symbolic information for a particular method.   To maximizes haring a TraceMethod
    /// has very little state, just the module and full method name.
    /// </summary>
    public sealed class TraceMethod
    {
        /// <summary>
        /// Each Method in the TraceLog is given an index that uniquely identifies it.  This return this index for this TraceMethod
        /// </summary>
        public MethodIndex MethodIndex { get { return methodIndex; } }
        /// <summary>
        /// The full name of the method (Namespace.ClassName.MethodName).
        /// </summary>
        public string FullMethodName { get { return methods.FullMethodName(methodIndex); } }
        /// <summary>
        /// .Net runtime methods have a token (32 bit number) that uniquely identifies it in the meta data of the managed DLL.
        /// This property returns this token. Returns 0 for unmanaged code or method not found.
        /// </summary>
        public int MethodToken { get { return methods.MethodToken(methodIndex); } }
        /// <summary>
        /// For native code the RVA (relative virtual address, which is the offset from the base of the file in memory)
        /// for the method in the file. Returns 0 for managed code or method not found;
        /// </summary>
        public int MethodRva { get { return methods.MethodRva(methodIndex); } }
        /// <summary>
        /// Returns the index for the DLL ModuleFile (which represents its file path) associated with this method
        /// </summary>
        public ModuleFileIndex MethodModuleFileIndex { get { return methods.MethodModuleFileIndex(methodIndex); } }
        /// <summary>
        /// Returns the ModuleFile (which represents its file path) associated with this method
        /// </summary>
        public TraceModuleFile MethodModuleFile { get { return methods.codeAddresses.ModuleFiles[MethodModuleFileIndex]; } }

        /// <summary>
        /// A XML representation of the TraceMethod. (Used for debugging)
        /// </summary>
        /// <returns></returns>
        public override string ToString()
        {
            StringBuilder sb = new StringBuilder();
            return ToString(sb).ToString();
        }
        /// <summary>
        /// Writes an XML representation of the TraceMethod to the stringbuilder 'sb'
        /// </summary>
        /// <param name="sb"></param>
        /// <returns></returns>
        public StringBuilder ToString(StringBuilder sb)
        {
            sb.Append("  <TraceMethod ");
            if (FullMethodName.Length > 0)
            {
                sb.Append(" FullMethodName=\"").Append(XmlUtilities.XmlEscape(FullMethodName, false)).Append("\"");
            }

            sb.Append(" MethodIndex=\"").Append(XmlUtilities.XmlEscape(MethodIndex, false)).Append("\"");
            sb.Append(" MethodToken=\"").Append(XmlUtilities.XmlEscape(MethodToken, false)).Append("\"");
            sb.Append(" MethodRva=\"").Append(XmlUtilities.XmlEscape(MethodRva, false)).Append("\"");
            var moduleFile = MethodModuleFile;
            if (moduleFile != null)
            {
                sb.Append(" Module=\"").Append(moduleFile.Name).Append("\"");
            }

            sb.Append("/>");
            return sb;
        }
        #region private
        internal TraceMethod(TraceMethods methods, MethodIndex methodIndex)
        {
            this.methods = methods;
            this.methodIndex = methodIndex;
        }

        /// <summary>
        /// Returns a new string prefixed with the optimization tier if it would be useful. Typically used to adorn a method's
        /// name with the optimization tier of the specific code version of the method.
        /// </summary>
        internal static string PrefixOptimizationTier(string str, OptimizationTier optimizationTier)
        {
            if (optimizationTier == OptimizationTier.Unknown || string.IsNullOrWhiteSpace(str))
            {
                return str;
            }
            return $"[{optimizationTier}]{str}";
        }

        private TraceMethods methods;
        private MethodIndex methodIndex;
        #endregion
    }

    /// <summary>
    /// A ModuleFileIndex represents a particular file path on the disk.   It is a number
    /// from 0 to MaxModuleFileIndex, which means that you can create a side array to hold
    /// information about module files.
    ///
    /// You can look up information about the ModuleFile from the ModuleFiles type.
    /// </summary>
    public enum ModuleFileIndex
    {
        /// <summary>
        /// Returned when no appropriate ModuleFile exists.
        /// </summary>
        Invalid = -1
    };

    /// <summary>
    /// TraceModuleFiles is the list of all the ModuleFiles in the trace.   It is an IEnumerable.
    /// </summary>
    public sealed class TraceModuleFiles : IFastSerializable, IEnumerable<TraceModuleFile>
    {
        /// <summary>
        /// Each file is given an index for quick lookup.   Count is the
        /// maximum such index (thus you can create an array that is 1-1 with the
        /// files easily).
        /// </summary>
        public int Count { get { return moduleFiles.Count; } }
        /// <summary>
        /// Given a ModuleFileIndex, find the TraceModuleFile which also represents it
        /// </summary>
        public TraceModuleFile this[ModuleFileIndex moduleFileIndex]
        {
            get
            {
                if (moduleFileIndex == ModuleFileIndex.Invalid)
                {
                    return null;
                }

                return moduleFiles[(int)moduleFileIndex];
            }
        }
        /// <summary>
        /// Returns the TraceLog associated with this TraceModuleFiles
        /// </summary>
        public TraceLog Log { get { return log; } }

        /// <summary>
        /// Returns an XML representation of the TraceModuleFiles
        /// </summary>
        public override string ToString()
        {
            StringBuilder sb = new StringBuilder();
            sb.Append("<TraceModuleFiles Count=").Append(XmlUtilities.XmlQuote(moduleFiles.Count)).AppendLine(">");
            foreach (TraceModuleFile moduleFile in this)
            {
                sb.Append("  ").Append(moduleFile.ToString()).AppendLine();
            }

            sb.AppendLine("</TraceModuleFiles>");
            return sb.ToString();
        }
        #region private
        /// <summary>
        /// Enumerate all the files that occurred in the trace log.
        /// </summary>
        IEnumerator<TraceModuleFile> IEnumerable<TraceModuleFile>.GetEnumerator()
        {
            for (int i = 0; i < moduleFiles.Count; i++)
            {
                yield return moduleFiles[i];
            }
        }

        internal void SetModuleFileName(TraceModuleFile moduleFile, string fileName)
        {
            Debug.Assert(moduleFile.fileName == null);
            moduleFile.fileName = fileName;
            if (moduleFilesByName != null)
            {
                moduleFilesByName[fileName] = moduleFile;
            }
        }
        /// <summary>
        /// We cache information about a native image load in a TraceModuleFile.  Retrieve or create a new
        /// cache entry associated with 'nativePath' and 'moduleImageBase'.  'moduleImageBase' can be 0 for managed assemblies
        /// that were not loaded with LoadLibrary.
        /// </summary>
        internal TraceModuleFile GetOrCreateModuleFile(string nativePath, Address imageBase)
        {
            TraceModuleFile moduleFile = null;
            if (nativePath != null)
            {
                moduleFile = GetModuleFile(nativePath, imageBase);
            }

            if (moduleFile == null)
            {
                moduleFile = new TraceModuleFile(nativePath, imageBase, (ModuleFileIndex)moduleFiles.Count);
                moduleFiles.Add(moduleFile);
                if (nativePath != null)
                {
                    TraceModuleFile prevValue;
                    if (moduleFilesByName.TryGetValue(nativePath, out prevValue))
                    {
                        moduleFile.next = prevValue;
                    }

                    moduleFilesByName[nativePath] = moduleFile;
                }
            }

            Debug.Assert(moduleFilesByName == null || moduleFiles.Count >= moduleFilesByName.Count);
            return moduleFile;
        }

        /// <summary>
        /// For a given file name, get the TraceModuleFile associated with it.
        /// </summary>
        internal TraceModuleFile GetModuleFile(string fileName, Address imageBase)
        {
            TraceModuleFile moduleFile;
            if (moduleFilesByName == null)
            {
                moduleFilesByName = new Dictionary<string, TraceModuleFile>(Math.Max(256, moduleFiles.Count + 4), StringComparer.OrdinalIgnoreCase);
                for (int i = 0; i < moduleFiles.Count; i++)
                {
                    moduleFile = moduleFiles[i];
                    Debug.Assert(moduleFile.next == null);

                    if (string.IsNullOrEmpty(moduleFile.fileName))
                    {
                        continue;
                    }

                    TraceModuleFile collision;
                    if (moduleFilesByName.TryGetValue(moduleFile.fileName, out collision))
                    {
                        moduleFile.next = collision;
                    }
                    else
                    {
                        moduleFilesByName.Add(moduleFile.fileName, moduleFile);
                    }
                }
            }
            if (moduleFilesByName.TryGetValue(fileName, out moduleFile))
            {
                do
                {
                    // TODO review the imageBase == 0 condition.  Needed to get PDB signature on managed IL.
                    if (moduleFile.ImageBase == imageBase)
                    {
                        return moduleFile;
                    }
                    //                    options.ConversionLog.WriteLine("WARNING: " + fileName + " loaded with two base addresses 0x" + moduleImageBase.ToString("x") + " and 0x" + moduleFile.moduleImageBase.ToString("x"));
                    moduleFile = moduleFile.next;
                } while (moduleFile != null);
            }
            return moduleFile;
        }

        internal TraceModuleFiles(TraceLog log)
        {
            this.log = log;
        }
        void IFastSerializable.ToStream(Serializer serializer)
        {
            serializer.Write(log);
            serializer.Write(moduleFiles.Count);
            for (int i = 0; i < moduleFiles.Count; i++)
            {
                serializer.Write(moduleFiles[i]);
            }
        }
        void IFastSerializable.FromStream(Deserializer deserializer)
        {
            deserializer.Read(out log);
            int count = deserializer.ReadInt();
            moduleFiles = new GrowableArray<TraceModuleFile>(count + 1);
            for (int i = 0; i < count; i++)
            {
                TraceModuleFile elem;
                deserializer.Read(out elem);
                moduleFiles.Add(elem);
            }
            moduleFilesByName = null;
        }
        System.Collections.IEnumerator System.Collections.IEnumerable.GetEnumerator()
        {
            throw new NotImplementedException(); // GetEnumerator
        }

        private TraceLog log;
        private Dictionary<string, TraceModuleFile> moduleFilesByName;
        private GrowableArray<TraceModuleFile> moduleFiles;
        #endregion
    }
    /// <summary>
    /// The TraceModuleFile represents a executable file that can be loaded into memory (either an EXE or a
    /// DLL).  It represents the path on disk as well as the location in memory where it loads (or
    /// its ModuleID if it is a managed module), but not the load or unload time or the process in which
    /// it was loaded (this allows them to be shared within the trace).
    /// </summary>
    public sealed class TraceModuleFile : IFastSerializable
    {
        /// <summary>
        /// The ModuleFileIndex ID that uniquely identifies this module file.
        /// </summary>
        public ModuleFileIndex ModuleFileIndex { get { return moduleFileIndex; } }
        /// <summary>
        /// The moduleFile name associated with the moduleFile.  May be the empty string if the moduleFile has no moduleFile
        /// (dynamically generated).  For managed code, this is the IL moduleFile name.
        /// </summary>
        public string FilePath
        {
            get
            {
                if (fileName == null)
                {
                    return "ManagedModule";
                }

                return fileName;
            }
        }
        /// <summary>
        /// This is the short name of the moduleFile (moduleFile name without extension).
        /// </summary>
        public string Name
        {
            get
            {
                if (name == null)
                {
                    var filePath = FilePath;
                    name = TraceLog.GetFileNameWithoutExtensionNoIllegalChars(filePath);
                }
                return name;
            }
        }
        /// <summary>
        /// Returns the address in memory where the dll was loaded.
        /// </summary>
        public Address ImageBase { get { return imageBase; } }
        /// <summary>
        /// Returns the size of the DLL when loaded in memory
        /// </summary>
        public int ImageSize { get { return imageSize; } }
        /// <summary>
        /// Returns the address just past the memory the module uses.
        /// </summary>
        public Address ImageEnd { get { return (Address)((ulong)imageBase + (uint)imageSize); } }

        /// <summary>
        /// The name of the symbol file (PDB file) associated with the DLL
        /// </summary>
        public string PdbName { get { return pdbName; } }
        /// <summary>
        /// Returns the GUID that uniquely identifies the symbol file (PDB file) for this DLL
        /// </summary>
        public Guid PdbSignature { get { return pdbSignature; } }
        /// <summary>
        /// Returns the age (which is a small integer), that is also needed to look up the symbol file (PDB file) on a symbol server.
        /// </summary>
        public int PdbAge { get { return pdbAge; } }

        /// <summary>
        /// Returns the file version string that is optionally embedded in the DLL's resources.   Returns the empty string if not present.
        /// </summary>
        public string FileVersion { get { return fileVersion; } }

        /// <summary>
        /// Returns the product name  recorded in the file version information.     Returns empty string if not present
        /// </summary>
        public string ProductName { get { return productName; } }

        /// <summary>
        /// Returns a version string for the product as a whole (could include GIT source code hash).    Returns empty string if not present
        /// </summary>
        public string ProductVersion { get { return productVersion; } }

        /// <summary>
        /// This is the checksum value in the PE header. Can be used to validate
        /// that the file on disk is the same as the file from the trace.
        /// </summary>
        public int ImageChecksum { get { return imageChecksum; } }

        /// <summary>
        /// This used to be called TimeDateStamp, but linkers may not use it as a
        /// timestamp anymore because they want deterministic builds.  It still is
        /// useful as a unique ID for the image.
        /// </summary>
        public int ImageId { get { return timeDateStamp; } }

        /// <summary>
        /// Tells if the module file is ReadyToRun (the has precompiled code for some managed methods)
        /// </summary>
        public bool IsReadyToRun { get { return isReadyToRun; } }

        /// <summary>
        /// If the Product Version fields has a GIT Commit Hash component, this returns it,  Otherwise it is empty.
        /// </summary>
        public string GitCommitHash
        {
            get
            {
                // First see if the commit hash is on the file version
                if (!string.IsNullOrEmpty(fileVersion))
                {
                    Match m = Regex.Match(fileVersion, @"Commit Hash:\s*(\S+)", RegexOptions.CultureInvariant);
                    if (m.Success)
                    {
                        return m.Groups[1].Value;
                    }
                }
                // or the product version.
                if (!string.IsNullOrEmpty(productVersion))
                {
                    Match m = Regex.Match(productVersion, @"Commit Hash:\s*(\S+)", RegexOptions.CultureInvariant);
                    if (m.Success)
                    {
                        return m.Groups[1].Value;
                    }
                }
                return "";
            }
        }

        /// <summary>
        /// Returns the time the DLL was built as a DateTime.   Note that this may not
        /// work if the build system uses deterministic builds (in which case timestamps
        /// are not allowed.   We may not be able to tell if this is a bad timestamp
        /// but we include it because when it is timestamp it is useful.
        /// </summary>
        public DateTime BuildTime
        {
            get
            {
                var ret = PEFile.PEHeader.TimeDateStampToDate(timeDateStamp);
                if (ret > DateTime.Now)
                {
                    ret = DateTime.MinValue;
                }

                return ret;
            }
        }
        /// <summary>
        /// The number of code addresses included in this module.  This is useful for determining if
        /// this module is worth having its symbolic information looked up or not.   It is not
        /// otherwise a particularly interesting metric.
        /// <para>
        /// This number is defined as the number of appearances this module has in any stack
        /// or any event with a code address (If the modules appears 5 times in a stack that
        /// counts as 5 even though it is just one event's stack).
        /// </para>
        /// </summary>
        public int CodeAddressesInModule { get { return codeAddressesInModule; } }
        /// <summary>
        /// If the module file was a managed native image, this is the IL file associated with it.
        /// </summary>
        public TraceModuleFile ManagedModule { get { return managedModule; } }

        /// <summary>
        /// Returns an XML representation of the TraceModuleFile (for debugging)
        /// </summary>
        public override string ToString()
        {
            return "<TraceModuleFile " +
                    "Name=" + XmlUtilities.XmlQuote(Name) + " " +
                    "ModuleFileIndex=" + XmlUtilities.XmlQuote(ModuleFileIndex) + " " +
                    "ImageSize=" + XmlUtilities.XmlQuoteHex(ImageSize) + " " +
                    "FileName=" + XmlUtilities.XmlQuote(FilePath) + " " +
                    "ImageBase=" + XmlUtilities.XmlQuoteHex((ulong)ImageBase) + " " +
                    "BuildTime=" + XmlUtilities.XmlQuote(BuildTime) + " " +
                    "PdbName=" + XmlUtilities.XmlQuote(PdbName) + " " +
                    "PdbSignature=" + XmlUtilities.XmlQuote(PdbSignature) + " " +
                    "PdbAge=" + XmlUtilities.XmlQuote(PdbAge) + " " +
                    "FileVersion=" + XmlUtilities.XmlQuote(FileVersion) + " " +
                    "IsReadyToRun=" + XmlUtilities.XmlQuote(IsReadyToRun) + " " +
                   "/>";
        }
        #region Private
        internal TraceModuleFile(string fileName, Address imageBase, ModuleFileIndex moduleFileIndex)
        {
            if (fileName != null)
            {
                this.fileName = fileName.ToLowerInvariant();        // Normalize to lower case.
            }

            this.imageBase = imageBase;
            this.moduleFileIndex = moduleFileIndex;
            fileVersion = "";
            productVersion = "";
            pdbName = "";
        }

        internal string fileName;
        internal int imageSize;
        internal Address imageBase;
        internal string name;
        private ModuleFileIndex moduleFileIndex;
        internal bool isReadyToRun;
        internal TraceModuleFile next;          // Chain of modules that have the same path (But different image bases)

        internal string pdbName;
        internal Guid pdbSignature;
        internal int pdbAge;
        internal string fileVersion;
        internal string productName;
        internal string productVersion;
        internal int timeDateStamp;
        internal int imageChecksum;                  // used to validate if the local file is the same as the one from the trace.
        internal int codeAddressesInModule;
        internal TraceModuleFile managedModule;


        void IFastSerializable.ToStream(Serializer serializer)
        {
            serializer.Write(fileName);
            serializer.Write(imageSize);
            serializer.WriteAddress(imageBase);

            serializer.Write(pdbName);
            serializer.Write(pdbSignature);
            serializer.Write(pdbAge);
            serializer.Write(fileVersion);
            serializer.Write(productVersion);
            serializer.Write(timeDateStamp);
            serializer.Write(imageChecksum);
            serializer.Write((int)moduleFileIndex);
            serializer.Write(codeAddressesInModule);
            serializer.Write(managedModule);
        }
        void IFastSerializable.FromStream(Deserializer deserializer)
        {
            deserializer.Read(out fileName);
            deserializer.Read(out imageSize);
            deserializer.ReadAddress(out imageBase);

            deserializer.Read(out pdbName);
            deserializer.Read(out pdbSignature);
            deserializer.Read(out pdbAge);
            deserializer.Read(out fileVersion);
            deserializer.Read(out productVersion);
            deserializer.Read(out timeDateStamp);
            deserializer.Read(out imageChecksum);
            moduleFileIndex = (ModuleFileIndex)deserializer.ReadInt();
            deserializer.Read(out codeAddressesInModule);
            deserializer.Read(out managedModule);
        }
        #endregion
    }

    /// <summary>
    /// A ActivityIndex uniquely identifies an Activity in the log. Valid values are between
    /// 0 and Activities.Count-1.
    /// </summary>
    public enum ActivityIndex
    {
        /// <summary>
        /// valid activity indexes are non-negative integers
        /// </summary>
        Invalid = -1
    }

    /// <summary>
    /// Representation of an Activity. An activity can be thought of as a unit of execution associated with
    /// a task or workitem; it executes on one thread, and has a start and end time. An activity keeps track
    /// of its "creator" or "caller" -- which is the activity that scheduled it. Using the "creator" link a
    /// user can determine the chain of activities that led up to the current one.
    ///
    /// Given an event you can get the Activity for the event using the Activity() extension method.
    /// </summary>
    public sealed class TraceActivity : IFastSerializable
    {
        /// <summary>
        /// Describes the kinds of known Activities (used for descriptive purposes alone)
        /// </summary>
        internal enum ActivityKind : short
        {
            /// <summary>Invalid</summary>
            Invalid = -1,
            /// <summary>
            /// Default activity on a thread (when the thread does not execute any code on
            /// behalf of anyone else)
            /// </summary>
            Initial = 0,
            /// <summary>
            /// An activity that was initiated by a Task.Run
            /// </summary>
            TaskScheduled = 1,
            /// <summary>
            /// An activity that's a task, but for which we didn't see a "Scheduled" event
            /// </summary>
            TaskStarted = 2,
            /// <summary>
            /// An activity that allows correlation between the antecedent and continuation
            /// </summary>
            AwaitTaskScheduled = 4,
            /// <summary>A thread started with Thread.Start</summary>
            ClrThreadStart = 5,
            /// <summary>Native CLR threadpool workitem</summary>
            ClrThreadPool = 6,
            /// <summary>Native CLR IO threadpool workitem</summary>
            ClrIOThreadPool = 7,
            /// <summary>Managed threadpool workitem</summary>
            FxThreadPool = 8,
            /// <summary>Generic managed thread transfer</summary>
            FxTransfer = 9,

            /// <summary>Managed async IO workitem</summary>
            FxAsyncIO = 11,
            /// <summary>WinRT Dispatched workitem</summary>
            FxWinRTDispatch = 12,
            /// <summary>
            /// Used when we make up ones because we know that have to be there but we don't know enough to do more than that.
            /// </summary>
            Implied = 13,


            // AutoComplete codes.
            /// <summary>
            /// An activity that allows correlation between the antecedent and continuation
            /// if have bit 5 set it means you auto-compete
            /// </summary>
            TaskWait = 32,
            /// <summary>
            /// Same as TaskWait, hwoever it auto-completes
            /// </summary>
            TaskWaitSynchronous = 64 + 33,
            /// <summary>
            /// Managed timer workitem
            /// </summary>
            FxTimer = 34, // FxTransfer + kind(1)
        }

        private static string ActivityKindToString(ActivityKind kind)
        {
            switch (kind)
            {
                case ActivityKind.Invalid: return "Invalid";
                case ActivityKind.Initial: return "Initial";
                case ActivityKind.TaskScheduled: return "TaskScheduled";
                case ActivityKind.TaskStarted: return "TaskStarted";
                case ActivityKind.AwaitTaskScheduled: return "AwaitTaskScheduled";
                case ActivityKind.ClrThreadStart: return "ClrThreadStart";
                case ActivityKind.ClrThreadPool: return "ClrThreadPool";
                case ActivityKind.ClrIOThreadPool: return "ClrIOThreadPool";
                case ActivityKind.FxThreadPool: return "FxThreadPool";
                case ActivityKind.FxTransfer: return "FxTransfer";
                case ActivityKind.FxAsyncIO: return "FxAsyncIO";
                case ActivityKind.FxWinRTDispatch: return "FxWinRTDispatch";
                case ActivityKind.Implied: return "Implied";
                case ActivityKind.TaskWait: return "TaskWait";
                case ActivityKind.TaskWaitSynchronous: return "TaskWaitSynchronous";
                case ActivityKind.FxTimer: return "FxTimer";
                default:
                    Debug.Fail("Missing ActivityKind case statement.");
                    return kind.ToString();
            }
        }

        /// <summary>A trace-wide unique id identifying an activity</summary>
        public ActivityIndex Index { get { return activityIndex; } }
        /// <summary>The activity that initiated or caused the current one</summary>
        public TraceActivity Creator { get { return creator; } }

        /// <summary>
        /// This return an unique string 'name' for the activity.  It is a the Index followed by
        /// a - followed by the TPL index (if available).  It is a bit nicer since it gives
        /// more information for debugging.
        /// </summary>
        public string ID
        {
            get
            {
                uint truncatedRawId = ((uint)rawID);
                if (truncatedRawId == 0xFFFFFFFF)
                {
                    if (kind == ActivityKind.Implied)
                    {
                        return "Implied/TID=" + Thread.ThreadID + "/S=" + StartTimeRelativeMSec.ToString("f3");
                    }

                    return "Thread/TID=" + Thread.ThreadID;
                }
                string rawIdString = (truncatedRawId < 0x1000000) ? truncatedRawId.ToString() : ("0x" + truncatedRawId.ToString("x"));
                return "C=" + CreationTimeRelativeMSec.ToString("f3") + "/S=" + StartTimeRelativeMSec.ToString("f3") + "/R=" + rawIdString;
            }
        }

        // TODO make public?
        /// <summary>
        /// Computes the creator path back to root.
        /// </summary>
        internal string Path
        {
            get
            {
                string creatorPath = (Creator != null) ? Creator.Path : "/";
                return creatorPath + "/" + ((int)Index).ToString();
            }
        }

        /// <summary>The thread on which the activity is running</summary>
        public TraceThread Thread { get { return thread; } set { thread = value; } }
        /// <summary>True if there may be multiple activities that were initiated by caller (e.g. managed Timers)</summary>
        public bool MultiTrigger { get { return multiTrigger; } }
        /// <summary>A descriptive label for the activity
        ///     TODO: eliminate and use ToString()?
        /// </summary>
        public string Name
        {
            get
            {
                // PERF: Hand-optimized string.Format to minimize allocations
                var sb = StringBuilderCache.Acquire();
                sb.Append('<');
                sb.Append(IsThreadActivity ? "ThreadActivity" : ((rawID >> 32) & 1) != 0 ? "Activity (concurrent)" : "Activity (continuation)");
                sb.Append(" Index=\"");
                sb.Append((int)Index);

                if (Thread != null)
                {
                    sb.Append("\" Thread=\"");
                    sb.Append(Thread.VerboseThreadName);
                    sb.Append("\" Create=\"");
                    sb.Append(CreationTimeRelativeMSec.ToString("f3"));
                    sb.Append("\" Start=\"");
                    sb.Append(StartTimeRelativeMSec.ToString("f3"));
                    sb.Append("\" kind=\"");
                    sb.Append(ActivityKindToString(kind));
                }

                sb.Append("\" RawID=\"0x");
                sb.Append(rawID.ToString("x"));
                sb.Append("\"/>");
                return StringBuilderCache.GetStringAndRelease(sb);
            }
        }

        /// <summary>
        /// A thread activity is the activity associate with an OS thread.   It is special because it may
        /// have a region that is disjoint.
        /// </summary>
        public bool IsThreadActivity { get { return ((ulong)rawID == 0xFFFFFFFFFFFFFFFF); } }

        /// <summary>Time from beginning of trace (in msec) when activity started executing</summary>
        public double StartTimeRelativeMSec
        {
            get
            {
                if (startTimeQPC == 0)
                {
                    return 0;
                }

                return thread.Process.Log.QPCTimeToRelMSec(startTimeQPC);
            }
        }
        /// <summary>Time from beginning of trace (in msec) when activity completed execution.  Does not include children.</summary>
        public double EndTimeRelativeMSec
        {
            get
            {
                if (endTimeQPC == 0)
                {
                    return 0;
                }

                return thread.Process.Log.QPCTimeToRelMSec(endTimeQPC);
            }
        }

        /// <summary>The event index of the TraceEvent instance that created/scheduled this activity</summary>
        public EventIndex CreationEventIndex { get { return creationEventIndex; } }
        /// <summary>The call stack index of the TraceEvent instance that scheduled (caused the creation of) the activity</summary>
        public CallStackIndex CreationCallStackIndex
        {
            get
            {
                Debug.Assert(creationCallStackIndex == thread.Process.Log.GetCallStackIndexForEventIndex(creationEventIndex));
                return creationCallStackIndex;
            }
        }
        /// <summary>Time from beginning of trace (in msec) when activity was scheduled</summary>
        public double CreationTimeRelativeMSec
        {
            get
            {
                if (creationTimeQPC == 0)
                {
                    return 0;
                }

                return thread.Process.Log.QPCTimeToRelMSec(creationTimeQPC);
            }
        }

        /// <summary>
        /// To use mainly for debugging
        /// </summary>
        public override string ToString()
        {
            return Name;
        }

        #region private
        internal TraceActivity(ActivityIndex activityIndex, TraceActivity creator, EventIndex creationEventIndex,
            CallStackIndex creationCallStackIndex, long creationTimeQPC, Address rawID, bool multiTrigger, bool gcBound, TraceActivity.ActivityKind kind)
        {
            this.activityIndex = activityIndex;
            this.creator = creator;
            // TODO FIX NOW use or remove !
            this.creationCallStackIndex = creationCallStackIndex;
            this.creationEventIndex = creationEventIndex;
            this.creationTimeQPC = creationTimeQPC;
            this.multiTrigger = multiTrigger;
            this.gcBound = gcBound;
            this.kind = kind;
            this.rawID = rawID;
        }


        internal static unsafe Address GuidToLongId(ref Guid guid)
        {
            fixed (Guid* pg = &guid)
            {
                return *(Address*)pg;
            }
        }

        void IFastSerializable.ToStream(Serializer serializer)
        {
            serializer.Write((int)activityIndex);
            serializer.Write(creator);
            serializer.Write((int)creationCallStackIndex);
            serializer.Write(thread);
            serializer.Write((int)creationEventIndex);
            serializer.Write(creationTimeQPC);
            serializer.Write(startTimeQPC);
            serializer.Write(endTimeQPC);
            serializer.Write(multiTrigger);
            serializer.Write(gcBound);
            serializer.Write((short)kind);
        }

        void IFastSerializable.FromStream(Deserializer deserializer)
        {
            activityIndex = (ActivityIndex)deserializer.ReadInt();
            deserializer.Read(out creator);
            creationCallStackIndex = (CallStackIndex)deserializer.ReadInt();
            deserializer.Read(out thread);
            creationEventIndex = (EventIndex)deserializer.ReadInt();
            deserializer.Read(out creationTimeQPC);
            deserializer.Read(out startTimeQPC);
            deserializer.Read(out endTimeQPC);
            deserializer.Read(out multiTrigger);
            deserializer.Read(out gcBound);
            short kind; deserializer.Read(out kind); this.kind = (TraceActivity.ActivityKind)kind;
        }

        private ActivityIndex activityIndex;
        internal TraceActivity creator;
        private EventIndex creationEventIndex;      // The event index of the TraceEvent instance that created/scheduled this activity
        private CallStackIndex creationCallStackIndex;
        internal TraceThread thread;
        internal long creationTimeQPC;
        internal long startTimeQPC;
        internal long endTimeQPC;
        private bool multiTrigger;                  // True if there may be multiple activities that were initiated by caller (e.g. managed Timers)
        private bool gcBound;
        internal TraceActivity.ActivityKind kind;
        internal Address rawID;                      // ID used to identify this activity before we normalized it.
        internal TraceActivity prevActivityOnThread; // We can have a stack of active activities on a given thread.  This points to the one we preempted.
                                                     // This is only used in the ActivityComputer.
        #endregion
    }

    /// <summary>
    /// TraceLogOptions control the generation of a TraceLog (ETLX file) from an ETL file.
    /// </summary>
    public sealed class TraceLogOptions
    {
        /// <summary>
        /// Creates a new object containing options for constructing a TraceLog file.
        /// </summary>
        public TraceLogOptions() { }
        /// <summary>
        /// If non-null, this is a predicate that, given a file path to a dll, answers the question
        /// whether the PDB associated with that DLL be looked up and its symbolic information added
        /// to the TraceLog file as part of conversion.   Symbols can be looked up afterward when
        /// the file is later opened, so the default (which is to look up no symbols during
        /// conversion) is typically OK.
        /// </summary>
        public Predicate<string> ShouldResolveSymbols;
        /// <summary>
        /// Resolving symbols from a symbol server can take a long time. If
        /// there is a DLL that always fails, it can be quite annoying because
        /// it will always cause delays, By specifying only local symbols it
        /// will only resolve the symbols if it can do so without the delay of network traffic.
        /// Symbols that have been previously cached locally from a symbol
        /// server count as local symbols.
        /// </summary>
        public bool LocalSymbolsOnly;
        /// <summary>
        /// By default symbols are only resolved if there are stacks associated with the trace.
        /// Setting this option forces resolution even if there are no stacks.
        /// </summary>
        public bool AlwaysResolveSymbols;
        /// <summary>
        /// Writes status to this log.  Useful for debugging symbol issues.
        /// </summary>
        public TextWriter ConversionLog
        {
            get
            {
                if (m_ConversionLog == null)
                {
                    if (ConversionLogName != null)
                    {
                        m_ConversionLog = File.CreateText(ConversionLogName);
                    }
                    else
                    {
                        m_ConversionLog = new StringWriter();
                    }
                }
                return m_ConversionLog;
            }
            set
            {
                m_ConversionLog = value;
            }
        }
        /// <summary>
        /// If ConversionLogName is set, it indicates that any messages associated with creating the TraceLog should be written here.
        /// </summary>
        public string ConversionLogName;
        /// <summary>
        /// ETL files typically contain a large number of 'bookkeeping' event for resolving names of files, or methods or to indicate information
        /// about processes that existed when the trace was started (DCStart and DCStop events).   By default these events are stripped from
        /// the ETLX file because their information has already been used to do the bookkeeping as part of the conversion
        /// <para>
        /// However sometimes it is useful to keep these events (typically for debugging TraceEvent itself) and setting this
        /// property to true will cause every event in the ETL file to be copied as an event to the ETLX file.
        /// </para>
        /// </summary>
        public bool KeepAllEvents;
        /// <summary>
        /// Sometimes ETL files are too big , and you just want to look at a fraction of it to speed things up
        /// (or to keep file size under control).  The MaxEventCount property allows that.   10M will produce a 3-4GB ETLX file.
        /// 1M is a good value to keep ETLX file size under control.  Note that that the conversion still scan the entire
        /// original ETL file too look for bookkeeping events, however MaxEventCount events will be transferred to the ETLX
        /// file as events.
        /// <para>
        /// The default is 10M because ETLX has a restriction of 4GB in size.
        /// </para>
        /// </summary>
        public int MaxEventCount;
        /// <summary>
        /// If an ETL file has too many events for efficient processing the first part of the trace can be skipped by setting this
        /// property.   Any event which happens before 'SkipMSec' into the session will be filtered out.   This property is
        /// intended to be used along with the MaxEventCount property to carve out a arbitrary chunk of time from an ETL
        /// file as it is converted to an ETLX file.
        /// </summary>
        public double SkipMSec;
        /// <summary>
        /// If this delegate is non-null, it is called if there are any lost events or if the file was truncated.
        /// It is passed a bool whether the ETLX file was truncated, as well as the number of lost events and the
        /// total number of events in the ETLX file.  You can throw if you want to abort.
        /// </summary>
        public Action<bool, int, int> OnLostEvents;
        /// <summary>
        /// If you have the manifests for particular providers, you can read them in explicitly by setting this directory.
        ///  All files of the form *.manifest.xml will be read into the DynamicTraceEventParser's database before conversion
        ///  starts.
        /// </summary>
        public string ExplicitManifestDir;
        /// <summary>
        /// If errors occur during conversion, just assume the traced ended at that point and continue.
        /// </summary>
        public bool ContinueOnError;

        #region private
        private TextWriter m_ConversionLog;
        #endregion
    }

    /// <summary>
    /// The TraceEvent instances returned during the processing of a TraceLog have additional capabilities that these extension methods can access.
    /// </summary>
    public static class TraceLogExtensions
    {
        /// <summary>
        /// Finds the TraceProcess associated with a TraceEvent.
        /// Guaranteed to be non-null for non-real-time sessions if the process ID is != -1
        /// </summary>
        public static TraceProcess Process(this TraceEvent anEvent)
        {
            TraceLog log = anEvent.Source as TraceLog;
            if (null == log)
            {
                throw new InvalidOperationException("Attempted to use TraceLog support on a non-TraceLog TraceEventSource.");
            }
            TraceProcess ret = log.Processes.GetProcess(anEvent.ProcessID, anEvent.TimeStampQPC);
            // When the trace was converted, a TraceProcess should have been created for
            // every mentioned Process ID.
            // When we care, we should ensure this is true for the RealTime case.
            Debug.Assert(ret != null || log.IsRealTime);
            return ret;
        }
        /// <summary>
        /// Finds the TraceThread associated with a TraceEvent.
        /// Guaranteed to be non-null for non-real-time sessions if the process ID is != -1
        /// </summary>
        public static TraceThread Thread(this TraceEvent anEvent)
        {
            TraceLog log = anEvent.Source as TraceLog;
            if (null == log)
            {
                throw new InvalidOperationException("Attempted to use TraceLog support on a non-TraceLog TraceEventSource.");
            }
            TraceThread ret = log.Threads.GetThread(anEvent.ThreadID, anEvent.TimeStampQPC);
            // When the trace was converted, a TraceThread should have been created for
            // every mentioned Thread ID.
            // When we care, we should ensure this is true for the RealTime case.
            Debug.Assert(ret != null || log.IsRealTime);
            return ret;
        }
        /// <summary>
        /// Finds the TraceLog associated with a TraceEvent.
        /// </summary>
        public static TraceLog Log(this TraceEvent anEvent)
        {
            return anEvent.Source as TraceLog;
        }
        /// <summary>
        /// Finds the TraceCallStack associated with a TraceEvent.   Returns null if the event does not have callstack.
        /// </summary>
        public static TraceCallStack CallStack(this TraceEvent anEvent)
        {
            TraceLog log = anEvent.Source as TraceLog;
            if (null == log)
            {
                throw new InvalidOperationException("Attempted to use TraceLog support on a non-TraceLog TraceEventSource.");
            }
            return log.GetCallStackForEvent(anEvent);
        }
        /// <summary>
        /// Finds the CallStack index associated with a TraceEvent.   Returns Invalid if the event does not have callstack.
        /// </summary>
        public static CallStackIndex CallStackIndex(this TraceEvent anEvent)
        {
            TraceLog log = anEvent.Source as TraceLog;
            if (log == null)
            {
                return Microsoft.Diagnostics.Tracing.Etlx.CallStackIndex.Invalid;
            }

            return log.GetCallStackIndexForEvent(anEvent);
        }
        /// <summary>
        /// Finds the CallStack index associated the blocking thread for CSwitch event
        /// </summary>
        public static CallStackIndex BlockingStack(this CSwitchTraceData anEvent)
        {
            TraceLog log = anEvent.Source as TraceLog;
            if (log == null)
            {
                return Microsoft.Diagnostics.Tracing.Etlx.CallStackIndex.Invalid;
            }

            return log.GetCallStackIndexForCSwitchBlockingEventIndex(anEvent.EventIndex);
        }
        /// <summary>
        /// Finds the TraceCallStacks associated with a TraceEvent.
        /// </summary>
        public static TraceCallStacks CallStacks(this TraceEvent anEvent)
        {
            TraceLog log = anEvent.Source as TraceLog;
            if (null == log)
            {
                throw new InvalidOperationException("Attempted to use TraceLog support on a non-TraceLog TraceEventSource.");
            }
            return log.CallStacks;
        }
        /// <summary>
        /// Finds the Activity associated with a TraceEvent
        /// </summary>
        [Obsolete("Likely to be removed Replaced by ActivityMap.GetActivityC(TraceEvent)")]
        public static TraceActivity Activity(this TraceEvent anEvent)
        {
            throw new InvalidOperationException("Don't use activities right now");

        }
        /// <summary>
        /// Finds the ActivityIndex associated with a TraceEvent
        /// </summary>
        public static ActivityIndex ActivityIndex(this TraceEvent anEvent)
        {
            TraceLog log = anEvent.Source as TraceLog;
            if (log == null)
            {
                return Microsoft.Diagnostics.Tracing.Etlx.ActivityIndex.Invalid;
            }

            TraceThread thread = Thread(anEvent);
            return thread.GetActivityIndex(anEvent.TimeStampQPC);
        }
        /// <summary>
        /// For a PageFaultTraceData event, gets the TraceCodeAddress associated with the ProgramCounter address.
        /// </summary>
        public static TraceCodeAddress ProgramCounterAddress(this MemoryPageFaultTraceData anEvent)
        {
            TraceLog log = anEvent.Source as TraceLog;
            if (null == log)
            {
                throw new InvalidOperationException("Attempted to use TraceLog support on a non-TraceLog TraceEventSource.");
            }
            return log.GetCodeAddressAtEvent(anEvent.ProgramCounter, anEvent);
        }
        /// <summary>
        /// For a PageFaultTraceData event, gets the CodeAddressIndex associated with the ProgramCounter address.
        /// </summary>
        public static CodeAddressIndex ProgramCounterAddressIndex(this MemoryPageFaultTraceData anEvent)
        {
            TraceLog log = anEvent.Source as TraceLog;
            if (null == log)
            {
                throw new InvalidOperationException("Attempted to use TraceLog support on a non-TraceLog TraceEventSource.");
            }
            return log.GetCodeAddressIndexAtEvent(anEvent.ProgramCounter, anEvent);
        }
        /// <summary>
        /// For a SampledProfileTraceData event, gets the TraceCodeAddress associated with the InstructionPointer address.
        /// </summary>
        public static TraceCodeAddress IntructionPointerCodeAddress(this SampledProfileTraceData anEvent)
        {
            TraceLog log = anEvent.Source as TraceLog;
            if (null == log)
            {
                throw new InvalidOperationException("Attempted to use TraceLog support on a non-TraceLog TraceEventSource.");
            }
            return log.GetCodeAddressAtEvent(anEvent.InstructionPointer, anEvent);
        }
        /// <summary>
        /// For a SampledProfileTraceData event, gets the CodeAddressIndex associated with the InstructionPointer address.
        /// </summary>
        public static CodeAddressIndex IntructionPointerCodeAddressIndex(this SampledProfileTraceData anEvent)
        {
            TraceLog log = anEvent.Source as TraceLog;
            if (null == log)
            {
                throw new InvalidOperationException("Attempted to use TraceLog support on a non-TraceLog TraceEventSource.");
            }
            return log.GetCodeAddressIndexAtEvent(anEvent.InstructionPointer, anEvent);
        }

        /// <summary>
        /// For a SysCallEnterTraceData event, gets the CodeAddressIndex associated with the SysCallAddress address.
        /// </summary>
        public static CodeAddressIndex SysCallAddress(this SysCallEnterTraceData anEvent)
        {
            TraceLog log = anEvent.Source as TraceLog;
            if (null == log)
            {
                throw new InvalidOperationException("Attempted to use TraceLog support on a non-TraceLog TraceEventSource.");
            }
            return log.GetCodeAddressIndexAtEvent(anEvent.SysCallAddress, anEvent);
        }


        /// <summary>
        /// For a PMCCounterProfTraceData event, gets the TraceCodeAddress associated with the InstructionPointer address.
        /// </summary>
        public static TraceCodeAddress IntructionPointerCodeAddress(this PMCCounterProfTraceData anEvent)
        {
            TraceLog log = anEvent.Source as TraceLog;
            if (null == log)
            {
                throw new InvalidOperationException("Attempted to use TraceLog support on a non-TraceLog TraceEventSource.");
            }
            return log.GetCodeAddressAtEvent(anEvent.InstructionPointer, anEvent);
        }
        /// <summary>
        /// For a PMCCounterProfTraceData event, gets the CodeAddressIndex associated with the InstructionPointer address.
        /// </summary>
        public static CodeAddressIndex IntructionPointerCodeAddressIndex(this PMCCounterProfTraceData anEvent)
        {
            TraceLog log = anEvent.Source as TraceLog;
            if (null == log)
            {
                throw new InvalidOperationException("Attempted to use TraceLog support on a non-TraceLog TraceEventSource.");
            }
            return log.GetCodeAddressIndexAtEvent(anEvent.InstructionPointer, anEvent);
        }

        /// <summary>
        /// For a ISRTraceData event, gets the CodeAddressIndex associated with the Routine address.
        /// </summary>
        public static CodeAddressIndex RoutineCodeAddressIndex(this ISRTraceData anEvent)
        {
            TraceLog log = anEvent.Source as TraceLog;
            if (null == log)
            {
                throw new InvalidOperationException("Attempted to use TraceLog support on a non-TraceLog TraceEventSource.");
            }

            return log.GetCodeAddressIndexAtEvent(anEvent.Routine, anEvent);
        }

        /// <summary>
        /// For a DPCTraceData event, gets the CodeAddressIndex associated with the Routine address.
        /// </summary>
        public static CodeAddressIndex RoutineCodeAddressIndex(this DPCTraceData anEvent)
        {
            TraceLog log = anEvent.Source as TraceLog;
            if (null == log)
            {
                throw new InvalidOperationException("Attempted to use TraceLog support on a non-TraceLog TraceEventSource.");
            }

            return log.GetCodeAddressIndexAtEvent(anEvent.Routine, anEvent);
        }
    }

    #region Private Classes


    internal struct JavaScriptSourceKey : IEquatable<JavaScriptSourceKey>
    {
        public JavaScriptSourceKey(long sourceID, Address scriptContextID)
        {
            SourceID = sourceID;
            ScriptContextID = scriptContextID;
        }
        public override bool Equals(object obj)
        {
            throw new NotImplementedException();        // you should not be calling this!
        }
        public override int GetHashCode()
        {
            return (int)SourceID + (int)ScriptContextID;
        }
        public bool Equals(JavaScriptSourceKey other)
        {
            return SourceID == other.SourceID && ScriptContextID == other.ScriptContextID;
        }
        public long SourceID;
        public Address ScriptContextID;
    }

    internal static class SerializerExtentions
    {
        public static void WriteAddress(this Serializer serializer, Address address)
        {
            serializer.Write(address);
        }
        public static void ReadAddress(this Deserializer deserializer, out Address address)
        {
            long longAddress;
            deserializer.Read(out longAddress);
            address = unchecked((Address)longAddress);
        }
    }


    #endregion
}<|MERGE_RESOLUTION|>--- conflicted
+++ resolved
@@ -796,24 +796,13 @@
                     newLog.UserData[key] = source.UserData[key];
                 }
 
-<<<<<<< HEAD
-            // Avoid partially written files by writing to a temp and moving atomically to the final destination.
-            string etlxTempPath = etlxFilePath + ".new";
-            try
-            {
-                //****************************************************************************************************
-                // ******** This calls TraceLog.ToStream operation on TraceLog which does the real work.   ***********
-                using (Serializer serializer = new Serializer(new IOStreamStreamWriter(etlxTempPath, new SerializationConfiguration() { StreamLabelWidth = StreamLabelWidth.EightBytes }), newLog)) { }
-                if (File.Exists(etlxFilePath))
-=======
                 // Avoid partially written files by writing to a temp and moving atomically to the final destination.
                 string etlxTempPath = etlxFilePath + ".new";
                 try
->>>>>>> 1eb1dd74
                 {
                     //****************************************************************************************************
                     // ******** This calls TraceLog.ToStream operation on TraceLog which does the real work.   ***********
-                    using (Serializer serializer = new Serializer(etlxTempPath, newLog, FileShare.Read | FileShare.Delete)) { }
+                    using (Serializer serializer = new Serializer(new IOStreamStreamWriter(etlxTempPath, new SerializationConfiguration() { StreamLabelWidth = StreamLabelWidth.EightBytes }, FileShare.Read | FileShare.Delete), newLog)) { }
                     File.Delete(etlxFilePath);
                     File.Move(etlxTempPath, etlxFilePath);
                 }
@@ -846,24 +835,13 @@
                     newLog.UserData[key] = source.UserData[key];
                 }
 
-<<<<<<< HEAD
-            // Avoid partially written files by writing to a temp and moving atomically to the final destination.
-            string etlxTempPath = etlxFilePath + ".new";
-            try
-            {
-                //****************************************************************************************************
-                // ******** This calls TraceLog.ToStream operation on TraceLog which does the real work.   ***********
-                using (Serializer serializer = new Serializer(new IOStreamStreamWriter(etlxTempPath, new SerializationConfiguration() { StreamLabelWidth = StreamLabelWidth.EightBytes }), newLog)) { }
-                if (File.Exists(etlxFilePath))
-=======
                 // Avoid partially written files by writing to a temp and moving atomically to the final destination.
                 string etlxTempPath = etlxFilePath + ".new";
                 try
->>>>>>> 1eb1dd74
                 {
                     //****************************************************************************************************
                     // ******** This calls TraceLog.ToStream operation on TraceLog which does the real work.   ***********
-                    using (Serializer serializer = new Serializer(etlxTempPath, newLog, FileShare.Read | FileShare.Delete)) { }
+                    using (Serializer serializer = new Serializer(new IOStreamStreamWriter(etlxTempPath, new SerializationConfiguration() { StreamLabelWidth = StreamLabelWidth.EightBytes }, FileShare.Read | FileShare.Delete), newLog)) { }
 
                     File.Delete(etlxFilePath);
                     File.Move(etlxTempPath, etlxFilePath);
@@ -949,17 +927,8 @@
                 {
                     //****************************************************************************************************
                     // ******** This calls TraceLog.ToStream operation on TraceLog which does the real work.   ***********
-<<<<<<< HEAD
-                    using (Serializer serializer = new Serializer(new IOStreamStreamWriter(etlxTempPath, new SerializationConfiguration() { StreamLabelWidth = StreamLabelWidth.EightBytes }), newLog)) { }
-                    if (File.Exists(etlxFilePath))
-                    {
-                        File.Delete(etlxFilePath);
-                    }
-
-=======
-                    using (Serializer serializer = new Serializer(etlxTempPath, newLog, FileShare.Read | FileShare.Delete)) { }
+                    using (Serializer serializer = new Serializer(new IOStreamStreamWriter(etlxTempPath, new SerializationConfiguration() { StreamLabelWidth = StreamLabelWidth.EightBytes }, FileShare.Read | FileShare.Delete), newLog)) { }
                     File.Delete(etlxFilePath);
->>>>>>> 1eb1dd74
                     File.Move(etlxTempPath, etlxFilePath);
                 }
                 finally
@@ -3694,11 +3663,7 @@
             serializer.Log("</WriteCollection>\r\n");
 
             serializer.Write(truncated);
-<<<<<<< HEAD
             serializer.Write((uint)firstTimeInversion);
-=======
-            serializer.Write((int)firstTimeInversion);
->>>>>>> 1eb1dd74
         }
         void IFastSerializable.FromStream(Deserializer deserializer)
         {
@@ -3864,11 +3829,7 @@
             }
 
             deserializer.Read(out truncated);
-<<<<<<< HEAD
             firstTimeInversion = (EventIndex)deserializer.ReadUInt32();
-=======
-            firstTimeInversion = (EventIndex)(uint)deserializer.ReadInt();
->>>>>>> 1eb1dd74
         }
         int IFastSerializableVersion.Version
         {
