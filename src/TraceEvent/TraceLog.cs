--- conflicted
+++ resolved
@@ -2723,7 +2723,6 @@
             public void LogUserStackFragment(CallStackIndex userModeStackIndex, TraceLog eventLog)
             {
                 Debug.Assert(!IsDead);
-<<<<<<< HEAD
                 if (UserModeStackIndex == CallStackIndex.Invalid)
                 {
                     UserModeStackIndex = userModeStackIndex;
@@ -2735,12 +2734,6 @@
 
                 bool emitted = EmitStackForEventIfReady(eventLog);
                 Debug.Assert((emitted && IsDead) || KernelModeStackKey != 0 || WaitingToLeaveKernel);   // Only not having the kernel stack def can be left
-=======
-                //Debug.Assert(UserModeStackIndex == CallStackIndex.Invalid);
-                UserModeStackIndex = userModeStackIndex;
-                bool emitted = EmitStackForEventIfReady(eventLog);
-                //Debug.Assert((emitted && IsDead) || KernelModeStackKey != 0);   // Only not having the kernel stack def can be left
->>>>>>> b8420b7f
             }
             public void LogUserStackFragment(Address userModeStackKey, TraceLog eventLog)
             {
