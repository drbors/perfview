//     Copyright (c) Microsoft Corporation.  All rights reserved.
// This file is best viewed using outline mode (Ctrl-M Ctrl-O)

// Uncomment this if you are having problems deserializing an ETLX file, and need to debug the problem.   It will create a useful log file. 
// #define DEBUG_SERIALIZE

using FastSerialization;
using Microsoft.Diagnostics.Symbols;
using Microsoft.Diagnostics.Tracing.Compatibility;
using Microsoft.Diagnostics.Tracing.EventPipe;
using Microsoft.Diagnostics.Tracing.Parsers;
using Microsoft.Diagnostics.Tracing.Parsers.AspNet;
using Microsoft.Diagnostics.Tracing.Parsers.Clr;
using Microsoft.Diagnostics.Tracing.Parsers.ClrPrivate;
using Microsoft.Diagnostics.Tracing.Parsers.FrameworkEventSource;
using Microsoft.Diagnostics.Tracing.Parsers.JScript;
using Microsoft.Diagnostics.Tracing.Parsers.Kernel;
using Microsoft.Diagnostics.Tracing.Parsers.Symbol;
using Microsoft.Diagnostics.Tracing.Session;
using Microsoft.Diagnostics.Tracing.Utilities;
using Microsoft.Diagnostics.Utilities;
using System;
using System.Collections.Generic;
using System.Diagnostics;
using System.Diagnostics.Tracing;
using System.IO;
using System.Reflection;
using System.Runtime.InteropServices;
using System.Text;
using System.Text.RegularExpressions;
using System.Threading;
using System.Threading.Tasks;
using Address = System.UInt64;


namespace Microsoft.Diagnostics.Tracing.Etlx
{
    /// <summary>
    /// The data model for an Event trace log (ETL) file is simply a stream of events.     More sophisticated 
    /// analysis typically needs a a richer data model then ETL files can provide, and this is the 
    /// motivation for the ETLX (Event Trace Log eXtended) file format.   In particular any 
    /// analysis that needs non-sequential access to the events or manipulates stack traces associated 
    /// with events needs the additional support that the ETLX format provides.   See the TraceEventProgrammers guide
    /// for more on the capabilities of ETLX.  
    /// <para>
    /// The TraceLog class is the programmatic representation of an ETLX file.   It represents the ETLX file as a whole.
    /// </para><para>
    /// ETLX files are typically created from ETL files using the TraceLog.OpenOrCreate method or more explicitly 
    /// by the TraceLog.CreateFromEventTraceLogFile. 
    /// </para>
    /// </summary>
    public sealed class TraceLog : TraceEventSource, IDisposable, IFastSerializable, IFastSerializableVersion
    {
        /// <summary>
        /// Given the path to an ETW trace log file (ETL) file, create an ETLX file for the data. 
        /// <para>If etlxFilePath is null the output name is derived from etlFilePath by changing its file extension to .ETLX.</para>
        /// <returns>The name of the ETLX file that was generated.</returns>
        /// </summary>
        public static string CreateFromEventTraceLogFile(string filePath, string etlxFilePath = null, TraceLogOptions options = null)
        {
            if (etlxFilePath == null)
            {
                etlxFilePath = Path.ChangeExtension(filePath, ".etlx");
            }

            using (TraceEventDispatcher source = TraceEventDispatcher.GetDispatcherFromFileName(filePath))
            {
                if (source.EventsLost != 0 && options != null && options.OnLostEvents != null)
                {
                    options.OnLostEvents(false, source.EventsLost, 0);
                }

                CreateFromTraceEventSource(source, etlxFilePath, options);
            }
            return etlxFilePath;
        }

        /// <summary>
        /// Open an ETLX or ETL file as a ETLX file. 
        /// <para>
        /// This routine assumes that you follow normal conventions of naming ETL files with the .ETL file extension 
        /// and ETLX files with the .ETLX file extension.  It further assumes the ETLX file for a given ETL file 
        /// should be in a file named the same as the ETL file with the file extension changed.  
        /// </para><para>
        /// etlOrEtlxFilePath can be either the name of the ETL or ETLX file.   If the ETLX file does not
        /// exist or if it older than the corresponding ETL file then the ETLX file is regenerated with
        /// the given options.   However if an up-to-date ETLX file exists the conversion step is skipped.  
        /// </para><para>
        /// Ultimately the ETLX file is opened and the resulting TraceLog instance is returned.
        /// </para>
        /// </summary>
        public static TraceLog OpenOrConvert(string etlOrEtlxFilePath, TraceLogOptions options = null)
        {
            // Accept either Etl or Etlx file name 
            if (etlOrEtlxFilePath.EndsWith(".etl", StringComparison.OrdinalIgnoreCase))
            {
                etlOrEtlxFilePath = Path.ChangeExtension(etlOrEtlxFilePath, ".etlx");
            }

            // See if the etl file exists. 
            string etlFilePath = Path.ChangeExtension(etlOrEtlxFilePath, ".etl");
            bool created = false;
            if (File.Exists(etlFilePath))
            {
                // Check that etlx is up to date.  
                if (!File.Exists(etlOrEtlxFilePath) || File.GetLastWriteTimeUtc(etlOrEtlxFilePath) < File.GetLastWriteTimeUtc(etlFilePath))
                {
                    CreateFromEventTraceLogFile(etlFilePath, etlOrEtlxFilePath, options);
                    created = true;
                }
            }
            try
            {
                return new TraceLog(etlOrEtlxFilePath);
            }
            catch (Exception)
            {
                if (created)
                {
                    throw;
                }
            }
            // Try again to create from scratch.  
            CreateFromEventTraceLogFile(etlFilePath, etlOrEtlxFilePath, options);
            return new TraceLog(etlOrEtlxFilePath);
        }

        /// <summary>
        /// From a TraceEventSession, create a real time TraceLog Event Source.   Like a ETWTraceEventSource a TraceLogEventSource
        /// will deliver events in real time.   However an TraceLogEventSource has an underlying Tracelog (which you can access with
        /// the .Log Property) which lets you get at aggregated information (Processes, threads, images loaded, and perhaps most
        /// importantly TraceEvent.CallStack() will work.  Thus you can get real time stacks from events).  
        /// 
        /// Note that in order for native stacks to resolve symbolically, you need to have some Kernel events turned on (Image, and Process)
        /// and only windows 8 has a session that allows both kernel and user mode events simultaneously.   Thus this is most useful
        /// on Win 8 systems.   
        /// </summary>
        public static TraceLogEventSource CreateFromTraceEventSession(TraceEventSession session)
        {
            var traceLog = new TraceLog(session);
            return traceLog.realTimeSource;
        }

        /// <summary>
        /// Creates a ETLX file an Lttng Text file 'filePath'.    
        /// </summary>
        public static string CreateFromLttngTextDataFile(string filePath, string etlxFilePath = null, TraceLogOptions options = null)
        {
            // Create the etlx file path.
            if (etlxFilePath == null)
            {
                etlxFilePath = filePath + ".etlx";
            }

            using (CtfTraceEventSource source = new CtfTraceEventSource(filePath))
            {
                if (source.EventsLost != 0 && options != null && options.OnLostEvents != null)
                {
                    options.OnLostEvents(false, source.EventsLost, 0);
                }

                CreateFromLinuxEventSources(source, etlxFilePath, null);
            }

            return etlxFilePath;
        }

        /// <summary>
        /// Creates a ETLX file an EventPipe 'filePath'.
        /// </summary>
        public static string CreateFromEventPipeDataFile(string filePath, string etlxFilePath = null, TraceLogOptions options = null)
        {
            // Create the etlx file path.
            if (etlxFilePath == null)
            {
                etlxFilePath = filePath + ".etlx";
            }

            using (var source = new EventPipeEventSource(filePath))
            {
                if (source.EventsLost != 0 && options != null && options.OnLostEvents != null)
                {
                    options.OnLostEvents(false, source.EventsLost, 0);
                }

                CreateFromEventPipeEventSources(source, etlxFilePath, options);
            }

            return etlxFilePath;
        }

        /// <summary>
        /// Opens an existing Extended Trace Event log file (ETLX) file.  See also TraceLog.OpenOrCreate. 
        /// </summary>
        public TraceLog(string etlxFilePath)
            : this()
        {
            InitializeFromFile(etlxFilePath);
        }
        /// <summary>
        /// All the events in the ETLX file. The returned TraceEvents instance supports IEnumerable so it can be used 
        /// in foreach statements, but it also supports other methods to further filter the evens before enumerating over them.  
        /// 
        /// Note that the TraceEvent returned from this IEnumerable may only be used for one iteration of the foreach.
        /// (it is reused for the next event).  If you need more lifetime than that you must call Clone() (see 'Lifetime
        /// Constraints' in the programmers guide for more).  
        /// </summary>
        public TraceEvents Events
        {
            get
            {
                if (IsRealTime)
                {
                    throw new NotSupportedException("Enumeration is not supported on real time sessions.");
                }

                return events;
            }
        }
        /// <summary>
        /// All the Processes that logged an event in the ETLX file.  The returned TraceProcesses instance supports IEnumerable so it can be used 
        /// in foreach statements, but it also supports other methods to select particular a particular process.  
        /// </summary>
        public TraceProcesses Processes { get { return processes; } }
        /// <summary>
        /// All the Threads that logged an event in the ETLX file.  The returned TraceThreads instance supports IEnumerable so it can be used 
        /// in foreach statements, but it also supports other methods to select particular thread.  
        /// </summary>
        public TraceThreads Threads { get { return threads; } }
        /// <summary>
        /// All the module files (DLLs) that were loaded by some process in the ETLX file.  The returned TraceModuleFiles instance supports IEnumerable so it can be used 
        /// in foreach statements, but it also supports other methods to select particular module file.  
        /// </summary>  
        public TraceModuleFiles ModuleFiles { get { return moduleFiles; } }
        /// <summary>
        /// All the call stacks in the ETLX file.  Normally you don't enumerate over these, but use you use other methods on TraceCallStacks 
        /// information about code addresses using CallStackIndexes. 
        /// </summary>
        public TraceCallStacks CallStacks { get { return callStacks; } }
        /// <summary>
        /// All the code addresses in the ETLX file.  Normally you don't enumerate over these, but use you use other methods on TraceCodeAddresses 
        /// information about code addresses using CodeAddressIndexes. 
        /// </summary>
        public TraceCodeAddresses CodeAddresses { get { return codeAddresses; } }
        /// <summary>
        /// Summary statistics on the events in the ETX file.  
        /// </summary>
        public TraceEventStats Stats { get { return stats; } }

        // operations on events
        /// <summary>
        /// If the event has a call stack associated with it, retrieve it.   Returns null if there is not call stack associated with the event.
        /// <para>If you are retrieving many call stacks consider using GetCallStackIndexForEvent, as it is more efficient.</para>
        /// </summary>
        public TraceCallStack GetCallStackForEvent(TraceEvent anEvent)
        {
            return callStacks[GetCallStackIndexForEvent(anEvent)];
        }
        /// <summary>
        /// If the event has a call stack associated with it, retrieve CallStackIndex.   Returns CallStackIndex.Invalid if there is not call stack associated with the event.
        /// </summary>
        public CallStackIndex GetCallStackIndexForEvent(TraceEvent anEvent)
        {
            return GetCallStackIndexForEventIndex(anEvent.EventIndex);
        }

        /// <summary>
        /// Events are given an Index (ID) that are unique across the whole TraceLog.   They are not guaranteed
        /// to be sequential, but they are guaranteed to be between 0 and MaxEventIndex.  Ids can be used to
        /// allow clients to associate additional information with event (with a side lookup table).   See
        /// TraceEvent.EventIndex and EventIndex for more 
        /// </summary>
        public EventIndex MaxEventIndex { get { return (EventIndex)eventCount; } }
        /// <summary>
        /// Given an eventIndex, get the event.  This is relatively expensive because we need to create a
        /// copy of the event that will not be reused by the TraceLog.   Ideally you would not use this API
        /// but rather use iterate over event using TraceEvents
        /// </summary>
        public TraceEvent GetEvent(EventIndex eventIndex)
        {
            // TODO this can probably be made more efficient.  
            int pageIndex = (int)(((uint)eventIndex) / eventsPerPage);
            int eventOnPage = ((int)eventIndex) - (pageIndex * eventsPerPage);

            if (eventPages.Count <= pageIndex)
            {
                return null;
            }

            IEnumerable<TraceEvent> events = new TraceEvents(this, eventPages[pageIndex].TimeQPC, long.MaxValue, null, false);
            var iterator = events.GetEnumerator();
            while (iterator.MoveNext())
            {
                TraceEvent ret = iterator.Current;
                if (ret.EventIndex == eventIndex)
                {
                    return ret.Clone();
                }
            }
            return null;
        }
        /// <summary>
        /// The total number of events in the log.  
        /// </summary>
        public int EventCount { get { return eventCount; } }

        /// <summary>
        /// The size of the log file in bytes.
        /// </summary>
        public override long Size
        {
            get
            {
                return new FileInfo(etlxFilePath).Length;
            }
        }
        /// <summary>
        /// override
        /// </summary>
        public override int EventsLost { get { return eventsLost; } }
        /// <summary>
        /// The file path for the ETLX file associated with this TraceLog instance.  
        /// </summary>
        public string FilePath { get { return etlxFilePath; } }
        /// <summary>
        /// The machine on which the log was collected.  Returns empty string if unknown. 
        /// </summary>
        public string MachineName { get { return machineName; } }
        /// <summary>
        /// The name of the Operating system.  Returns empty string if unknown.
        /// </summary>
        public string OSName { get { return osName; } }
        /// <summary>
        /// The build number information for the OS.  Returns empty string if unknown.
        /// </summary>
        public string OSBuild { get { return osBuild; } }
        /// <summary>
        /// The time the machine was booted.   Returns DateTime.MinValue if it is unknown.  
        /// </summary>
        public DateTime BootTime { get { if (bootTime100ns == 0) { return DateTime.MaxValue; } return DateTime.FromFileTime(bootTime100ns); } }
        /// <summary>
        /// This is the number of minutes between the local time where the data was collected and UTC time.  
        /// It is negative if your time zone is WEST of Greenwich.  This DOES take Daylights savings time into account
        /// but might be a daylight savings time transition happens inside the trace.  
        /// May be unknown, in which case it returns null.
        /// </summary>
        public int? UTCOffsetMinutes { get { return utcOffsetMinutes; } }
        /// <summary>
        /// When an ETL file is 'merged', for every DLL in the trace information is added that allows the symbol
        /// information (PDBS) to be identified unambiguously on a symbol server.   This property returns true
        /// if the ETLX file was created from an ETL file with this added information.    
        /// </summary>
        public bool HasPdbInfo { get { return hasPdbInfo; } }
        /// <summary>
        /// The size of the main memory (RAM) on the collection machine.  Will return 0 if memory size is unknown 
        /// </summary>
        public int MemorySizeMeg { get { return memorySizeMeg; } }
        /// <summary>
        /// Are there any event in trace that has a call stack associated with it. 
        /// </summary>
        public bool HasCallStacks { get { return CallStacks.Count > 0; } }
        /// <summary>
        /// If Kernel CPU sampling events are turned on, CPU samples are taken at regular intervals (by default every MSec).
        /// <para>This property returns the time interval between samples.  
        /// </para><para>
        /// If the sampling interval was changed over the course of the trace, this property does not reflect that.  It
        /// returns the first value it had in the trace.  
        /// </para>
        /// </summary>
        public TimeSpan SampleProfileInterval { get { return new TimeSpan(sampleProfileInterval100ns); } }
        /// <summary>
        /// Returns true if the  machine running this code is the same as the machine where the trace data was collected.   
        /// <para>
        /// If this returns false, the path names references in the trace cannot be inspected (since they are on a different machine).  
        /// </para> 
        /// </summary>
        public bool CurrentMachineIsCollectionMachine()
        {
            if (IsRealTime)
            {
                return true;
            }

            // Trim off the domain, as there is ambiguity about whether to include that or not.  
            var shortCurrentMachineName = Environment.MachineName;
            var dotIdx = shortCurrentMachineName.IndexOf('.');
            if (dotIdx > 0)
            {
                shortCurrentMachineName = shortCurrentMachineName.Substring(0, dotIdx);
            }

            var shortDataMachineName = MachineName;
            if (string.IsNullOrEmpty(shortDataMachineName))
            {
                return true;        // If the trace does not know what machine it was on, give up and guess that is is the correct machine. 
            }

            dotIdx = shortDataMachineName.IndexOf('.');
            if (dotIdx > 0)
            {
                shortDataMachineName = shortDataMachineName.Substring(0, dotIdx);
            }

            return string.Compare(shortDataMachineName, shortCurrentMachineName, StringComparison.OrdinalIgnoreCase) == 0;
        }
        /// <summary>
        /// There is a size limit for ETLX files.  Thus  it is possible that the data from the original ETL file was truncated.  
        /// This property returns true if this happened.  
        /// </summary>
        public bool Truncated { get { return truncated; } }
        /// <summary>
        /// Returns all the TraceEventParsers associated with this log.  
        /// </summary>
        public IEnumerable<TraceEventParser> Parsers { get { return parsers.Values; } }

        /// <summary>
        /// An XML fragment that gives useful summary information about the trace as a whole.
        /// </summary>
        public override string ToString()
        {
            StringBuilder sb = new StringBuilder();
            sb.AppendLine(" <TraceLogHeader ");
            sb.AppendLine("   MachineName=" + XmlUtilities.XmlQuote(MachineName));
            sb.AppendLine("   EventCount=" + XmlUtilities.XmlQuote(EventCount));
            sb.AppendLine("   FilePath=" + XmlUtilities.XmlQuote(FilePath));
            sb.AppendLine("   EventsLost=" + XmlUtilities.XmlQuote(EventsLost));
            sb.AppendLine("   SessionStartTime=" + XmlUtilities.XmlQuote(SessionStartTime));
            sb.AppendLine("   SessionEndTime=" + XmlUtilities.XmlQuote(SessionEndTime));
            sb.AppendLine("   SessionDuration=" + XmlUtilities.XmlQuote((SessionDuration).ToString()));
            sb.AppendLine("   NumberOfProcessors=" + XmlUtilities.XmlQuote(NumberOfProcessors));
            sb.AppendLine("   CpuSpeedMHz=" + XmlUtilities.XmlQuote(CpuSpeedMHz));
            sb.AppendLine("   MemorySizeMeg=" + XmlUtilities.XmlQuote(MemorySizeMeg));
            sb.AppendLine("   PointerSize=" + XmlUtilities.XmlQuote(PointerSize));
            sb.AppendLine(" />");
            return sb.ToString();
        }

        #region ITraceParserServices Members

        internal override void RegisterEventTemplateImpl(TraceEvent template)
        {
            if (IsRealTime)
            {
                Debug.Assert(template.source == this);
                realTimeSource.RegisterEventTemplateImpl(template);
                Debug.Assert(template.Source == this);
                return;
            }
            if (template.Target != null && !registeringStandardParsers)
            {
                throw new ApplicationException("You may not register callbacks in TraceEventParsers that you attach directly to a TraceLog.\r\n" +
                    "Instead you should use TraceEvents.GetSource() and attach TraceEventParsers to that and define callbacks on them");
            }
        }

        internal override void UnregisterEventTemplateImpl(Delegate action, Guid providerGuid, int eventId)
        {
            if (IsRealTime)
            {
                realTimeSource.UnregisterEventTemplateImpl(action, providerGuid, eventId);
            }
        }

        internal override void RegisterParserImpl(TraceEventParser parser)
        {
            Debug.Assert(parser.Source == this);
            var name = parser.GetType().FullName;
            if (!parsers.ContainsKey(name))
            {
                parsers[name] = parser;
            }
        }

        internal override void RegisterUnhandledEventImpl(Func<TraceEvent, bool> callback)
        {
            if (IsRealTime)
            {
                realTimeSource.RegisterUnhandledEventImpl(callback);
            }
        }

        internal override string TaskNameForGuidImpl(Guid guid)
        {
            var lookup = AllocLookup();
            var ret = ((ITraceParserServices)lookup).TaskNameForGuid(guid);
            FreeLookup(lookup);
            return ret;
        }
        internal override string ProviderNameForGuidImpl(Guid taskOrProviderGuid)
        {
            var lookup = AllocLookup();
            var ret = ((ITraceParserServices)lookup).ProviderNameForGuid(taskOrProviderGuid);
            FreeLookup(lookup);
            return ret;
        }

        #endregion
        #region Private
        private TraceLog()
        {
            // TODO: All the IFastSerializable parts of this are discarded, which is unfortunate. 
            processes = new TraceProcesses(this);
            threads = new TraceThreads(this);
            events = new TraceEvents(this);
            moduleFiles = new TraceModuleFiles(this);
            codeAddresses = new TraceCodeAddresses(this, moduleFiles);
            callStacks = new TraceCallStacks(this, codeAddresses);
            parsers = new Dictionary<string, TraceEventParser>();
            stats = new TraceEventStats(this);
            machineName = "";
            osName = "";
            osBuild = "";
            sampleProfileInterval100ns = 10000;    // default is 1 msec
            fnAddAddressToCodeAddressMap = AddAddressToCodeAddressMap;
        }

        /// <summary>
        /// Create a new real time session called 'sessionName' and connect a TraceLog to it and return that TraceLog.
        /// Functionality of TraceLog that does not depend on either remembering past EVENTS or require future 
        /// knowledge (e.g. stacks of kernel events), will 'just work'.  
        /// </summary>
        private unsafe TraceLog(TraceEventSession session)
            : this()
        {
            IsRealTime = true;
            machineName = Environment.MachineName;

            realTimeSource = new TraceLogEventSource(events, ownsItsTraceLog: true);   // Dispose
            realTimeQueue = new Queue<QueueEntry>();
            realTimeFlushTimer = new Timer(FlushRealTimeEvents, null, 1000, 1000);
            pointerSize = ETWTraceEventSource.GetOSPointerSize();

            //double lastTime = 0;

            // Set up callbacks that handle stack processing 
            Action<TraceEvent> onAllEvents = delegate (TraceEvent data)
            {
                // we need to guard our data structures from concurrent access.  TraceLog data 
                // is modified by this code as well as code in FlushRealTimeEvents.  
                lock (realTimeQueue)
                {
                    // we delay things so we have a chance to match up stacks.  

                    // if (!removeFromStream && data.Opcode != TraceEventOpcode.DataCollectionStart && data.ProcessID != 0 && data.ProviderGuid != ClrRundownTraceEventParser.ProviderGuid)
                    //     Trace.WriteLine("REAL TIME QUEUE:  " + data.ToString());
                    TraceEventCounts countForEvent = Stats.GetEventCounts(data);
                    Debug.Assert((int)data.EventIndex == eventCount);
                    countForEvent.m_count++;
                    countForEvent.m_eventDataLenTotal += data.EventDataLength;

                    // Remember past events so we can hook up stacks to them.  
                    data.eventIndex = (EventIndex)eventCount;
                    pastEventInfo.LogEvent(data, data.eventIndex, countForEvent);
                    eventCount++;

                    // currentID is used by the dispatcher to define the EventIndex.  Make sure at both sources have the
                    // same notion of what that is if we have two dispatcher.  
                    if (rawKernelEventSource != null)
                    {
                        rawEventSourceToConvert.currentID = (EventIndex)eventCount;
                        rawKernelEventSource.currentID = (EventIndex)eventCount;
                    }

                    // Skip samples from the idle thread.   
                    if (data.ProcessID == 0 && data is SampledProfileTraceData)
                    {
                        return;
                    }

                    var extendedDataCount = data.eventRecord->ExtendedDataCount;
                    if (extendedDataCount != 0)
                    {
                        bookKeepingEvent |= ProcessExtendedData(data, extendedDataCount, countForEvent);
                    }

                    realTimeQueue.Enqueue(new QueueEntry(data.Clone(), Environment.TickCount));
                }
            };

            // See if we are on Win7 and have a separate kernel session associated with 'session'
            if (session.m_kernelSession != null)
            {
                // Make sure both sources only dispatch one at a time by taking a lock during dispatch.   
                session.m_kernelSession.Source.lockObj = realTimeQueue;
                session.m_associatedWithTraceLog = true;                         // Indicate that it is OK to have the m_kernelSession.   
                session.Source.lockObj = realTimeQueue;

                // Set up the callbacks to the kernel session.  
                rawKernelEventSource = session.m_kernelSession.Source;
                SetupCallbacks(rawKernelEventSource);
                rawKernelEventSource.unhandledEventTemplate.source = this;       // Make everything point to the log as its source. 
                rawKernelEventSource.AllEvents += onAllEvents;
            }

            // We use the session's source for our input.  
            rawEventSourceToConvert = session.Source;
            SetupCallbacks(rawEventSourceToConvert);
            rawEventSourceToConvert.unhandledEventTemplate.source = this;       // Make everything point to the log as its source. 
            rawEventSourceToConvert.AllEvents += onAllEvents;
        }

        /// <summary>
        /// Removes all but the last 'keepCount' entries in 'growableArray' by sliding them down. 
        /// </summary>
        private static void RemoveAllButLastEntries<T>(ref GrowableArray<T> growableArray, int keepCount)
        {
            Array.Copy(growableArray.UnderlyingArray, growableArray.Count - keepCount, growableArray.UnderlyingArray, 0, keepCount);
            growableArray.Count = keepCount;
        }

        /// <summary>
        /// Forwards an event that was saved (cloned) to the dispatcher associated with the real time source.  
        /// </summary>
        private unsafe void DispatchClonedEvent(TraceEvent toSend)
        {
            TraceEvent eventInRealTimeSource = realTimeSource.Lookup(toSend.eventRecord);
            eventInRealTimeSource.userData = toSend.userData;
            eventInRealTimeSource.eventIndex = toSend.eventIndex;           // Lookup assigns the EventIndex, but we want to keep the original. 
            realTimeSource.Dispatch(eventInRealTimeSource);

            // Optimization, remove 'toSend' from the finalization queue.  
            Debug.Assert(toSend.myBuffer != IntPtr.Zero);
            GC.SuppressFinalize(toSend);    // Tell the finalizer you don't need it because I will do the cleanup
            // Do the cleanup, but also keep toSend alive during the dispatch and until finalization was suppressed.  
            System.Runtime.InteropServices.Marshal.FreeHGlobal(toSend.myBuffer);
        }

        /// <summary>
        /// Flushes any event that has waited around long enough 
        /// </summary>
        private void FlushRealTimeEvents(object notUsed)
        {
            lock (realTimeQueue)
            {
                var nowTicks = Environment.TickCount;
                // TODO review.  
                for (; ; )
                {
                    var count = realTimeQueue.Count;
                    if (count == 0)
                    {
                        break;
                    }

                    QueueEntry entry = realTimeQueue.Peek();
                    // If it has been in the queue less than 1 second, we we wait until next time) & 3FFFFFF does wrap around subtraction.  
                    if (((nowTicks - entry.enqueueTick) & 0x3FFFFFFF) < 1000)
                    {
                        break;
                    }

                    DispatchClonedEvent(entry.data);
                    realTimeQueue.Dequeue();
                }

                // Try to keep our memory under control by removing old data.  
                // Lots of data structures in TraceLog can grow over time.  
                // However currently we only trim three, all CAN grow on every event (so they grow most quickly of all data structures)
                // and we know they are not needed after dispatched the events they are for.  

                // To keep overhead reasonable, we assume the worst case (every event has an entry) and we allow the tables to grow
                // to 3X what is needed, and then we slide down the 1X of entries we need.  
                // We could be more accurate, but this at least keeps THESE arrays under control.  
                int MaxEventCountBeforeReset = Math.Max(realTimeQueue.Count * 3, 1000);

                if (eventsToStacks.Count > MaxEventCountBeforeReset)
                {
                    RemoveAllButLastEntries(ref eventsToStacks, realTimeQueue.Count);
                }

                if (eventsToCodeAddresses.Count > MaxEventCountBeforeReset)
                {
                    RemoveAllButLastEntries(ref eventsToCodeAddresses, realTimeQueue.Count);
                }

                if (cswitchBlockingEventsToStacks.Count > MaxEventCountBeforeReset)
                {
                    RemoveAllButLastEntries(ref cswitchBlockingEventsToStacks, realTimeQueue.Count);
                }
            }
        }

        /// <summary>
        /// Given a process's virtual address 'address' and an event which acts as a 
        /// context (determines which process and what time in that process), return 
        /// a CodeAddressIndex (which represents a particular location in a particular
        /// method in a particular DLL). It is possible that different addresses will
        /// go to the same code address for the same address (in different contexts).
        /// This is because DLLS where loaded in different places in different processes.
        /// </summary>  
        public CodeAddressIndex GetCodeAddressIndexAtEvent(Address address, TraceEvent context)
        {
            // TODO optimize for sequential access.  
            EventIndex eventIndex = context.EventIndex;
            int index;
            if (!eventsToCodeAddresses.BinarySearch(eventIndex, out index, CodeAddressComparer))
            {
                return CodeAddressIndex.Invalid;
            }

            do
            {
                Debug.Assert(eventsToCodeAddresses[index].EventIndex == eventIndex);
                if (eventsToCodeAddresses[index].Address == address)
                {
                    return eventsToCodeAddresses[index].CodeAddressIndex;
                }

                index++;
            } while (index < eventsToCodeAddresses.Count && eventsToCodeAddresses[index].EventIndex == eventIndex);
            return CodeAddressIndex.Invalid;
        }

        /// <summary>
        /// If an event has a field of type 'Address' the address can be converted to a symbolic value (a
        /// TraceCodeAddress) by calling this function.   C
        /// </summary>
        internal TraceCodeAddress GetCodeAddressAtEvent(Address address, TraceEvent context)
        {
            CodeAddressIndex codeAddressIndex = GetCodeAddressIndexAtEvent(address, context);
            if (codeAddressIndex == CodeAddressIndex.Invalid)
            {
                return null;
            }

            return codeAddresses[codeAddressIndex];
        }

        /// <summary>
        /// Given an EventIndex for an event, retrieve the call stack associated with it
        /// (that can be given to TraceCallStacks). Many events may not have associated
        /// call stack in which case CallSTackIndex.Invalid is returned.
        /// </summary>
        internal CallStackIndex GetCallStackIndexForEventIndex(EventIndex eventIndex)
        {
            // TODO optimize for sequential access.  
            lazyEventsToStacks.FinishRead();
            int index;
            if (eventsToStacks.BinarySearch(eventIndex, out index, stackComparer))
            {
                return eventsToStacks[index].CallStackIndex;
            }

            return CallStackIndex.Invalid;
        }

        internal static void CreateFromLinuxEventSources(CtfTraceEventSource source, string etlxFilePath, TraceLogOptions options)
        {
            if (options == null)
            {
                options = new TraceLogOptions();
            }

            TraceLog newLog = new TraceLog();
            newLog.rawEventSourceToConvert = source;
            newLog.options = options;

            // Parse the metadata.
            source.ParseMetadata();

            // Get all the users data from the original source.   Note that this happens by reference, which means 
            // that even though we have not built up the state yet (since we have not scanned the data yet), it will
            // still work properly (by the time we look at this user data, it will be updated). 
            foreach (string key in source.UserData.Keys)
            {
                newLog.UserData[key] = source.UserData[key];
            }

            // Avoid partially written files by writing to a temp and moving atomically to the final destination.  
            string etlxTempPath = etlxFilePath + ".new";
            try
            {
                //****************************************************************************************************
                // ******** This calls TraceLog.ToStream operation on TraceLog which does the real work.   ***********
                using (Serializer serializer = new Serializer(etlxTempPath, newLog)) { }
                if (File.Exists(etlxFilePath))
                {
                    File.Delete(etlxFilePath);
                }

                File.Move(etlxTempPath, etlxFilePath);
            }
            finally
            {
                if (File.Exists(etlxTempPath))
                {
                    File.Delete(etlxTempPath);
                }
            }
        }

        internal static void CreateFromEventPipeEventSources(TraceEventDispatcher source, string etlxFilePath, TraceLogOptions options)
        {
            if (options == null)
            {
                options = new TraceLogOptions();
            }

            TraceLog newLog = new TraceLog();
            newLog.rawEventSourceToConvert = source;
            newLog.options = options;

            var dynamicParser = source.Dynamic;

            // Get all the users data from the original source.   Note that this happens by reference, which means 
            // that even though we have not built up the state yet (since we have not scanned the data yet), it will
            // still work properly (by the time we look at this user data, it will be updated). 
            foreach (string key in source.UserData.Keys)
            {
                newLog.UserData[key] = source.UserData[key];
            }

            // Avoid partially written files by writing to a temp and moving atomically to the final destination.  
            string etlxTempPath = etlxFilePath + ".new";
            try
            {
                //****************************************************************************************************
                // ******** This calls TraceLog.ToStream operation on TraceLog which does the real work.   ***********
                using (Serializer serializer = new Serializer(etlxTempPath, newLog)) { }
                if (File.Exists(etlxFilePath))
                {
                    File.Delete(etlxFilePath);
                }

                File.Move(etlxTempPath, etlxFilePath);
            }
            finally
            {
                if (File.Exists(etlxTempPath))
                {
                    File.Delete(etlxTempPath);
                }
            }
        }

        /// <summary>
        /// Given a eventIndex for a CSWTICH event, return the call stack index for the thread
        /// that LOST the processor (the normal callStack is for the thread that GOT the CPU)
        /// </summary>
        internal CallStackIndex GetCallStackIndexForCSwitchBlockingEventIndex(EventIndex eventIndex)
        {
            // TODO optimize for sequential access.  
            lazyCswitchBlockingEventsToStacks.FinishRead();
            int index;
            if (cswitchBlockingEventsToStacks.BinarySearch(eventIndex, out index, stackComparer))
            {
                return cswitchBlockingEventsToStacks[index].CallStackIndex;
            }

            return CallStackIndex.Invalid;
        }

        // TODO expose this publicly?
        /// <summary>
        /// Given a source of events 'source' generated a ETLX file representing these events from them. This
        /// file can then be opened with the TraceLog constructor. 'options' can be null.
        /// </summary>
        internal static void CreateFromTraceEventSource(TraceEventDispatcher source, string etlxFilePath, TraceLogOptions options)
        {
            if (options == null)
            {
                options = new TraceLogOptions();
            }

            // TODO copy the additional data from a ETLX file if the source is ETLX 
            using (TraceLog newLog = new TraceLog())
            {
                newLog.rawEventSourceToConvert = source;

                newLog.options = options;

                if (options.ExplicitManifestDir != null && Directory.Exists(options.ExplicitManifestDir))
                {
                    var tmfDir = Path.Combine(options.ExplicitManifestDir, "TMF");
                    if (Directory.Exists(tmfDir))
                    {
                        options.ConversionLog.WriteLine("Looking for WPP metaData in {0}", tmfDir);
                        new WppTraceEventParser(newLog, tmfDir);
                    }
                    options.ConversionLog.WriteLine("Looking for explicit manifests in {0}", options.ExplicitManifestDir);
                    source.Dynamic.ReadAllManifests(options.ExplicitManifestDir);
                }

                // Any parser that has state we need to turn on during the conversion so that the the state will build up
                // (we copy it out below).   To date there are only three parsers that do this (registered, dynamic
                // (which includes registered), an kernel)
                // TODO add an option that allows users to add their own here.
                // Note that I am not using the variables below, I am fetching the value so that it has the side
                // effect of creating this parser (which will in turn indicate to the system that I care about the
                // state these parsers generate as part of their operation).
                var dynamicParser = source.Dynamic;
                var clrParser = source.Clr;
                var kernelParser = source.Kernel;

                // Get all the users data from the original source.   Note that this happens by reference, which means
                // that even though we have not built up the state yet (since we have not scanned the data yet), it will
                // still work properly (by the time we look at this user data, it will be updated).
                foreach (string key in source.UserData.Keys)
                {
                    newLog.UserData[key] = source.UserData[key];
                }

                // Avoid partially written files by writing to a temp and moving atomically to the
                // final destination.
                string etlxTempPath = etlxFilePath + ".new";
                try
                {
                    //****************************************************************************************************
                    // ******** This calls TraceLog.ToStream operation on TraceLog which does the real work.   ***********
                    using (Serializer serializer = new Serializer(etlxTempPath, newLog)) { }
                    if (File.Exists(etlxFilePath))
                    {
                        File.Delete(etlxFilePath);
                    }

                    File.Move(etlxTempPath, etlxFilePath);
                }
                finally
                {
                    if (File.Exists(etlxTempPath))
                    {
                        File.Delete(etlxTempPath);
                    }
                }
            }
        }

        internal void RegisterStandardParsers()
        {
            registeringStandardParsers = true;

            // We always create these parsers that the TraceLog knows about.   The current invariant is that
            // a ETLX file does not need anything outside itself to resolve any events.  All of that is done 
            // at file creation time.    
            var kernelParser = Kernel;
            var clrParser = Clr;
            new ClrRundownTraceEventParser(this);
            new ClrStressTraceEventParser(this);
            new ClrPrivateTraceEventParser(this);
            new JScriptTraceEventParser(this);
            new JSDumpHeapTraceEventParser(this);
            new AspNetTraceEventParser(this);
            new TplEtwProviderTraceEventParser(this);
            new SymbolTraceEventParser(this);
            new HeapTraceProviderTraceEventParser(this);
            new MicrosoftWindowsKernelFileTraceEventParser(this);
            new IisTraceEventParser(this);

            new SampleProfilerTraceEventParser(this);
#if false 
            new WpfTraceEventParser(newLog);
            new AppHostTraceEventParser(newLog);
            new ImmersiveShellTraceEventParser(newLog);
            new XamlTraceEventParser(newLog);
#endif
            var dynamicParser = Dynamic;
            registeringStandardParsers = false;

        }

        internal override unsafe Guid GetRelatedActivityID(TraceEventNativeMethods.EVENT_RECORD* eventRecord)
        {
            // See TraceLog.ProcessExtendedData for more on our use of ExtendedData to hold a index.   
            if (eventRecord->ExtendedDataCount == 1)
            {
                int idIndex = (int)eventRecord->ExtendedData;
                if ((uint)idIndex < (uint)relatedActivityIDs.Count)
                {
                    return relatedActivityIDs[idIndex];
                }
            }
            return Guid.Empty;
        }

        internal override unsafe int LastChanceGetThreadID(TraceEvent data)
        {
            Debug.Assert(data.eventRecord->EventHeader.ThreadId == -1);          // we should only be calling this when we have no better answer.      
            CallStackIndex callStack = data.CallStackIndex();
            if (callStack == CallStackIndex.Invalid)
            {
                return -1;
            }

            TraceThread thread = CallStacks.Thread(callStack);
            if (thread == null)
            {
                return -1;
            }

            return thread.ThreadID;
        }
        internal override unsafe int LastChanceGetProcessID(TraceEvent data)
        {
            Debug.Assert(data.eventRecord->EventHeader.ProcessId == -1);          // we should only be calling this when we have no better answer.      
            CallStackIndex callStack = data.CallStackIndex();
            if (callStack == CallStackIndex.Invalid)
            {
                return -1;
            }

            TraceThread thread = CallStacks.Thread(callStack);
            if (thread == null)
            {
                return -1;
            }

            return thread.Process.ProcessID;
        }


        private void AddMarkThread(int threadID, long timeStamp, int heapNum)
        {
            var thread = Threads.GetThread(threadID, timeStamp);
            if (thread == null)
            {
                return;
            }

            if (thread.threadInfo != null)
            {
                return;
            }

            if (thread.process.shouldCheckIsServerGC)
            {
                thread.process.markThreadsInGC[threadID] = heapNum;
            }
        }
        /// <summary>
        /// SetupCallbacks installs all the needed callbacks for TraceLog Processing (stacks, process, thread, summaries etc)
        /// on the TraceEventSource rawEvents.   
        /// </summary>
        private unsafe void SetupCallbacks(TraceEventDispatcher rawEvents)
        {
            processingDisabled = false;
            removeFromStream = false;
            bookKeepingEvent = false;                  // BookKeeping events are removed from the stream by default
            bookeepingEventThatMayHaveStack = false;   // Some bookkeeping events (ThreadDCEnd) might have stacks 
            noStack = false;                           // This event should never have a stack associated with it, so skip them if we every try to attach a stack.  
            numberOnPage = eventsPerPage;
            pastEventInfo = new PastEventInfo(this);
            eventCount = 0;

            // FIX NOW HACK, because Method and Module unload methods are missing. 
            jittedMethods = new List<MethodLoadUnloadVerboseTraceData>();
            jsJittedMethods = new List<MethodLoadUnloadJSTraceData>();
            sourceFilesByID = new Dictionary<JavaScriptSourceKey, string>();

            // If this is a ETL file, we also need to compute all the normal TraceLog stuff the raw stream
            pointerSize = rawEvents.PointerSize;
            _syncTimeUTC = rawEvents._syncTimeUTC;
            _syncTimeQPC = rawEvents._syncTimeQPC;
            _QPCFreq = rawEvents._QPCFreq;
            sessionStartTimeQPC = rawEvents.sessionStartTimeQPC;
            sessionEndTimeQPC = rawEvents.sessionEndTimeQPC;
            cpuSpeedMHz = rawEvents.CpuSpeedMHz;
            numberOfProcessors = rawEvents.NumberOfProcessors;
            eventsLost = rawEvents.EventsLost;
            osVersion = rawEvents.OSVersion;

            // These parsers create state and we want to collect that so we put it on our 'parsers' list that we serialize.  
            var kernelParser = rawEvents.Kernel;

            // If a event does not have a callback, then it will be treated as unknown.  Unfortunately this also means that the 
            // virtual method 'LogCodeAddresses() will not fire.  Thus any event that has this overload needs to have a callback.  
            // The events below don't otherwise need a callback, but we add one so that LogCodeAddress() works.  
            Action<TraceEvent> doNothing = delegate (TraceEvent data) { };

            // TODO: I have given up for now.   IN addition to the events with LogCodeAddress, you also need any event with FixupData()
            // methods associated with them.  There are enough of these that I did not want to do them one by one (mostly because of fragility)
            // Also kernel events have the potential for being before the process start event, and we need to see these to fix this.  (mostly memory / virtual alloc events).  
            kernelParser.All += doNothing;

            // We want high volume events to be looked up properly since GetEventCount() is slower thant we want.  
            rawEvents.Clr.GCAllocationTick += doNothing;
            rawEvents.Clr.GCJoin += doNothing;
            rawEvents.Clr.GCFinalizeObject += doNothing;
            rawEvents.Clr.MethodJittingStarted += doNothing;

            //kernelParser.AddCallbackForEvents<PageFaultTraceData>(doNothing);        // Lots of page fault ones
            //kernelParser.AddCallbackForEvents<PageAccessTraceData>(doNothing);
            //kernelParser.PerfInfoSysClEnter += doNothing;
            //kernelParser.PMCCounterProf += doNothing;

            Debug.Assert(((eventsPerPage - 1) & eventsPerPage) == 0, "eventsPerPage must be a power of 2");

            kernelParser.EventTraceHeader += delegate (EventTraceHeaderTraceData data)
            {
                bootTime100ns = data.BootTime100ns;

                if (_syncTimeQPC == 0)
                {   // This is for the TraceLog, not just for the ETWTraceEventSource
                    _syncTimeQPC = data.TimeStampQPC;
                    sessionStartTimeQPC += data.TimeStampQPC;
                    sessionEndTimeQPC += data.TimeStampQPC;
                }

                if (!utcOffsetMinutes.HasValue)
                {
                    utcOffsetMinutes = -data.UTCOffsetMinutes;
                    if (SessionStartTime.IsDaylightSavingTime())
                    {
                        utcOffsetMinutes += 60;         // Compensate for Daylight savings time.  
                    }
                }
            };

            kernelParser.SystemConfigCPU += delegate (SystemConfigCPUTraceData data)
            {
                memorySizeMeg = data.MemSize;
                if (data.DomainName.Length > 0)
                {
                    machineName = data.ComputerName + "." + data.DomainName;
                }
                else
                {
                    machineName = data.ComputerName;
                }
            };

            kernelParser.SysConfigBuildInfo += delegate (BuildInfoTraceData data)
            {
                osName = data.ProductName;
                osBuild = data.BuildLab;
            };

            // Process level events. 
            kernelParser.ProcessStartGroup += delegate (ProcessTraceData data)
            {
                processes.GetOrCreateProcess(data.ProcessID, data.TimeStampQPC, data.Opcode == TraceEventOpcode.Start).ProcessStart(data);
                // Don't filter them out (not that many, useful for finding command line)
            };

            kernelParser.ProcessEndGroup += delegate (ProcessTraceData data)
            {
                processes.GetOrCreateProcess(data.ProcessID, data.TimeStampQPC).ProcessEnd(data);
                // Don't filter them out (not that many, useful for finding command line)
            };
            // Thread level events
            kernelParser.ThreadStartGroup += delegate (ThreadTraceData data)
            {
                TraceProcess process = processes.GetOrCreateProcess(data.ProcessID, data.TimeStampQPC);
                thread = Threads.GetOrCreateThread(data.ThreadID, data.TimeStampQPC, process, data.Opcode == TraceEventOpcode.Start || data.Opcode == TraceEventOpcode.DataCollectionStart);
                thread.startTimeQPC = data.TimeStampQPC;
                thread.userStackBase = data.UserStackBase;
                if (data.Opcode == TraceEventOpcode.DataCollectionStart)
                {
                    bookKeepingEvent = true;
                    thread.startTimeQPC = sessionStartTimeQPC;
                }
                else if (data.Opcode == TraceEventOpcode.Start)
                {
                    var threadProc = thread.Process;
                    if (!threadProc.anyThreads)
                    {
                        // We saw a real process start (not a DCStart or a non at all)
                        if (sessionStartTimeQPC < threadProc.startTimeQPC && threadProc.startTimeQPC < data.TimeStampQPC)
                        {
                            thread.threadInfo = "Startup Thread";
                        }

                        threadProc.anyThreads = true;
                    }
                }
            };

            kernelParser.ThreadSetName += delegate (ThreadSetNameTraceData data)
            {
                CategorizeThread(data, data.ThreadName);
            };

            kernelParser.ThreadEndGroup += delegate (ThreadTraceData data)
            {
                TraceProcess process = processes.GetOrCreateProcess(data.ProcessID, data.TimeStampQPC);
                thread = Threads.GetOrCreateThread(data.ThreadID, data.TimeStampQPC, process);
                if (thread.process == null)
                {
                    thread.process = process;
                }

                if (data.ThreadName.Length > 0)
                {
                    CategorizeThread(data, data.ThreadName);
                }

                Debug.Assert(thread.process == process, "Different events disagree on the process object!");
                DebugWarn(thread.endTimeQPC == long.MaxValue || thread.ThreadID == 0,
                    "Thread end on a terminated thread " + data.ThreadID + " that ended at " + QPCTimeToRelMSec(thread.endTimeQPC), data);
                DebugWarn(thread.Process.endTimeQPC == long.MaxValue, "Thread ending on ended process", data);
                thread.endTimeQPC = data.TimeStampQPC;
                thread.userStackBase = data.UserStackBase;
                if (data.Opcode == TraceEventOpcode.DataCollectionStop)
                {
                    thread.endTimeQPC = sessionEndTimeQPC;
                    bookKeepingEvent = true;
                    bookeepingEventThatMayHaveStack = true;
                }

                // Keep threadIDtoThread table under control by removing old entries.  
                if (IsRealTime)
                {
                    Threads.threadIDtoThread.Remove((Address)data.ThreadID);
                }
            };

            // ModuleFile level events
            DbgIDRSDSTraceData lastDbgData = null;
            ImageIDTraceData lastImageIDData = null;
            FileVersionTraceData lastFileVersionData = null;
            TraceModuleFile lastTraceModuleFile = null;
            long lastTraceModuleFileQPC = 0;

            kernelParser.ImageGroup += delegate (ImageLoadTraceData data)
            {
                var isLoad = ((data.Opcode == (TraceEventOpcode)10) || (data.Opcode == TraceEventOpcode.DataCollectionStart));

                // TODO is this a good idea?   It tries to undo the anonimization a bit.  
                var fileName = data.FileName;
                if (fileName.EndsWith("########"))  // We threw away the DLL name
                {
                    // But at least we have the DLL file name (not the path). 
                    if (lastImageIDData != null && data.TimeStampQPC == lastImageIDData.TimeStampQPC)
                    {
                        var anonomizedIdx = fileName.IndexOf("########");
                        fileName = fileName.Substring(0, anonomizedIdx + 8) + @"\" + lastImageIDData.OriginalFileName;
                    }
                }

                var moduleFile = processes.GetOrCreateProcess(data.ProcessID, data.TimeStampQPC).LoadedModules.ImageLoadOrUnload(data, isLoad, fileName);
                // TODO review:  is using the timestamp the best way to make the association
                if (lastDbgData != null && data.TimeStampQPC == lastDbgData.TimeStampQPC)
                {
                    moduleFile.pdbName = lastDbgData.PdbFileName;
                    moduleFile.pdbSignature = lastDbgData.GuidSig;
                    moduleFile.pdbAge = lastDbgData.Age;
                    // There is no guarantee that the names of the DLL and PDB match, but they do 99% of the time
                    // We tolerate the exceptions, because it is a useful check most of the time 
                    Debug.Assert(RoughDllPdbMatch(moduleFile.fileName, moduleFile.pdbName));
                }
                moduleFile.timeDateStamp = data.TimeDateStamp;
                moduleFile.imageChecksum = data.ImageChecksum;
                if (moduleFile.timeDateStamp == 0 && lastImageIDData != null && data.TimeStampQPC == lastImageIDData.TimeStampQPC)
                {
                    moduleFile.timeDateStamp = lastImageIDData.TimeDateStamp;
                }

                if (lastFileVersionData != null && data.TimeStampQPC == lastFileVersionData.TimeStampQPC)
                {
                    moduleFile.fileVersion = lastFileVersionData.FileVersion;
                    moduleFile.productVersion = lastFileVersionData.ProductVersion;
                    moduleFile.productName = lastFileVersionData.ProductName;
                }

                // Remember this ModuleFile because there can be Image* events after this with 
                // the same timestamp that have information that we need to put  into it 
                // (the logic above handles the case when those other events are first).  
                lastTraceModuleFile = moduleFile;
                lastTraceModuleFileQPC = data.TimeStampQPC;
            };
            var symbolParser = new SymbolTraceEventParser(rawEvents);

            // Symbol parser events never have a stack (but will have a QPC associated with the imageLoad) so we want them ignored
            symbolParser.All += delegate (TraceEvent data) { noStack = true; };
            symbolParser.ImageIDDbgID_RSDS += delegate (DbgIDRSDSTraceData data)
            {
                hasPdbInfo = true;

                // The ImageIDDbgID_RSDS may be after the ImageLoad
                if (lastTraceModuleFile != null && lastTraceModuleFileQPC == data.TimeStampQPC && string.IsNullOrEmpty(lastTraceModuleFile.pdbName))
                {
                    lastTraceModuleFile.pdbName = data.PdbFileName;
                    lastTraceModuleFile.pdbSignature = data.GuidSig;
                    lastTraceModuleFile.pdbAge = data.Age;
                    // There is no guarantee that the names of the DLL and PDB match, but they do 99% of the time
                    // We tolerate the exceptions, because it is a useful check most of the time 
                    Debug.Assert(RoughDllPdbMatch(lastTraceModuleFile.fileName, lastTraceModuleFile.pdbName));
                    lastDbgData = null;
                }
                else  // Or before (it is handled in ImageGroup callback above)
                {
                    lastDbgData = (DbgIDRSDSTraceData)data.Clone();
                }
            };
            symbolParser.ImageID += delegate (ImageIDTraceData data)
            {
                // The ImageID may be after the ImageLoad
                if (lastTraceModuleFile != null && lastTraceModuleFileQPC == data.TimeStampQPC && lastTraceModuleFile.timeDateStamp == 0)
                {
                    lastTraceModuleFile.timeDateStamp = data.TimeDateStamp;
                    lastImageIDData = null;
                }
                else  // Or before (it is handled in ImageGroup callback above)
                {
                    lastImageIDData = (ImageIDTraceData)data.Clone();
                }
            };
            symbolParser.ImageIDFileVersion += delegate (FileVersionTraceData data)
            {
                // The ImageIDFileVersion may be after the ImageLoad
                if (lastTraceModuleFile != null && lastTraceModuleFileQPC == data.TimeStampQPC && lastTraceModuleFile.fileVersion == null)
                {
                    lastTraceModuleFile.fileVersion = data.FileVersion;
                    lastTraceModuleFile.productVersion = data.ProductVersion;
                    lastTraceModuleFile.productName = data.ProductName;
                    lastFileVersionData = null;
                }
                else  // Or before (it is handled in ImageGroup callback above)
                {
                    lastFileVersionData = (FileVersionTraceData)data.Clone();
                }
            };

            kernelParser.AddCallbackForEvents<FileIONameTraceData>(delegate (FileIONameTraceData data)
                {
                    bookKeepingEvent = true;
                });

            rawEvents.Clr.LoaderModuleLoad += delegate (ModuleLoadUnloadTraceData data)
            {
                processes.GetOrCreateProcess(data.ProcessID, data.TimeStampQPC).LoadedModules.ManagedModuleLoadOrUnload(data, true, false);
            };
            rawEvents.Clr.LoaderModuleUnload += delegate (ModuleLoadUnloadTraceData data)
            {
                processes.GetOrCreateProcess(data.ProcessID, data.TimeStampQPC).LoadedModules.ManagedModuleLoadOrUnload(data, false, false);
            };
            rawEvents.Clr.LoaderModuleDCStopV2 += delegate (ModuleLoadUnloadTraceData data)
            {
                processes.GetOrCreateProcess(data.ProcessID, data.TimeStampQPC).LoadedModules.ManagedModuleLoadOrUnload(data, false, true);
            };

            var ClrRundownParser = new ClrRundownTraceEventParser(rawEvents);
            Action<ModuleLoadUnloadTraceData> onLoaderRundown = delegate (ModuleLoadUnloadTraceData data)
           {
               processes.GetOrCreateProcess(data.ProcessID, data.TimeStampQPC).LoadedModules.ManagedModuleLoadOrUnload(data, false, true);
           };

            ClrRundownParser.LoaderModuleDCStop += onLoaderRundown;
            ClrRundownParser.LoaderModuleDCStart += onLoaderRundown;

            Action<MethodLoadUnloadVerboseTraceData> onMethodStart = delegate (MethodLoadUnloadVerboseTraceData data)
                {
                    // We only capture data on unload, because we collect the addresses first. 
                    if (!data.IsDynamic && !data.IsJitted)
                    {
                        bookKeepingEvent = true;
                    }

                    if ((int)data.ID == 139)       // MethodDCStartVerboseV2
                    {
                        bookKeepingEvent = true;
                    }

                    if (data.IsJitted)
                    {
                        TraceProcess process = processes.GetOrCreateProcess(data.ProcessID, data.TimeStampQPC);
                        process.InsertJITTEDMethod(data.MethodStartAddress, data.MethodSize, delegate ()
                        {
                            TraceManagedModule module = process.LoadedModules.GetOrCreateManagedModule(data.ModuleID, data.TimeStampQPC);
                            MethodIndex methodIndex = CodeAddresses.Methods.NewMethod(TraceLog.GetFullName(data), module.ModuleFile.ModuleFileIndex, data.MethodToken);
                            return new TraceProcess.MethodLookupInfo(data.MethodStartAddress, data.MethodSize, methodIndex);
                        });

                        jittedMethods.Add((MethodLoadUnloadVerboseTraceData)data.Clone());
                    }
                };
            rawEvents.Clr.MethodLoadVerbose += onMethodStart;
            rawEvents.Clr.MethodDCStartVerboseV2 += onMethodStart;
            ClrRundownParser.MethodDCStartVerbose += onMethodStart;

            rawEvents.Clr.MethodUnloadVerbose += delegate (MethodLoadUnloadVerboseTraceData data)
            {
                codeAddresses.AddMethod(data);
                if (!data.IsJitted)
                {
                    bookKeepingEvent = true;
                }
            };
            rawEvents.Clr.MethodILToNativeMap += delegate (MethodILToNativeMapTraceData data)
            {
                codeAddresses.AddILMapping(data);
                bookKeepingEvent = true;
            };

            ClrRundownParser.MethodILToNativeMapDCStop += delegate (MethodILToNativeMapTraceData data)
            {
                codeAddresses.AddILMapping(data);
                bookKeepingEvent = true;
            };


            Action<MethodLoadUnloadVerboseTraceData> onMethodDCStop = delegate (MethodLoadUnloadVerboseTraceData data)
            {
#if false // TODO this is a hack for VS traces that only did DCStarts but no DCStops.  
                if (data.IsJitted && data.TimeStampRelativeMSec < 4000)
                {
                    jittedMethods.Add((MethodLoadUnloadVerboseTraceData)data.Clone());
                }
#endif 

                codeAddresses.AddMethod(data);
                bookKeepingEvent = true;
            };

            rawEvents.Clr.MethodDCStopVerboseV2 += onMethodDCStop;
            ClrRundownParser.MethodDCStopVerbose += onMethodDCStop;

            var jScriptParser = new JScriptTraceEventParser(rawEvents);

            jScriptParser.AddCallbackForEvents<Microsoft.Diagnostics.Tracing.Parsers.JScript.SourceLoadUnloadTraceData>(
                delegate (Microsoft.Diagnostics.Tracing.Parsers.JScript.SourceLoadUnloadTraceData data)
                {
                    sourceFilesByID[new JavaScriptSourceKey(data.SourceID, data.ScriptContextID)] = data.Url;
                });

            Action<MethodLoadUnloadJSTraceData> onJScriptMethodUnload = delegate (MethodLoadUnloadJSTraceData data)
            {
                codeAddresses.AddMethod(data, sourceFilesByID);
                bookKeepingEvent = true;
            };
            jScriptParser.MethodRuntimeMethodUnload += onJScriptMethodUnload;
            jScriptParser.MethodRundownMethodDCStop += onJScriptMethodUnload;


            Action<MethodLoadUnloadJSTraceData> onJScriptMethodLoad = delegate (MethodLoadUnloadJSTraceData data)
            {
                TraceProcess process = processes.GetOrCreateProcess(data.ProcessID, data.TimeStampQPC);
                process.InsertJITTEDMethod(data.MethodStartAddress, (int)data.MethodSize, delegate ()
                {
                    MethodIndex methodIndex = CodeAddresses.MakeJavaScriptMethod(data, sourceFilesByID);
                    return new TraceProcess.MethodLookupInfo(data.MethodStartAddress, (int)data.MethodSize, methodIndex);
                });
                jsJittedMethods.Add((MethodLoadUnloadJSTraceData)data.Clone());
            };
            jScriptParser.MethodRuntimeMethodLoad += onJScriptMethodLoad;
            jScriptParser.MethodRundownMethodDCStart += onJScriptMethodLoad;

            // We know that Disk I/O events should never have a stack associated with them (the init events do)
            // these sometimes have the same kernel timestamp as CSWITCHs, which cause ambiguity.  
            kernelParser.AddCallbackForEvents(delegate (DiskIOTraceData data)
            {
                noStack = true;
            });

            Action<ClrStackWalkTraceData> clrStackWalk = delegate (ClrStackWalkTraceData data)
            {
                bookKeepingEvent = true;

                // Avoid creating data structures for events we will throw away
                if (processingDisabled)
                {
                    return;
                }

                int i = 0;
                // Look for the previous CLR event on this same thread.  
                for (PastEventInfoIndex prevEventIndex = pastEventInfo.CurrentIndex; ;)
                {
                    i++;
                    Debug.Assert(i < 20000);

                    prevEventIndex = pastEventInfo.GetPreviousEventIndex(prevEventIndex, data.ThreadID, true);
                    if (prevEventIndex == PastEventInfoIndex.Invalid)
                    {
                        DebugWarn(false, "Could not find a previous event for a CLR stack trace.", data);
                        return;
                    }
                    if (pastEventInfo.IsClrEvent(prevEventIndex))
                    {
                        if (pastEventInfo.HasStack(prevEventIndex))
                        {
                            DebugWarn(false, "CLR Stack trying to be given to same event twice (can happen with lost events)", data);
                            return;
                        }
                        pastEventInfo.SetHasStack(prevEventIndex);

                        var process = Processes.GetOrCreateProcess(data.ProcessID, data.TimeStampQPC);
                        thread = Threads.GetOrCreateThread(data.ThreadID, data.TimeStampQPC, process);

                        CallStackIndex callStackIndex = callStacks.GetStackIndexForStackEvent(
                            data.InstructionPointers, data.FrameCount, data.PointerSize, thread);
                        Debug.Assert(callStacks.Depth(callStackIndex) == data.FrameCount);
                        DebugWarn(pastEventInfo.GetThreadID(prevEventIndex) == data.ThreadID, "Mismatched thread for CLR Stack Trace", data);

                        // Get the previous event on the same thread. 
                        EventIndex eventIndex = pastEventInfo.GetEventIndex(prevEventIndex);
                        Debug.Assert(eventIndex != EventIndex.Invalid); // We don't delete CLR events and that is the only way eventIndexes can be invalid
                        AddStackToEvent(eventIndex, callStackIndex);
                        pastEventInfo.GetEventCounts(prevEventIndex).m_stackCount++;
                        return;
                    }
                }
            };
            rawEvents.Clr.ClrStackWalk += clrStackWalk;

            // Process stack trace from EventPipe trace
            Action<ClrThreadStackWalkTraceData> clrThreadStackWalk = delegate (ClrThreadStackWalkTraceData data)
            {
                bookKeepingEvent = true;

                // Avoid creating data structures for events we will throw away
                if (processingDisabled)
                {
                    return;
                }

                PastEventInfoIndex prevEventIndex = pastEventInfo.GetPreviousEventIndex(pastEventInfo.CurrentIndex, data.ThreadID, true);

                if (prevEventIndex == PastEventInfoIndex.Invalid)
                {
                    DebugWarn(false, "Could not find a previous event for a CLR thread stack trace.", data);
                    return;
                }

                var process = Processes.GetOrCreateProcess(data.ProcessID, data.TimeStampQPC);
                thread = Threads.GetOrCreateThread(data.ThreadID, data.TimeStampQPC, process);

                CallStackIndex callStackIndex = callStacks.GetStackIndexForStackEvent(
                    data.InstructionPointers, data.FrameCount, data.PointerSize, thread);
                Debug.Assert(callStacks.Depth(callStackIndex) == data.FrameCount);

                // Get the previous event and add stack
                EventIndex eventIndex = pastEventInfo.GetEventIndex(prevEventIndex);
                AddStackToEvent(eventIndex, callStackIndex);
                pastEventInfo.GetEventCounts(prevEventIndex).m_stackCount++;

                return;
            };
            var eventPipeParser = new SampleProfilerTraceEventParser(rawEvents);
            eventPipeParser.ThreadStackWalk += clrThreadStackWalk;

            var clrPrivate = new ClrPrivateTraceEventParser(rawEvents);
            clrPrivate.ClrStackWalk += clrStackWalk;
            kernelParser.StackWalkStack += delegate (StackWalkStackTraceData data)
            {
                bookKeepingEvent = true;
                if (processingDisabled)
                {
                    return;
                }
                // Trace.WriteLine("REAL TIME QUEUE: *** STACK EVENT *** " + data.TimeStampRelativeMSec.ToString("f3") + " for event at " + data.EventTimeStampRelativeMSec.ToString("f3"));

                var timeStampQPC = data.TimeStampQPC;
                IncompleteStack stackInfo = GetIncompleteStackForStackEvent(data, data.EventTimeStampQPC);
                TraceProcess process = processes.GetOrCreateProcess(data.ProcessID, timeStampQPC);
                thread = Threads.GetOrCreateThread(data.ThreadID, timeStampQPC, process);
                var isKernelModeStackFragment = IsKernelAddress(data.InstructionPointer(data.FrameCount - 1), data.PointerSize);
                if (isKernelModeStackFragment)
                {
                    // If we reach here the fragment we have is totally in the kernel, and thus might have a user mode part that we have
                    // not seen yet.  Thus we have the stackInfo remember this fragment so we can put it together later.  
                    if (stackInfo != null)
                    {
                        if (!stackInfo.LogKernelStackFragment(data.InstructionPointers, data.FrameCount, data.PointerSize, timeStampQPC, this))
                        {
                            stackInfo.AddEntryToThread(ref thread.lastEntryIntoKernel);    // If not done remember to complete it
                        }
                    }
                }
                else
                {
                    // If we reach here, the fragment ends in user mode.   
                    CallStackIndex stackIndex = callStacks.GetStackIndexForStackEvent(
                        data.InstructionPointers, data.FrameCount, data.PointerSize, thread, CallStackIndex.Invalid);

                    var lastEmitStackOnExitFromKernelQPC = thread.lastEmitStackOnExitFromKernelQPC;
                    var loggedUserStack = false;    // Have we logged this stack at all
                    // If this fragment starts in user mode, then we assume that it is on the 'boundary' of kernel and users mode
                    // and we use this as the 'top' of the stack for all kernel fragments on this thread.  
                    if (!IsKernelAddress(data.InstructionPointer(0), data.PointerSize))
                    {
                        loggedUserStack = EmitStackOnExitFromKernel(ref thread.lastEntryIntoKernel, stackIndex, stackInfo);
                        thread.lastEmitStackOnExitFromKernelQPC = data.TimeStampQPC;
                    }

                    // If we have not logged the stack of the code above, then log it as a stand alone user stack.  
                    // We don't do this for events that have already been processed by and EmitStackOnExitFromKernelQPC 
                    if (!loggedUserStack && stackInfo != null)
                    {
                        if (data.EventTimeStampQPC < lastEmitStackOnExitFromKernelQPC)
                        {
                            DebugWarn(false, "Warning: Trying to attach a user stack to a stack already processed by EmitStackOnExitFromKernel.  Ignoring data", data);
                        }
                        else
                        {
                            stackInfo.LogUserStackFragment(stackIndex, this);
                        }
                    }
                }
            };

            kernelParser.StackWalkStackKeyKernel += delegate (StackWalkRefTraceData data)
            {
                bookKeepingEvent = true;
                if (processingDisabled)
                {
                    return;
                }

                IncompleteStack stackInfo = GetIncompleteStackForStackEvent(data, data.EventTimeStampQPC);
                if (stackInfo != null)
                {
                    var timeStampQPC = data.TimeStampQPC;
                    TraceProcess process = processes.GetOrCreateProcess(data.ProcessID, timeStampQPC);
                    thread = Threads.GetOrCreateThread(data.ThreadID, timeStampQPC, process);

                    if (!stackInfo.LogKernelStackFragment(data.StackKey, this))
                    {
                        stackInfo.AddEntryToThread(ref thread.lastEntryIntoKernel);    // If not done remember to complete it
                    }
                }
            };

            kernelParser.StackWalkStackKeyUser += delegate (StackWalkRefTraceData data)
            {
                bookKeepingEvent = true;
                if (processingDisabled)
                {
                    return;
                }

                IncompleteStack stackInfo = GetIncompleteStackForStackEvent(data, data.EventTimeStampQPC);
                if (stackInfo != null)
                {
                    var timeStampQPC = data.TimeStampQPC;
                    TraceProcess process = processes.GetOrCreateProcess(data.ProcessID, timeStampQPC);
                    thread = Threads.GetOrCreateThread(data.ThreadID, timeStampQPC, process);
                    if (!EmitStackOnExitFromKernel(ref thread.lastEntryIntoKernel, data.StackKey, stackInfo))
                    {
                        stackInfo.LogUserStackFragment(data.StackKey, this);
                    }
                }
            };

            // Matches Delete and Rundown events;
            kernelParser.AddCallbackForEvents<StackWalkDefTraceData>(delegate (StackWalkDefTraceData data)
            {
                bookKeepingEvent = true;
                LogStackDefinition(data);
            });

            // The following 3 callbacks for a small state machine to determine whether the process
            // is running server GC and what the server GC threads are.   
            // We assume we are server GC if there are more than one thread doing the 'MarkHandles' event
            // during a GC, and the threads that do that are the server threads.  We use this to mark the
            // threads as Server GC Threads.  
            rawEvents.Clr.GCStart += delegate (GCStartTraceData data)
            {
                var process = Processes.GetProcess(data.ProcessID, data.TimeStampQPC);
                if (process == null)
                {
                    return;
                }

                if ((process.markThreadsInGC.Count == 0) && (process.shouldCheckIsServerGC == false))
                {
                    process.shouldCheckIsServerGC = true;
                }
            };
            rawEvents.Clr.GCStop += delegate (GCEndTraceData data)
            {
                var process = Processes.GetProcess(data.ProcessID, data.TimeStampQPC);
                if (process == null)
                {
                    return;
                }

                if (process.markThreadsInGC.Count > 0)
                {
                    process.shouldCheckIsServerGC = false;
                }

                if (!process.isServerGC && (process.markThreadsInGC.Count > 1))
                {
                    process.isServerGC = true;
                    foreach (var curThread in process.Threads)
                    {
                        if (thread.threadInfo == null && process.markThreadsInGC.ContainsKey(curThread.ThreadID))
                        {
                            curThread.threadInfo = ".NET Server GC Thread(" + process.markThreadsInGC[curThread.ThreadID] + ")";
                        }
                    }
                }
            };
            rawEvents.Clr.GCMarkWithType += delegate (GCMarkWithTypeTraceData data)
            {
                if (data.Type == (int)MarkRootType.MarkHandles)
                {
                    AddMarkThread(data.ThreadID, data.TimeStampQPC, data.HeapNum);
                }
            };
            clrPrivate.GCMarkHandles += delegate (GCMarkTraceData data)
            {
                AddMarkThread(data.ThreadID, data.TimeStampQPC, data.HeapNum);
            };

            var aspNetParser = new AspNetTraceEventParser(rawEvents);
            aspNetParser.AspNetReqStart += delegate (AspNetStartTraceData data) { CategorizeThread(data, "Incoming Request Thread"); };
            rawEvents.Clr.GCFinalizersStart += delegate (GCNoUserDataTraceData data) { CategorizeThread(data, ".NET Finalizer Thread"); };
            rawEvents.Clr.GCFinalizersStop += delegate (GCFinalizersEndTraceData data) { CategorizeThread(data, ".NET Finalizer Thread"); };
            Action<TraceEvent> MarkAsBGCThread = delegate (TraceEvent data)
            {
                var process = Processes.GetOrCreateProcess(data.ProcessID, data.TimeStampQPC);
                thread = Threads.GetOrCreateThread(data.ThreadID, data.TimeStampQPC, process);
                bool isServerGC = (thread != null && thread.process.isServerGC);
                CategorizeThread(data, ".NET Background GC Thread");
            };

            // We use more than then GCBGStart to mark a GC thread because we need an event that happens more routinely
            // since this might be a circular buffer or other short trace.  
            clrPrivate.GCBGCStart += delegate (GCNoUserDataTraceData data) { MarkAsBGCThread(data); };
            clrPrivate.GCBGC1stConStop += delegate (GCNoUserDataTraceData data) { MarkAsBGCThread(data); };
            clrPrivate.GCBGCDrainMark += delegate (BGCDrainMarkTraceData data) { MarkAsBGCThread(data); };
            clrPrivate.GCBGCRevisit += delegate (BGCRevisitTraceData data) { MarkAsBGCThread(data); };
            rawEvents.Clr.ThreadPoolWorkerThreadAdjustmentSample += delegate (ThreadPoolWorkerThreadAdjustmentSampleTraceData data)
            {
                CategorizeThread(data, ".NET ThreadPool");
            };
            rawEvents.Clr.ThreadPoolIODequeue += delegate (ThreadPoolIOWorkTraceData data) { CategorizeThread(data, ".NET IO ThreadPool Worker", true); };

            var fxParser = new FrameworkEventSourceTraceEventParser(rawEvents);
            fxParser.ThreadPoolDequeueWork += delegate (ThreadPoolDequeueWorkArgs data) { CategorizeThread(data, ".NET ThreadPool Worker"); };
            fxParser.ThreadTransferReceive += delegate (ThreadTransferReceiveArgs data) { CategorizeThread(data, ".NET ThreadPool Worker"); };

            // Attribute CPU samples to processes.
            kernelParser.PerfInfoSample += delegate (SampledProfileTraceData data)
            {
                if (data.ThreadID == 0 && !data.NonProcess && !(options != null && options.KeepAllEvents))    // Don't count process 0 (idle) unless they are executing DPCs or ISRs.  
                {
                    removeFromStream = true;
                    return;
                }

                var process = Processes.GetOrCreateProcess(data.ProcessID, data.TimeStampQPC);
                thread = Threads.GetOrCreateThread(data.ThreadID, data.TimeStampQPC, process);
                thread.cpuSamples++;
            };

            // We assume that the sampling interval is uniform over the trace.   We pick the start if it 
            // is there, otherwise the OLD value of the LAST set interval (since we RESET the interval at the end)
            // OR the OLD value at the end.  
            bool setSeen = false;
            bool startSeen = false;

            kernelParser.PerfInfoCollectionStart += delegate (SampledProfileIntervalTraceData data)
            {
                if (data.SampleSource != 0)     // 0 is the CPU sampling interval 
                {
                    return;
                }

                startSeen = true;
                sampleProfileInterval100ns = data.NewInterval;
            };

            kernelParser.PerfInfoSetInterval += delegate (SampledProfileIntervalTraceData data)
            {
                if (data.SampleSource != 0)     // 0 is the CPU sampling interval 
                {
                    return;
                }

                setSeen = true;
                if (!startSeen)
                {
                    sampleProfileInterval100ns = data.OldInterval;
                }
            };

            kernelParser.PerfInfoSetInterval += delegate (SampledProfileIntervalTraceData data)
            {
                if (data.SampleSource != 0)     // 0 is the CPU sampling interval 
                {
                    return;
                }

                if (!setSeen && !startSeen)
                {
                    sampleProfileInterval100ns = data.OldInterval;
                }
            };
        }

        /// <summary>
        ///  Copies the events from the 'rawEvents' dispatcher to the output stream 'IStreamWriter'.  It
        ///  also creates auxiliary data structures associated with the raw events (eg, processes, threads,
        ///  modules, address lookup maps...  Basically any information that needs to be determined by
        ///  scanning over the events during TraceLog creation should hook in here.  
        /// </summary>
        private unsafe void CopyRawEvents(TraceEventDispatcher rawEvents, IStreamWriter writer)
        {
            SetupCallbacks(rawEvents);

            // Fix up MemInfoWS records so that we get one per process rather than one per machine
            rawEvents.Kernel.MemoryProcessMemInfo += delegate (MemoryProcessMemInfoTraceData data)
            {
                if (!processingDisabled)
                {
                    GenerateMemInfoRecordsPerProcess(data, writer);
                }
            };

            const int defaultMaxEventCount = 20000000;                   // 20M events produces about 3GB of data.  which is close to the limit of ETLX. 
            int maxEventCount = defaultMaxEventCount;
            double startMSec = 0;
            if (options != null)
            {
                if (options.SkipMSec != 0)
                {
                    options.ConversionLog.WriteLine("Skipping the {0:n3} MSec of the trace.", options.SkipMSec);
                    processingDisabled = true;
                    startMSec = options.SkipMSec;
                }
                if (options.MaxEventCount >= 1000)      // Numbers smaller than this are almost certainly errors
                {
                    maxEventCount = options.MaxEventCount;
                }
                else if (options.MaxEventCount != 0)
                {
                    options.ConversionLog.WriteLine("MaxEventCount {0} < 1000, assumed in error, ignoring", options.MaxEventCount);
                }
            }
            options.ConversionLog.WriteLine("Collecting a maximum of {0:n0} events.", maxEventCount);

            uint rawEventCount = 0;
            double rawInputSizeMB = rawEvents.Size / 1000000.0;
            var startTime = DateTime.Now;
            long lastQPCEventTime = long.MinValue;     // We want the times to be ordered.  
#if DEBUG
            long lastTimeStamp = 0;
#endif

            // While scanning over the stream, copy all data to the file. 
            rawEvents.AllEvents += delegate (TraceEvent data)
            {
                Debug.Assert(_syncTimeQPC != 0);         // We should have set this in the Header event (or on session start if it is read time
#if DEBUG
                Debug.Assert(lastTimeStamp <= data.TimeStampQPC);     // Insure they are in order
                lastTimeStamp = data.TimeStampQPC;
#endif
                // Show status every 128K events
                if ((rawEventCount & 0x1FFFF) == 0)
                {
                    var curOutputSizeMB = ((double)(uint)writer.GetLabel()) / 1000000.0;
                    // Currently ETLX has a size restriction of 4Gig.  Thus if we are getting big, start truncating.  
                    if (curOutputSizeMB > 3500)
                    {
                        processingDisabled = true;
                    }

                    if (options != null && options.ConversionLog != null)
                    {
                        if (rawEventCount == 0)
                        {
                            options.ConversionLog.WriteLine("[Opening a log file of size {0:n0} MB.]",
                                rawInputSizeMB);
                        }
                        else
                        {
                            var curDurationSec = (DateTime.Now - startTime).TotalSeconds;

                            var ratioOutputToInput = (double)eventCount / (double)rawEventCount;
                            var estimatedFinalSizeMB = Math.Max(rawInputSizeMB * ratioOutputToInput * 1.15, curOutputSizeMB * 1.02);
                            var ratioSizeComplete = curOutputSizeMB / estimatedFinalSizeMB;
                            var estTimeLeftSec = (int)(curDurationSec / ratioSizeComplete - curDurationSec);

                            var message = "";
                            if (0 < startMSec && data.TimeStampRelativeMSec < startMSec)
                            {
                                message = "  Before StartMSec truncating";
                            }
                            else if (eventCount >= maxEventCount)
                            {
                                message = "  Hit MaxEventCount, truncating.";
                            }
                            else if (curOutputSizeMB > 3500)
                            {
                                message = "  Hit File size limit (3.5Gig) truncating.";
                            }

                            options.ConversionLog.WriteLine(
                                "[Sec {0,4:f0} Read {1,10:n0} events. At {2,7:n0}ms.  Wrote {3,4:f0}MB ({4,3:f0}%).  EstDone {5,2:f0} min {6,2:f0} sec.{7}]",
                                curDurationSec,
                                rawEventCount,
                                data.TimeStampRelativeMSec,
                                curOutputSizeMB,
                                ratioSizeComplete * 100.0,
                                estTimeLeftSec / 60,
                                estTimeLeftSec % 60,
                                message);
                        }
                    }
                }
                rawEventCount++;
#if DEBUG
                if (data is UnhandledTraceEvent)
                {
                    Debug.Assert((byte)data.opcode != unchecked((byte)-1));        // Means PrepForCallback not done. 
                    Debug.Assert(data.TaskName != "ERRORTASK");
                    Debug.Assert(data.OpcodeName != "ERROROPCODE");
                }
#endif
                if (processingDisabled)
                {
                    if (startMSec != 0 && startMSec <= data.TimeStampRelativeMSec)
                    {
                        startMSec = 0;                  // Marking it 0 indicates that we have triggered on it already.   
                        processingDisabled = false;
                    }
                    return;
                }
                else
                {
                    if (maxEventCount <= eventCount)
                    {
                        processingDisabled = true;
                    }
                }
                // Sadly we have seen cases of merged ETL files where there are events past the end of the session.
                // This confuses later logic so insure that this does not happen.  Note that we also want the
                // any module-DCStops to happen at sessionEndTime so we have to do this after processing all events
                if (data.TimeStampQPC > sessionEndTimeQPC)
                {
                    sessionEndTimeQPC = data.TimeStampQPC;
                }

                if (data.TimeStampQPC < lastQPCEventTime)
                {
                    options.ConversionLog.WriteLine("WARNING, events out of order! This breaks event search.  Jumping from {0:n3} back to {1:n3} for {2} EventID {3} Thread {4}",
                        QPCTimeToRelMSec(lastQPCEventTime), data.TimeStampRelativeMSec, data.ProviderName, data.ID, data.ThreadID);
                }

                lastQPCEventTime = data.TimeStampQPC;

                // Update the counts
                var countForEvent = stats.GetEventCounts(data);
                countForEvent.m_count++;
                countForEvent.m_eventDataLenTotal += data.EventDataLength;

                var extendedDataCount = data.eventRecord->ExtendedDataCount;
                if (extendedDataCount != 0)
                {
                    bookKeepingEvent |= ProcessExtendedData(data, extendedDataCount, countForEvent);
                }

                if (bookKeepingEvent)
                {
                    bookKeepingEvent = false;
                    if (bookeepingEventThatMayHaveStack)
                    {
                        // We log the event so that we don't get spurious warnings about not finding the event for a stack,
                        // but we mark the EventIndex as invalid so that we know not to actually log this stack.  
                        pastEventInfo.LogEvent(data, EventIndex.Invalid, countForEvent);
                        bookeepingEventThatMayHaveStack = false;
                    }
                    // But unless the user explicitly asked for them, we remove them from the trace.  
                    if (!options.KeepAllEvents)
                    {
                        return;
                    }
                }
                else
                {
                    // Remember the event (to attach latter Stack Events) and also log event counts in TraceStats
                    if (!noStack)
                    {
                        pastEventInfo.LogEvent(data, removeFromStream ? EventIndex.Invalid : ((EventIndex)eventCount), countForEvent);
                    }
                    else
                    {
                        noStack = false;
                    }

                    if (removeFromStream)
                    {
                        removeFromStream = false;
                        if (!options.KeepAllEvents)
                        {
                            return;
                        }
                    }
                    else // Remember any code address in the event.  
                    {
                        data.LogCodeAddresses(fnAddAddressToCodeAddressMap);
                    }
                }
                // We want all events to have a TraceProcess and TraceThread.  
                // We force this to happen here.  We may have created a thread already, in which
                // case the 'thread' instance variable will hold it.  Use that if it is accurate.
                // Otherwise make a new one here.  
                if (thread == null || thread.ThreadID != data.ThreadID && data.ProcessID != -1)
                {
                    TraceProcess process = processes.GetOrCreateProcess(data.ProcessID, data.TimeStampQPC);
                    if (data.ThreadID != -1)
                    {
                        // All Thread events should already be handled (since we are passing the wrong args for those here).  
                        Debug.Assert(!(data is ThreadTraceData));
                        thread = Threads.GetOrCreateThread(data.ThreadID, data.TimeStampQPC, process);
                    }
                }

                if (numberOnPage >= eventsPerPage)
                {
                    // options.ConversionLog.WriteLine("Writing page " + this.eventPages.BatchCount, " Start " + writer.GetLabel());
                    eventPages.Add(new EventPageEntry(data.TimeStampQPC, writer.GetLabel()));
                    numberOnPage = 0;
                }
                unsafe
                {
                    Debug.Assert(data.eventRecord->EventHeader.TimeStamp < long.MaxValue);
                    WriteBlob((IntPtr)data.eventRecord, writer, headerSize);
                    WriteBlob(data.userData, writer, (data.EventDataLength + 3 & ~3));
                }
                numberOnPage++;
                eventCount++;
            };

#if DEBUG
            // This is a guard against code running in TraceLog.CopyRawEvents that attempts to use
            // the EventIndex for an event returned by ETWTraceEventSource. It is unsafe to do so
            // because the EventIndex returned represents the index in the ETW stream, but user
            // code needs the index in the newly created ETLX stream (which does not include 
            // "bookkeeping" events. User code should use the TraceLog.EventCount instead (the
            // way TraceLog.ProcessExtendedData and Activities.HandleActivityCreation do)
            var rawEtwEvents = rawEvents as ETWTraceEventSource;
            if (rawEtwEvents != null)
            {
                rawEtwEvents.DisallowEventIndexAccess = true;
            }
#endif
            try
            {
                rawEvents.Process();                  // Run over the data. 
            }
            catch (Exception e)
            {
                options.ConversionLog.WriteLine("[ERROR: processing events ****]");
                if (options.ContinueOnError)
                {
                    options.ConversionLog.WriteLine("***** The following Exception was thrown during processing *****");
                    options.ConversionLog.WriteLine(e.ToString());
                    options.ConversionLog.WriteLine("***** However ContinueOnError is set, so we continue processing  what we have *****");
                    options.ConversionLog.WriteLine("Continuing Processing...");
                }
                else
                {
                    options.ConversionLog.WriteLine("***** Consider using /ContinueOnError to ignore the bad part of the trace.  *****");
                    throw;
                }
            }
#if DEBUG
            if (rawEtwEvents != null)
            {
                rawEtwEvents.DisallowEventIndexAccess = false;
            }
#endif

            if (eventCount >= maxEventCount)
            {
                if (options != null && options.ConversionLog != null)
                {
                    if (options.OnLostEvents != null)
                    {
                        options.OnLostEvents(true, EventsLost, eventCount);
                    }

                    options.ConversionLog.WriteLine("Truncated events to {0:n} events.  Use /MaxEventCount to change.", maxEventCount);
                    options.ConversionLog.WriteLine("However  is a hard limit of 4GB of of processed (ETLX) data, increasing it over 15M will probably hit that.");
                    options.ConversionLog.WriteLine("Instead you can use /SkipMSec:X to skip the beginning events and thus see the next window of /MaxEventCount the file.");
                }
            }

            freeEventStackInfos = null;
            pastEventInfo.Dispose();
            if (kernelStackKeyToInfo.Count != 0)
            {
                DebugWarn(false, "Warning: " + kernelStackKeyToInfo.Count + " undefined kernel stacks at the end of the trace.", null);
            }

            kernelStackKeyToInfo = null;
            if (userStackKeyToInfo.Count != 0)
            {
                DebugWarn(false, "Warning: " + userStackKeyToInfo.Count + " undefined user stacks at the end of the trace.", null);
            }

            userStackKeyToInfo = null;

            // TODO FIX NOW hack because unloadMethod not present 
            foreach (var jittedMethod in jittedMethods)
            {
                codeAddresses.AddMethod(jittedMethod);
            }

            foreach (var jsJittedMethod in jsJittedMethods)
            {
                codeAddresses.AddMethod(jsJittedMethod, sourceFilesByID);
            }

            // Make sure that all threads have a process 
            foreach (var curThread in Threads)
            {
                // Finish off the processing of the ETW compressed stacks.  This means doing all the deferred Kernel stack processing
                // and connecting all pseudo-callStack indexes into real ones. 
                if (curThread.lastEntryIntoKernel != null)
                {
                    EmitStackOnExitFromKernel(ref curThread.lastEntryIntoKernel, TraceCallStacks.GetRootForThread(curThread.ThreadIndex), null);
                }

                if (curThread.process == null)
                {
                    DebugWarn(true, "Warning: could not determine the process for thread " + curThread.ThreadID, null);
                    var unknownProcess = Processes.GetOrCreateProcess(-1, 0);
                    unknownProcess.imageFileName = "UNKNOWN_PROCESS";
                    curThread.process = unknownProcess;
                }
                curThread.Process.cpuSamples += curThread.cpuSamples;         // Roll up CPU to the process. 
            }

            // Make sure we are not missing any ImageEnds that we have ImageStarts for.   
            foreach (var process in Processes)
            {
                foreach (var module in process.LoadedModules)
                {
                    // We did not unload the module 
                    if (module.unloadTimeQPC == long.MaxValue && module.ImageBase != 0)
                    {
                        // simulate a module unload, and resolve all code addresses in the module's range.   
                        CodeAddresses.ForAllUnresolvedCodeAddressesInRange(process, module.ImageBase, module.ModuleFile.ImageSize, false, delegate (ref TraceCodeAddresses.CodeAddressInfo info)
                        {
                            if (info.moduleFileIndex == Microsoft.Diagnostics.Tracing.Etlx.ModuleFileIndex.Invalid)
                            {
                                info.moduleFileIndex = module.ModuleFile.ModuleFileIndex;
                            }
                        });
                    }
                    if (module.unloadTimeQPC > sessionEndTimeQPC)
                    {
                        module.unloadTimeQPC = sessionEndTimeQPC;
                    }
                }

                if (process.endTimeQPC > sessionEndTimeQPC)
                {
                    process.endTimeQPC = sessionEndTimeQPC;
                }

                if (options != null && options.ConversionLog != null)
                {
                    if (process.unresolvedCodeAddresses.Count > 0)
                    {
                        options.ConversionLog.WriteLine("There were {0} address that did not resolve to a module or method in process {1} ({2})",
                            process.unresolvedCodeAddresses.Count, process.Name, process.ProcessID);
                        //options.ConversionLog.WriteLine(process.unresolvedCodeAddresses.Foreach(x => CodeAddresses.Address(x).ToString("x")));
                    }
                }

                // We are done with these data structures.  
                process.codeAddressesInProcess = null;
                process.unresolvedCodeAddresses.Clear();
                // Link up all the 'Parent' fields of the process.   
                process.SetParentForProcess();
            }

#if DEBUG
            // Confirm that there are no infinite chains (we guarantee this for sanity).  
            foreach (var process in Processes)
            {
                Debug.Assert(process.ParentDepth() < Processes.Count);
            }
#endif

            // Sum up the module level statistics for code addresses.  
            for (int codeAddrIdx = 0; codeAddrIdx < CodeAddresses.Count; codeAddrIdx++)
            {
                var inclusiveCount = CodeAddresses.codeAddresses[codeAddrIdx].InclusiveCount;

                var moduleIdx = CodeAddresses.ModuleFileIndex((CodeAddressIndex)codeAddrIdx);
                if (moduleIdx != ModuleFileIndex.Invalid)
                {
                    var module = CodeAddresses.ModuleFiles[moduleIdx];
                    module.codeAddressesInModule += inclusiveCount;
                }
                CodeAddresses.totalCodeAddresses += inclusiveCount;
            }

            // Insure the event to stack table is in sorted order.  
            eventsToStacks.Sort(delegate (EventsToStackIndex x, EventsToStackIndex y)
            {
                return (int)x.EventIndex - (int)y.EventIndex;
            });
            cswitchBlockingEventsToStacks.Sort(delegate (EventsToStackIndex x, EventsToStackIndex y)
            {
                return (int)x.EventIndex - (int)y.EventIndex;
            });

#if DEBUG
            // Confirm that the CPU stats make sense.  
            foreach (var process in Processes)
            {
<<<<<<< HEAD
                double cpuFromThreads = 0;
                foreach (var thread in process.Threads)
=======
                float cpuFromThreads = 0;
                foreach (var curThread in process.Threads)
>>>>>>> 688a8564
                {
                    cpuFromThreads += curThread.CPUMSec;
                }

                Debug.Assert(Math.Abs(cpuFromThreads - process.CPUMSec) < .01);     // We add up 
            }

            // The eventsToStacks array is sorted.  
            // We sort this array above, so this should only fail if we have EQUAL EventIndex.
            // This means we tried to add two stacks to an event  (we should not do that).  
            // See the asserts in AddStackToEvent for more.  
            for (int i = 0; i < eventsToStacks.Count - 1; i++)
            {
                Debug.Assert(eventsToStacks[i].EventIndex < eventsToStacks[i + 1].EventIndex);
            }
#endif

            Debug.Assert(eventCount % eventsPerPage == numberOnPage || numberOnPage == eventsPerPage || eventCount == 0);
            options.ConversionLog.WriteLine("{0} distinct processes.", processes.Count);
            options.ConversionLog.WriteLine("Totals");
            options.ConversionLog.WriteLine("  {0,8:n0} events.", eventCount);
            options.ConversionLog.WriteLine("  {0,8:n0} events with stack traces.", eventsToStacks.Count);
            options.ConversionLog.WriteLine("  {0,8:n0} events with code addresses in them.", eventsToCodeAddresses.Count);
            options.ConversionLog.WriteLine("  {0,8:n0} total code address instances. (stacks or other)", codeAddresses.TotalCodeAddresses);
            options.ConversionLog.WriteLine("  {0,8:n0} unique code addresses. ", codeAddresses.Count);
            options.ConversionLog.WriteLine("  {0,8:n0} unique stacks.", callStacks.Count);
            options.ConversionLog.WriteLine("  {0,8:n0} unique managed methods parsed.", codeAddresses.Methods.Count);
            options.ConversionLog.WriteLine("  {0,8:n0} CLR method event records.", codeAddresses.ManagedMethodRecordCount);
            options.ConversionLog.WriteLine("[Conversion complete {0:n0} events.  Conversion took {1:n0} sec.]",
                eventCount, (DateTime.Now - startTime).TotalSeconds);
        }

        // Pdbs and DLLs often 'match'.   Use this to ensure we have hooked
        // up the PDB to the DLL correctly.    This is heurisitc and only used
        // in testing.  
        private static bool RoughDllPdbMatch(string dllPath, string pdbPath)
        {
#if DEBUG
            string dllName = Path.GetFileNameWithoutExtension(dllPath);
            string pdbName = Path.GetFileNameWithoutExtension(pdbPath);

            // Give up on things outside the kernel or visual Studio.  There is just too much variability out there.  
            if (!dllName.StartsWith(@"C:\Windows", StringComparison.OrdinalIgnoreCase) || 0 <= dllName.IndexOf("Visual Studio", StringComparison.OrdinalIgnoreCase))
            {
                return true;
            }

            // Exceptions to the rule below 
            if (0 <= dllName.IndexOf("krnl", StringComparison.OrdinalIgnoreCase))
            {
                return true;
            }

            // People often rename things but the keep the prefix in the PDB name. 
            if (dllName.Length > 5)
            {
                dllName = dllName.Substring(0, 5);
            }

            if (0 <= pdbName.IndexOf(dllName, StringComparison.OrdinalIgnoreCase))
            {
                return true;
            }
#endif
            return false;
        }

        /// <summary>
        /// This is a helper routine that adds the address 'address' in the event 'data' to the map from events
        /// to this list of addresses.  
        /// </summary>
        private bool AddAddressToCodeAddressMap(TraceEvent data, Address address)
        {
            TraceProcess process = Processes.GetOrCreateProcess(data.ProcessID, data.TimeStampQPC);
            CodeAddressIndex codeAddressIndex = codeAddresses.GetOrCreateCodeAddressIndex(process, address);

            // I require that the list be sorted by event ID.  
            Debug.Assert(eventsToCodeAddresses.Count == 0 ||
                eventsToCodeAddresses[eventsToCodeAddresses.Count - 1].EventIndex <= (EventIndex)eventCount);

            eventsToCodeAddresses.Add(new EventsToCodeAddressIndex(MaxEventIndex, address, codeAddressIndex));
            return true;
        }

        /// <summary>
        /// Special logic to form MemInfoWSTraceData.   We take the single event (which has 
        /// The working sets for every process in the system, an split them out into N events
        /// each of which has the processID for the event set properly, and only has the
        /// information for that process.    The first 3 processes in the list are -1, -2, and -3
        /// that have special meaning.
        /// </summary>
        private unsafe void GenerateMemInfoRecordsPerProcess(MemoryProcessMemInfoTraceData data, IStreamWriter writer)
        {
            // This is a bit of hack, we update the eventRecord in place, so save the original values 
            int originalProcessId = data.eventRecord->EventHeader.ProcessId;
            ushort originalUserDataLength = data.eventRecord->UserDataLength;

            // change the size so that the array of information is exactly 1 count in size. 
            data.eventRecord->UserDataLength = (ushort)(data.ElementSize + 4);
            int newCount = 1;
            // For every MemInfoWSData (that is for every process) 
            for (int i = 0; i < data.Count; i++)
            {
                var proc = data.Values(i);

                // For now we skip the special process IDs since they are not real processes.   
                if (proc.ProcessID < 0)
                {
                    continue;
                }

                data.eventRecord->EventHeader.ProcessId = proc.ProcessID;       // correct the process ID 

                // This is part of writing an event, make sure the eventPages is kept up to date. 
                if (numberOnPage >= eventsPerPage)
                {
                    eventPages.Add(new EventPageEntry(data.TimeStampQPC, writer.GetLabel()));
                    numberOnPage = 0;
                }

                // Write out the update event record 
                WriteBlob((IntPtr)data.eventRecord, writer, headerSize);
                // And the count (which is always 1
                WriteBlob((IntPtr)(&newCount), writer, 4);
                // And the MemInfoWSData structure (might be 32 bit or 64 bit) 
                WriteBlob(proc.RawData, writer, data.eventRecord->UserDataLength - 4);
                numberOnPage++;
                eventCount++;
            }
            // Restore the original record.  
            data.eventRecord->UserDataLength = originalUserDataLength;
            data.eventRecord->EventHeader.ProcessId = originalProcessId;
        }

        private int m_orphanedStacks;
        /// <summary>
        /// Given just the stack event and the timestamp for the event the stack event is to attach to, find
        /// the IncompleteStack for the event.   If the event to attach to cannot be this will return null
        /// but otherwise it will make an IncompleteStack entry if one does not already exist or it.   
        /// 
        /// As part of allocating an Incomplete stack, it will increment the stack counts for target event.  
        /// </summary>
        private IncompleteStack GetIncompleteStackForStackEvent(TraceEvent stackEvent, long eventTimeStampQPC)
        {
#if DEBUG
            double prevEventRelMSec = QPCTimeToRelMSec(eventTimeStampQPC);
#endif
            PastEventInfoIndex pastEventIndex = pastEventInfo.GetBestEventForQPC(eventTimeStampQPC, stackEvent.ThreadID, stackEvent.ProcessorNumber);
            if (pastEventIndex == PastEventInfoIndex.Invalid)
            {
                m_orphanedStacks++;
                if (m_orphanedStacks < 1000)
                {
                    // We don't warn if the time is too close to the start of the file
                    // We also don't report ThreadID because we do throw those out purposefully to safe space.  
                    DebugWarn(stackEvent.TimeStampRelativeMSec < 100 || stackEvent.ThreadID == 0, "Stack refers to event with time " + QPCTimeToRelMSec(eventTimeStampQPC).ToString("f4") + " MSec that could not be found", stackEvent);
                    if (m_orphanedStacks == 999)
                    {
                        DebugWarn(true, "Last message about missing events.", stackEvent);
                    }
                }
                return null;
            }

            // Get information about this previous event 
            IncompleteStack stackInfo = pastEventInfo.GetEventStackInfo(pastEventIndex);

            // For the target, if it does not have a stack entry we make one.  
            if (stackInfo == null)
            {
                EventIndex eventIndex = pastEventInfo.GetEventIndex(pastEventIndex);
                if (eventIndex != EventIndex.Invalid)       // eventIndex == Invalid happens for events being removed from the stream.  
                {
                    TraceProcess process = Processes.GetOrCreateProcess(stackEvent.ProcessID, stackEvent.TimeStampQPC);
                    TraceThread thread = Threads.GetOrCreateThread(stackEvent.ThreadID, stackEvent.TimeStampQPC, process);

                    stackInfo = AllocateIncompleteStack(eventIndex, thread, pastEventInfo.GetBlockingEventIndex(pastEventIndex));
                    pastEventInfo.SetEventStackInfo(pastEventIndex, stackInfo);     // Remember that we have info about this event.  
                    pastEventInfo.GetEventCounts(pastEventIndex).m_stackCount++;
                }
            }
            return stackInfo;
        }
        /// <summary>
        /// Do the processing necessary to attach the user mode stack 'userModeStack' to any of the stacks in listOfIncompleteKernelStacks.
        /// It then clears this list.   While doing this processing it will check to see if the target stack 'target' is in that list and
        /// it will return true if it was.   
        /// </summary>
        private bool EmitStackOnExitFromKernel(ref IncompleteStack listOfIncompleteKernelStacks, CallStackIndex userModeStack, IncompleteStack target)
        {
            bool foundTarget = false;
#if DEBUG
            int cnt = 0;
#endif
            for (IncompleteStack ptr = listOfIncompleteKernelStacks; ptr != null;)
            {
#if DEBUG
                Debug.Assert((++cnt % 8192) != 0, cnt.ToString() + " incomplete stacks");          // Not strictly true, but worthy of investigation if it is violated.  
#endif
                var nextPtr = ptr.PrevKernelEventOnSameThread;
                ptr.PrevKernelEventOnSameThread = null;         // Remove it from the list.  
                ptr.WaitingToLeaveKernel = false;               // Indicate that this entry was removed.  

                ptr.LogUserStackFragment(userModeStack, this);
                if (ptr == target)
                {
                    foundTarget = true;
                }

                ptr = nextPtr;
            }
            listOfIncompleteKernelStacks = null;
            return foundTarget;
        }
        /// <summary>
        /// Do the processing necessary to attach the user mode stack 'userModeStack' to any of the stacks in listOfIncompleteKernelStacks.
        /// It then clears this list.   While doing this processing it will check to see if the target stack 'target' is in that list and
        /// it will return true if it was.   
        /// </summary>
        private bool EmitStackOnExitFromKernel(ref IncompleteStack listOfIncompleteKernelStacks, Address userModeKey, IncompleteStack target)
        {
            bool foundTarget = false;
#if DEBUG
            int cnt = 0;
#endif
            for (IncompleteStack ptr = listOfIncompleteKernelStacks; ptr != null;)
            {
#if DEBUG
                Debug.Assert(cnt++ < 4096);          // Not strictly true, but worthy of investigation if it is violated.
#endif
                var nextPtr = ptr.PrevKernelEventOnSameThread;
                ptr.PrevKernelEventOnSameThread = null;         // Remove it from the list.  
                ptr.WaitingToLeaveKernel = false;               // Indicate that this entry was removed.  

                ptr.LogUserStackFragment(userModeKey, this);
                if (ptr == target)
                {
                    foundTarget = true;
                }

                ptr = nextPtr;
            }
            listOfIncompleteKernelStacks = null;
            return foundTarget;
        }
        /// <summary>
        /// Called when we get a definition event (for either a user mode or kernel mode stack fragment). 
        /// </summary>
        private unsafe void LogStackDefinition(StackWalkDefTraceData data)
        {
            // Def or Rundown, I don't really care which.  
            Debug.Assert(data.Opcode == (TraceEventOpcode)35 || data.Opcode == (TraceEventOpcode)36);

            if (data.FrameCount == 0)
            {
                DebugWarn(false, "Empty Stack definition", data);
                return;
            }

            // Get the linked list of events that use this stack key.  
            // I have seen traces where here is a kernel and user mode stack with the SAME key live
            // at the same time.  Thus we need tow tables (one for user one for kernel), and when 
            // we get a def, we have to know which one to look in (we do this based on the address
            // in the def (a bit kludgey in my opinion).  
            IncompleteStack stackInfo;
            if (IsKernelAddress(data.InstructionPointer(data.FrameCount - 1), data.PointerSize))
            {
                // We have a kernel mode definition, look up in the kernel mode table.  
                if (kernelStackKeyToInfo.TryGetValue(data.StackKey, out stackInfo))
                {
                    // It is a kernel def.  
                    kernelStackKeyToInfo.Remove(data.StackKey);
                    while (stackInfo != null)
                    {
                        Debug.Assert(!stackInfo.IsDead);
                        Debug.Assert(stackInfo.KernelModeStackKey == data.StackKey);

                        // Remove from list.   
                        stackInfo.KernelModeStackKey = 0;           // Now that we have the def, we can null it out This indicates it is not on a list.  
                        var nextStackInfo = stackInfo.NextEventWithKernelKey;
                        stackInfo.NextEventWithKernelKey = null;

                        // We can't form the call stack yet, because we need the user mode part of the stack and we 
                        // typically don't have it.   Moreover we have to convert the addresses to CodeAddressIndexes now
                        // because it depends on the loaded DLLs and that may change later.  Thus convert the 
                        // fragment to a list of frames.  
                        stackInfo.LogKernelStackFragment(data.InstructionPointers, data.FrameCount, pointerSize, data.TimeStampQPC, this);

                        stackInfo = nextStackInfo;
                    }
                }
                else
                {
                    DebugWarn(false, "Found a kernel stack definition without any uses", data);
                }
            }
            else
            {
                // We have a user mode definition, look up in the user mode table.  
                if (userStackKeyToInfo.TryGetValue(data.StackKey, out stackInfo))
                {
                    Debug.Assert(stackInfo.PrevKernelEventOnSameThread == null);
                    Debug.Assert(!stackInfo.WaitingToLeaveKernel);
                    userStackKeyToInfo.Remove(data.StackKey);

                    // User mode stacks we can convert immediately.  
                    CallStackIndex callStack = callStacks.GetStackIndexForStackEvent(
                         data.InstructionPointers, data.FrameCount, data.PointerSize, stackInfo.Thread, stackInfo.UserModeStackIndex);
                    while (stackInfo != null)
                    {
                        Debug.Assert(!stackInfo.IsDead);
                        Debug.Assert(stackInfo.UserModeStackKey == data.StackKey);
                        Debug.Assert(stackInfo.UserModeStackIndex == CallStackIndex.Invalid);

                        // Remove from list.   
                        stackInfo.UserModeStackKey = 0;             // Indicates that it is no longer on any userStackKeyToInfo list.  
                        var nextStackInfo = stackInfo.NextEventWithUserKey;
                        stackInfo.NextEventWithUserKey = null;

                        stackInfo.LogUserStackFragment(callStack, this);
                        stackInfo = nextStackInfo;
                    }
                }
                else
                {
                    DebugWarn(false, "Found a user stack definition without any uses", data);
                }
            }
        }

        private IncompleteStack AllocateIncompleteStack(EventIndex eventIndex, TraceThread thread, EventIndex blockingEventIndex)
        {
            Debug.Assert(eventIndex != EventIndex.Invalid);
            var ret = freeEventStackInfos;
            if (ret == null)
            {
                ret = new IncompleteStack();
            }
            else
            {
                freeEventStackInfos = ret.NextEventWithKernelKey;
                ret.Clear();
            }
            ret.Initialize(eventIndex, thread, blockingEventIndex);
            return ret;
        }
        private void FreeIncompleteStack(IncompleteStack toFree)
        {
            Debug.Assert(toFree.IsDead);
            toFree.NextEventWithKernelKey = freeEventStackInfos;
            freeEventStackInfos = toFree;
        }

        // Holds information needed to link up a stack with its event.  
        private PastEventInfo pastEventInfo;

        // this is a linked list of unused EventStackInfos.  
        private IncompleteStack freeEventStackInfos;

        // For any incomplete events we hold a linked list of key to a linked list of IncompleteStack that use that key.    
        private Dictionary<Address, IncompleteStack> kernelStackKeyToInfo = new Dictionary<Address, IncompleteStack>();
        private Dictionary<Address, IncompleteStack> userStackKeyToInfo = new Dictionary<Address, IncompleteStack>();

        /// <summary>
        /// Holds information about stacks associated with an event.  This is a transient structure.  We only need it 
        /// until all the information is collected for a particular event, at which point we can create a 
        /// CallStackIndex for the stack and eventsToStacks table.  
        /// </summary>
        internal class IncompleteStack
        {
            /// <summary>
            /// Clear clears entires that typically don't get set when we only have 1 frame fragment
            /// We can recycle the entries without setting these in that case.   
            /// </summary>
            public void Clear()
            {
                Debug.Assert(IsDead);
                NextEventWithKernelKey = null;
                NextEventWithUserKey = null;
                KernelStackFrames.Count = 0;
                KernelModeStackKey = 0;
                UserModeStackKey = 0;
                PrevKernelEventOnSameThread = null;
                WaitingToLeaveKernel = false;
            }

            /// <summary>
            /// Clear all entries that can potentially change every time.
            /// </summary>
            public void Initialize(EventIndex eventIndex, TraceThread thread, EventIndex blockingEventIndex)
            {
                Debug.Assert(IsDead);
                UserModeStackIndex = CallStackIndex.Invalid;
                EventIndex = eventIndex;
                Thread = thread;
                BlockingEventIndex = blockingEventIndex;
                Debug.Assert(PrevKernelEventOnSameThread == null);
                Debug.Assert(!WaitingToLeaveKernel);
                Debug.Assert(NextEventWithKernelKey == null);
                Debug.Assert(NextEventWithUserKey == null);
                Debug.Assert(!IsDead);
            }

            /// <summary>
            /// Log the Kernel Stack fragment.  We simply remember all the frames (converted to CodeAddressIndexes).  
            /// </summary>
            public unsafe bool LogKernelStackFragment(void* addresses, int addressCount, int pointerSize, long timeStampQPC, TraceLog eventLog)
            {
                Debug.Assert(!IsDead);
                KernelStackFrames.Clear();
                for (int i = 0; i < addressCount; i++)
                {
                    Address address;
                    if (pointerSize == 8)
                    {
                        address = ((ulong*)addresses)[i];
                    }
                    else
                    {
                        address = ((uint*)addresses)[i];
                    }

                    KernelStackFrames.Add(eventLog.CallStacks.CodeAddresses.GetOrCreateCodeAddressIndex(Thread.Process, address));
                }

                // Optimization: because process 0 and 4 never have user mode stacks, don't wait around waiting for 
                // the user mode part, so mark it as complete and ready to go.  
                // TODO can be optimized to never allocate the incomplete stack.  
                var processID = Thread.Process.ProcessID;
                if (processID == 0 || processID == 4)                   // These processes never have user mode stacks, so complete them aggressively. 
                {
                    UserModeStackIndex = TraceCallStacks.GetRootForThread(Thread.ThreadIndex);
                }

                return EmitStackForEventIfReady(eventLog);
            }

            /// <summary>
            /// Log the kernel stack fragment.  Returns true if all the pieces of the stack fragment are collected
            /// (we don't have to log something on the thread).  
            /// </summary>
            public bool LogKernelStackFragment(Address kernelModeStackKey, TraceLog eventLog)
            {
                if (KernelModeStackKey != 0)
                {
                    // This happens when the same event has multiple stacks pointing at it.  We don't want to corrupt our linked lists by adding the same node twice.
                    eventLog.DebugWarn(false, "Error, an event has two kernel stack keys 0x" + kernelModeStackKey.ToString("x") + " and " + KernelModeStackKey.ToString("x"), null);
                    return true;
                }
                Debug.Assert(KernelStackFrames.Count == 0 && KernelModeStackKey == 0 && UserModeStackKey == 0 && UserModeStackIndex == CallStackIndex.Invalid);
                Debug.Assert(!IsDead);

                KernelModeStackKey = kernelModeStackKey;

                bool allFragmentsHaveBeenCollected = false;    // Indicates the not all the pieces of the stack are available.   

                // Optimization: because process 0 and 4 never have user mode stacks, don't wait around waiting for 
                // the user mode part, so mark it as complete and ready to go.  
                // TODO can be optimized to never allocate the incomplete stack.  
                var processID = Thread.Process.ProcessID;
                if (processID == 0 || processID == 4)
                {                // These processes never have user mode stacks, so complete them aggressively. 
                    UserModeStackIndex = TraceCallStacks.GetRootForThread(Thread.ThreadIndex);
                    allFragmentsHaveBeenCollected = true;
                }

                // Put this on the list of stackInfos to be resolved with we find this kernel key.  
                IncompleteStack prevWithKernelKey;
                eventLog.kernelStackKeyToInfo.TryGetValue(kernelModeStackKey, out prevWithKernelKey);
                Debug.Assert(prevWithKernelKey == null || prevWithKernelKey.KernelModeStackKey == kernelModeStackKey);
                Debug.Assert(NextEventWithKernelKey == null);
                NextEventWithKernelKey = prevWithKernelKey;
                eventLog.kernelStackKeyToInfo[kernelModeStackKey] = this;

                return allFragmentsHaveBeenCollected;
            }
            /// <summary>
            /// 
            /// </summary>
            public void LogUserStackFragment(CallStackIndex userModeStackIndex, TraceLog eventLog)
            {
                Debug.Assert(!IsDead);
                Debug.Assert(UserModeStackIndex == CallStackIndex.Invalid);
                UserModeStackIndex = userModeStackIndex;
                bool emitted = EmitStackForEventIfReady(eventLog);
                Debug.Assert((emitted && IsDead) || KernelModeStackKey != 0);   // Only not having the kernel stack def can be left
            }
            public void LogUserStackFragment(Address userModeStackKey, TraceLog eventLog)
            {
                Debug.Assert(!IsDead);
                if (UserModeStackKey != 0)
                {
                    // This happens when the same event has multiple stacks pointing at it.  We don't want to corrupt our linked lists by adding the same node twice.
                    eventLog.DebugWarn(false, "Error, an event has two user stack keys 0x" + userModeStackKey.ToString("x") + " and " + UserModeStackKey.ToString("x"), null);
                    return;
                }
                Debug.Assert(UserModeStackKey == 0 && UserModeStackIndex == CallStackIndex.Invalid);
                UserModeStackKey = userModeStackKey;

                // Put this on the list of stackInfos to be resolved with we find this kernel key.  
                IncompleteStack prevWithUserKey;
                eventLog.userStackKeyToInfo.TryGetValue(UserModeStackKey, out prevWithUserKey);
                Debug.Assert(prevWithUserKey == null || prevWithUserKey.UserModeStackKey == userModeStackKey);
                Debug.Assert(NextEventWithUserKey == null);
                NextEventWithUserKey = prevWithUserKey;
                eventLog.userStackKeyToInfo[UserModeStackKey] = this;
            }

            /// <summary>
            /// Determine if 'stackInfo' is complete and if so emit it to the 'eventsToStacks' array.  If 'force' is true 
            /// then force what information there is out even if it is not complete (there is nothing else coming). 
            /// 
            /// Returns true if it was able to emit the stack
            /// </summary>
            private unsafe bool EmitStackForEventIfReady(TraceLog eventLog)
            {
                if (UserModeStackIndex != CallStackIndex.Invalid)
                {
                    bool hasKernelStack = false;
                    if (KernelStackFrames.Count != 0)  // If we had to defer some KernelStack processing, do it now.  
                    {
                        hasKernelStack = true;
                        // Now that we have the user mode stack, we can append the kernel stack to it.  
                        for (int i = KernelStackFrames.Count - 1; 0 <= i; --i)
                        {
                            UserModeStackIndex = eventLog.CallStacks.InternCallStackIndex(KernelStackFrames[i], UserModeStackIndex);
                        }

                        KernelStackFrames.Count = 0;
                    }

                    // We know that user stacks come after kernel stacks, and we have a user stack.  Thus
                    // if we have a kernel stack or there is no kernel stack, then we can emit it
                    if (hasKernelStack || KernelModeStackKey == 0)
                    {

                        // If the userModeStack is negative, that means it represents a thread (since we know it can't be
                        // Invalid (which is also negative).   This means the ENTIRE stack is just the thread, which means
                        // we had no actual stack frames.  This should not happen, so we assert it.  
                        Debug.Assert(UserModeStackIndex >= 0);

                        if (UserModeStackIndex >= 0)
                        {
                            // Failsafe if the assert fails, drop the stack since it is just the thread and process anyway.  
                            eventLog.AddStackToEvent(EventIndex, UserModeStackIndex);
                            if (BlockingEventIndex != Tracing.EventIndex.Invalid)
                            {
                                eventLog.cswitchBlockingEventsToStacks.Add(new EventsToStackIndex(BlockingEventIndex, UserModeStackIndex));
                            }

                            // Trace.WriteLine("Writing Stack " + UserModeStackIndex + " for Event " + EventIndex);
                        }

                        // We have had collisions where we have had a two events with the exact same timestamp which both had stacks.
                        // Moreover, we have had one of these events have a StackWalk and the other a KernelStackKey.   This can 
                        // result in us getting here (we are emitting a stack because we have the StackWalk event) but without 
                        // a resolved kernel key.  
                        //
                        // Only free the entry if it is not on any list (avoid evil reuse that leads to hell...) 
                        if (KernelModeStackKey == 0 && UserModeStackKey == 0 && !WaitingToLeaveKernel)
                        {
                            Debug.Assert(PrevKernelEventOnSameThread == null);
                            Debug.Assert(KernelModeStackKey == 0);          // This says it is not on any kernelStackKeyToInfo list
                            Debug.Assert(NextEventWithKernelKey == null);
                            Debug.Assert(NextEventWithUserKey == null);
                            Debug.Assert(!WaitingToLeaveKernel);
                            Debug.Assert(KernelStackFrames.Count == 0);

                            Thread = null;      // Mark it as dead.  
                            eventLog.FreeIncompleteStack(this);
                        }
                        else
                        {
                            if (KernelModeStackKey == 0)
                            {
                                eventLog.DebugWarn(false, "Warning, finished a stack when kernel key " + KernelModeStackKey.ToString("x") + " still unresolved.", null);
                            }

                            if (UserModeStackKey == 0)
                            {
                                eventLog.DebugWarn(false, "Warning, finished a stack when user key " + UserModeStackKey.ToString("x") + " still unresolved.", null);
                            }

                            if (WaitingToLeaveKernel)
                            {
                                eventLog.DebugWarn(false, "Warning, finished a stack is still waiting to return from kernel.", null);
                            }
                        }
                        return true;
                    }
                }
                return false;
            }

            /// <summary>
            /// returns true if the IncompleteStack is dead (just waiting to be reused).   
            /// </summary>
            internal bool IsDead { get { return Thread == null; } }

            // Stuff about the event itself.  
            internal EventIndex EventIndex { get; private set; } // We remember the event index for this stack mostly so we can know when this entry is 

            /// <summary>
            /// We track the stacks for when CSwitches block, this is the CSWITCH event where that blocking happened.  
            /// </summary>
            internal EventIndex BlockingEventIndex { get; set; }

            // invalid because it has been reused for another event.   
            internal TraceThread Thread { get; private set; }    // Needed to compute very top of call stack. 

            // The raw stack keys used in ETW compressed stacks to represent the stack fragments. 
            internal Address KernelModeStackKey;
            internal Address UserModeStackKey;

            internal IncompleteStack NextEventWithKernelKey;     // We form a linked list of all events with a certain kernel mode key
            internal IncompleteStack NextEventWithUserKey;       // We form a linked list of all events with a certain user mode key

            // If we get a kernel stack, we are in the kernel.  when we leave the kernel we log the user
            // mode part of the stack.   We attach this to all kernel stacks on this list.  Thus we should
            // accumulate this list until we hit the user mode stack at which point we flush it.  
            internal IncompleteStack PrevKernelEventOnSameThread;
            internal bool WaitingToLeaveKernel;                      // if true if some list on some thread contains this entry.     

            // If the kernel data comes in before the user stack (a common case), we can't create a stack index
            // (because we don't know the thread-end of the stack), so we simply remember it. 
            private GrowableArray<CodeAddressIndex> KernelStackFrames;

            // If data for the user stack comes in first, we can convert it immediately to a stack index.
            internal CallStackIndex UserModeStackIndex { get; private set; }

            internal void AddEntryToThread(ref IncompleteStack lastEntryIntoKernel)
            {
                // We run into this condition when two stacks point at the same event
                if (WaitingToLeaveKernel)       // Already on some list, give up.  At least we don't form infinite (circular) lists.  
                {
                    return;
                }

                Debug.Assert(lastEntryIntoKernel != this && PrevKernelEventOnSameThread == null);

                Debug.Assert(!IsDead);
                // We only put stackInfos that have no user mode stacks on this list.  
                Debug.Assert(UserModeStackIndex == CallStackIndex.Invalid && UserModeStackKey == 0);
#if DEBUG
                int len = numKernelEntries(this);
                Debug.Assert(len < 4096);                // Not really true, but close enough. 

                for (var ptr = lastEntryIntoKernel; ptr != null; ptr = ptr.PrevKernelEventOnSameThread)
                {
                    Debug.Assert(ptr != this);
                }
#endif
                Debug.Assert(lastEntryIntoKernel == null || lastEntryIntoKernel.Thread == Thread);
                Debug.Assert(PrevKernelEventOnSameThread == null);
                PrevKernelEventOnSameThread = lastEntryIntoKernel;
                WaitingToLeaveKernel = true;
                lastEntryIntoKernel = this;
            }
#if DEBUG
            private static int numKernelEntries(IncompleteStack ptr)
            {
                var entries = new Dictionary<object, object>();
                int ret = 0;
                while (ptr != null)
                {
                    Debug.Assert(!entries.ContainsKey(ptr));
                    entries.Add(ptr, ptr);
                    Debug.Assert(ret < 10000);
                    ret++;
                    ptr = ptr.PrevKernelEventOnSameThread;
                }
                return ret;
            }
#endif
        }

        /// <summary>
        /// Put the thread that owns 'data' in to the category 'category.  
        /// </summary>
        private void CategorizeThread(TraceEvent data, string category, bool overwrite=false)
        {
            if (string.IsNullOrWhiteSpace(category))
            {
                return;
            }

            var thread = Threads.GetThread(data.ThreadID, data.TimeStampQPC);
            if (thread == null)
            {
                return;
            }

            if (thread.threadInfo == null || overwrite)
            {
                thread.threadInfo = category;
            }
        }

        internal static bool IsKernelAddress(Address ip, int pointerSize)
        {
            if (pointerSize == 4)
            {
                return ip >= 0x80000000;
            }

            return ip >= 0xFFFF000000000000;        // TODO I don't know what the true cutoff is.  
        }

        /// <summary>
        /// Process any extended data (like Win7 style stack traces) associated with 'data'
        /// returns true if the event should be considered a bookkeeping event.  
        /// </summary>
        internal unsafe bool ProcessExtendedData(TraceEvent data, ushort extendedDataCount, TraceEventCounts countForEvent)
        {
            var isBookkeepingEvent = false;
            var extendedData = data.eventRecord->ExtendedData;
            Debug.Assert(extendedData != null && extendedDataCount != 0);
            Guid* relatedActivityIDPtr = null;
            for (int i = 0; i < extendedDataCount; i++)
            {
                if (extendedData[i].ExtType == TraceEventNativeMethods.EVENT_HEADER_EXT_TYPE_STACK_TRACE64 ||
                    extendedData[i].ExtType == TraceEventNativeMethods.EVENT_HEADER_EXT_TYPE_STACK_TRACE32)
                {
                    int pointerSize = (extendedData[i].ExtType == TraceEventNativeMethods.EVENT_HEADER_EXT_TYPE_STACK_TRACE64) ? 8 : 4;
                    var stackRecord = (TraceEventNativeMethods.EVENT_EXTENDED_ITEM_STACK_TRACE64*)extendedData[i].DataPtr;
                    // TODO Debug.Assert(stackRecord->MatchId == 0);
                    ulong* addresses = &stackRecord->Address[0];
                    int addressesCount = (extendedData[i].DataSize - sizeof(ulong)) / pointerSize;

                    TraceProcess process = processes.GetOrCreateProcess(data.ProcessID, data.TimeStampQPC);
                    TraceThread thread = Threads.GetOrCreateThread(data.ThreadIDforStacks(), data.TimeStampQPC, process);
                    EventIndex eventIndex = (EventIndex)eventCount;

                    ulong sampleAddress;
                    byte* lastAddressPtr = (((byte*)addresses) + (extendedData[i].DataSize - sizeof(ulong) - pointerSize));
                    if (pointerSize == 4)
                    {
                        sampleAddress = *((uint*)lastAddressPtr);
                    }
                    else
                    {
                        sampleAddress = *((ulong*)lastAddressPtr);
                    }

                    // Note that I use the pointer size for the log, not the event, since the kernel events 
                    // might differ in pointer size from the user mode event.  
                    if (PointerSize == 4)
                    {
                        sampleAddress &= 0xFFFFFFFF00000000;
                    }

                    if (IsKernelAddress(sampleAddress, PointerSize) && data.ProcessID != 0 && data.ProcessID != 4)
                    {
                        // If this is a kernel event, we have to defer making the stack (it is incomplete).  
                        // Make a new IncompleteStack to track that (unlike other stack events we don't need to go looking for it.  
                        IncompleteStack stackInfo = AllocateIncompleteStack(eventIndex, thread, EventIndex.Invalid);    // Blocking stack can be invalid because CSWitches don't use this path.  
                        Debug.Assert(!(data is CSwitchTraceData));        // CSwtiches don't use this form of call stacks.  When they do set setackInfo.IsCSwitch.  

                        // Remember the kernel frames 
                        if (!stackInfo.LogKernelStackFragment(addresses, addressesCount, pointerSize, data.TimeStampQPC, this))
                        {
                            stackInfo.AddEntryToThread(ref thread.lastEntryIntoKernel);     // If not done remember to complete it
                        }

                        if (countForEvent != null)
                        {
                            countForEvent.m_stackCount++;   // Update stack counts
                        }
                    }
                    else
                    {
                        CallStackIndex callStackIndex = callStacks.GetStackIndexForStackEvent(
                            addresses, addressesCount, pointerSize, thread);
                        Debug.Assert(callStacks.Depth(callStackIndex) == addressesCount);

                        // Is this the special ETW_TASK_STACK_TRACE/ETW_OPCODE_USER_MODE_STACK_TRACE which is just
                        // there to attach to a kernel event if so attach it to all IncompleteStacks on this thread.    
                        if (data.ID == (TraceEventID)18 && data.Opcode == (TraceEventOpcode)24 &&
                            data.ProviderGuid == KernelTraceEventParser.EventTracingProviderGuid)
                        {
                            isBookkeepingEvent = true;
                            EmitStackOnExitFromKernel(ref thread.lastEntryIntoKernel, callStackIndex, null);
                            thread.lastEmitStackOnExitFromKernelQPC = data.TimeStampQPC;
                        }
                        else
                        {
                            // If this is not the special user mode stack event that fires on exit from the kernel
                            // we don't need any IncompleteStack structures, we can just attach the stack to the
                            // current event and be done.   

                            // Note that we don't interfere with the splicing of kernel and user mode stacks because we do
                            // see user mode stacks delayed and have a new style user mode stack spliced in.  
                            AddStackToEvent(eventIndex, callStackIndex);
                            if (countForEvent != null)
                            {
                                countForEvent.m_stackCount++;   // Update stack counts
                            }
                        }
                    }
                }
                else if (extendedData[i].ExtType == TraceEventNativeMethods.EVENT_HEADER_EXT_TYPE_RELATED_ACTIVITYID)
                {
                    relatedActivityIDPtr = (Guid*)(extendedData[i].DataPtr);
                }
            }

            if (relatedActivityIDPtr != null)
            {
                // TODO This is a bit of a hack.   We wack these fields in place 
                // We encode this as index into the relatedActivityID GrowableArray.
                data.eventRecord->ExtendedDataCount = 1;
                data.eventRecord->ExtendedData = (TraceEventNativeMethods.EVENT_HEADER_EXTENDED_DATA_ITEM*)relatedActivityIDs.Count;
                relatedActivityIDs.Add(*relatedActivityIDPtr);
            }
            else
            {
                data.eventRecord->ExtendedDataCount = 0;
                data.eventRecord->ExtendedData = null;
            }
            return isBookkeepingEvent;
        }

        internal override string ProcessName(int processID, long timeQPC)
        {
            TraceProcess process = Processes.GetProcess(processID, timeQPC);
            if (process != null)
                return process.Name;
            return base.ProcessName(processID, timeQPC);
        }

        /// <summary>
        /// Dispose pattern
        /// </summary>
        protected override void Dispose(bool disposing)
        {
            if (disposing)
            {
                // If we have a timer dispose (stop) it.  
                if (realTimeFlushTimer != null)
                {
                    realTimeFlushTimer.Dispose();
                }

                if (lazyRawEvents.Deserializer != null)
                {
                    lazyRawEvents.Deserializer.Dispose();
                }
            }

            base.Dispose(disposing);
        }
        private static unsafe void WriteBlob(IntPtr source, IStreamWriter writer, int byteCount)
        {
            // TODO: currently most uses the source aligned so
            // I don't bother trying to insure that the copy is aligned.
            Debug.Assert(byteCount % 4 == 0);
            int* sourcePtr = (int*)source;
            int intCount = byteCount >> 2;
            while (intCount > 0)
            {
                writer.Write(*sourcePtr++);
                --intCount;
            }
        }

        // [Conditional("DEBUG")]
        internal void DebugWarn(bool condition, string message, TraceEvent data)
        {
            if (!condition)
            {
                TextWriter writer = null;
                if (options != null)
                {
                    writer = options.ConversionLog;
                }

                bool debugBuild = false;
#if DEBUG
                debugBuild = true;
#endif
                if (writer == null && !debugBuild)
                {
                    return;
                }

                Trace.Write("WARNING: ");
                string prefix = "";
                if (data != null)
                {
                    prefix = "Time: " + data.TimeStampRelativeMSec.ToString("f4").PadLeft(12) + " PID: " + data.ProcessID.ToString().PadLeft(4) + ": ";
                    Debug.Write(prefix);
                }
                Trace.WriteLine(message);

                if (writer == null)
                {
                    return;
                }

                writer.Write("WARNING: ");
                if (prefix != null)
                {
                    writer.Write(prefix);
                }

                writer.WriteLine(message);

                ImageLoadTraceData asImageLoad = data as ImageLoadTraceData;
                if (asImageLoad != null)
                {
                    writer.WriteLine("    FILE: " + asImageLoad.FileName);
                    writer.WriteLine("    BASE: 0x" + asImageLoad.ImageBase.ToString("x"));
                    writer.WriteLine("    SIZE: 0x" + asImageLoad.ImageSize.ToString("x"));
                }
                ModuleLoadUnloadTraceData asModuleLoad = data as ModuleLoadUnloadTraceData;
                if (asModuleLoad != null)
                {
                    writer.WriteLine("    NGEN:     " + asModuleLoad.ModuleNativePath);
                    writer.WriteLine("    ILFILE:   " + asModuleLoad.ModuleILPath);
                    writer.WriteLine("    MODULEID: 0x" + ((ulong)asModuleLoad.ModuleID).ToString("x"));
                }
                MethodLoadUnloadVerboseTraceData asMethodLoad = data as MethodLoadUnloadVerboseTraceData;
                if (asMethodLoad != null)
                {
                    writer.WriteLine("    METHOD:   " + GetFullName(asMethodLoad));
                    writer.WriteLine("    MODULEID: " + ((ulong)asMethodLoad.ModuleID).ToString("x"));
                    writer.WriteLine("    START:    " + ((ulong)asMethodLoad.MethodStartAddress).ToString("x"));
                    writer.WriteLine("    LENGTH:   " + asMethodLoad.MethodSize.ToString("x"));
                }
            }
        }
        internal static string GetFullName(MethodLoadUnloadVerboseTraceData data)
        {
            string sig = data.MethodSignature;
            int parens = sig.IndexOf('(');
            string args;
            if (parens >= 0)
            {
                args = sig.Substring(parens);
            }
            else
            {
                args = "";
            }

            string fullName = data.MethodNamespace + "." + data.MethodName + args;
            return fullName;
        }

        internal int FindPageIndex(long timeQPC)
        {
            int pageIndex;
            // TODO error conditions. 
            // TODO? extra copy of EventPageEntry during search.  
            eventPages.BinarySearch(timeQPC, out pageIndex, delegate (long targetTimeQPC, EventPageEntry entry)
            {
                return targetTimeQPC.CompareTo(entry.TimeQPC);
            });
            // TODO completely empty logs.  
            if (pageIndex < 0)
            {
                pageIndex = 0;
            }

            return pageIndex;
        }

        /// <summary>
        /// Advance 'reader' until it point at a event that occurs on or after 'timeQPC'.  on page
        /// 'pageIndex'.  If 'positions' is non-null, fill in that array.  Also return the index in
        /// 'positions' for the entry that was found.  
        /// </summary>
        internal unsafe void SeekToTimeOnPage(PinnedStreamReader reader, long timeQPC, int pageIndex, out int indexOnPage, StreamLabel[] positions)
        {
            reader.Goto(eventPages[pageIndex].Position);
            int i = -1;
            while (i < TraceLog.eventsPerPage - 1)
            {
                i++;
                if (positions != null)
                {
                    positions[i] = reader.Current;
                }

                TraceEventNativeMethods.EVENT_RECORD* ptr = (TraceEventNativeMethods.EVENT_RECORD*)reader.GetPointer(headerSize);

                // Header sanity checks.
                Debug.Assert(ptr->EventHeader.Level <= 6);
                Debug.Assert(ptr->EventHeader.Version <= 10);

                long eventTimeQPC = ptr->EventHeader.TimeStamp;
                Debug.Assert(sessionStartTimeQPC <= eventTimeQPC && eventTimeQPC < DateTime.Now.Ticks || eventTimeQPC == long.MaxValue);

                if (eventTimeQPC >= timeQPC)
                {
                    break;
                }

                int eventDataLength = ptr->UserDataLength;
                Debug.Assert(eventDataLength < 0x20000);
                reader.Skip(headerSize + ((eventDataLength + 3) & ~3));
            }
            indexOnPage = i;
        }

        internal unsafe PinnedStreamReader AllocReader()
        {
            if (freeReader == null)
            {
                freeReader = ((PinnedStreamReader)lazyRawEvents.Deserializer.Reader).Clone();
            }

            PinnedStreamReader ret = freeReader;
            freeReader = null;
            return ret;
        }
        internal unsafe void FreeReader(PinnedStreamReader reader)
        {
            if (freeReader == null)
            {
                freeReader = reader;
            }
        }

        internal TraceLogEventSource AddAllTemplatesToDispatcher(TraceLogEventSource etlxSource)
        {
            List<TraceEventParser> dynamicParsers = new List<TraceEventParser>();
            foreach (var parser in Parsers)
            {
                if (parser.IsStatic)
                {
                    AddTemplatesForParser(parser, etlxSource);
                }
                else
                {
                    dynamicParsers.Add(parser);
                }
            }

            // The first registered template is used as the canonical template so we
            // register the static ones first so they get preference.   
            foreach (var parser in dynamicParsers)
            {
                AddTemplatesForParser(parser, etlxSource);
            }

            // Debug.WriteLine("Got a TraceLog dispatcher");
            // etlxSource.DumpToDebugString();
            return etlxSource;
#if false
                // TODO FIX NOW ACTIVITIES: review
            if (this.HasActivitySubscriptions)
            {
                ret.activityScheduled = this.activityScheduled;
                ret.activityStarted = this.activityStarted;
                ret.activityCompleted = this.activityCompleted;
                Log.TraceActivities.SubscribeToActivityTracingEvents(ret, true);
            }
#endif
        }

        private void AddTemplatesForParser(TraceEventParser parser, TraceLogEventSource ret)
        {
            parser.EnumerateTemplates(null, delegate (TraceEvent template)
            {
                Debug.Assert(template.Target == null);
                Debug.Assert(template.Source == null);
                template = template.Clone();
                template.SetState(parser.StateObject);
                ((ITraceParserServices)ret).RegisterEventTemplate(template);
            });
        }

        /// <summary>
        /// We need a TraceEventDispatcher in the Enumerators for TraceLog that know how to LOOKUP an event 
        /// We don't actually dispatch through it.  We do mutate the templates (to point a particular data
        /// record), but once we are done with it we can reuse this TraceEventDispatcher again an again
        /// (it is only concurrent access that is a problem).  Thus we have an Allocate and Free pattern
        /// to reuse them in the common case of sequential access.  
        /// </summary>
        /// <returns></returns>
        internal unsafe TraceEventDispatcher AllocLookup()
        {
            if (freeLookup == null)
            {
                freeLookup = AddAllTemplatesToDispatcher(new TraceLogEventSource(events));
            }

            TraceEventDispatcher ret = freeLookup;
            freeLookup = null;
            return ret;
        }
        internal unsafe void FreeLookup(TraceEventDispatcher lookup)
        {
            if (freeLookup == null)
            {
                freeLookup = lookup;
            }
        }

        private unsafe void InitializeFromFile(string etlxFilePath)
        {
            // If this Assert files, fix the declaration of headerSize to match
            Debug.Assert(sizeof(TraceEventNativeMethods.EVENT_HEADER) == 0x50 && sizeof(TraceEventNativeMethods.ETW_BUFFER_CONTEXT) == 4);

            Deserializer deserializer = new Deserializer(new PinnedStreamReader(etlxFilePath, 0x10000), etlxFilePath);
            deserializer.TypeResolver = typeName => System.Type.GetType(typeName);  // resolve types in this assembly (and mscorlib)

            // when the deserializer needs a TraceLog we return the current instance.  We also assert that
            // we only do this once.  
            deserializer.RegisterFactory(typeof(TraceLog), delegate
            {
                Debug.Assert(sessionStartTimeQPC == 0 && sessionEndTimeQPC == 0);
                return this;
            });
            deserializer.RegisterFactory(typeof(TraceProcess), delegate { return new TraceProcess(0, null, 0); });
            deserializer.RegisterFactory(typeof(TraceProcesses), delegate { return new TraceProcesses(null); });
            deserializer.RegisterFactory(typeof(TraceThreads), delegate { return new TraceThreads(null); });
            deserializer.RegisterFactory(typeof(TraceThread), delegate { return new TraceThread(0, null, (ThreadIndex)0); });
            deserializer.RegisterFactory(typeof(TraceActivity), delegate { return new TraceActivity(ActivityIndex.Invalid, null, EventIndex.Invalid, CallStackIndex.Invalid, 0, 0, false, false, TraceActivity.ActivityKind.Invalid); });
            deserializer.RegisterFactory(typeof(TraceModuleFiles), delegate { return new TraceModuleFiles(null); });
            deserializer.RegisterFactory(typeof(TraceModuleFile), delegate { return new TraceModuleFile(null, 0, 0); });
            deserializer.RegisterFactory(typeof(TraceMethods), delegate { return new TraceMethods(null); });
            deserializer.RegisterFactory(typeof(TraceCodeAddresses), delegate { return new TraceCodeAddresses(null, null); });
            deserializer.RegisterFactory(typeof(TraceCallStacks), delegate { return new TraceCallStacks(null, null); });
            deserializer.RegisterFactory(typeof(TraceEventStats), delegate { return new TraceEventStats(null); });
            deserializer.RegisterFactory(typeof(TraceEventCounts), delegate { return new TraceEventCounts(null, null); });

            deserializer.RegisterFactory(typeof(TraceLoadedModules), delegate { return new TraceLoadedModules(null); });
            deserializer.RegisterFactory(typeof(TraceLoadedModule), delegate { return new TraceLoadedModule(null, null, 0UL); });
            deserializer.RegisterFactory(typeof(TraceManagedModule), delegate { return new TraceManagedModule(null, null, 0L); });

            deserializer.RegisterFactory(typeof(ProviderManifest), delegate
            {
                return new ProviderManifest(null, ManifestEnvelope.ManifestFormats.SimpleXmlFormat, 0, 0, "");
            });
            deserializer.RegisterFactory(typeof(DynamicTraceEventData), delegate
            {
                return new DynamicTraceEventData(null, 0, 0, null, Guid.Empty, 0, null, Guid.Empty, null);
            });

            // when the serializer needs any TraceEventParser class, we assume that its constructor
            // takes an argument of type TraceEventSource and that you can pass null to make an
            // 'empty' parser to fill in with FromStream.  
            deserializer.RegisterDefaultFactory(delegate (Type typeToMake)
            {
                if (typeToMake.GetTypeInfo().IsSubclassOf(typeof(TraceEventParser)))
                {
                    return (IFastSerializable)Activator.CreateInstance(typeToMake, new object[] { null });
                }

                return null;
            });

            IFastSerializable entry = deserializer.GetEntryObject();

            RegisterStandardParsers();

            // TODO this needs to be a runtime error, not an assert.  
            Debug.Assert(entry == this);
            // Our deserializer is now attached to our deferred events.  
            Debug.Assert(lazyRawEvents.Deserializer == deserializer);

            this.etlxFilePath = etlxFilePath;

            // Sanity checking.  
            Debug.Assert(pointerSize == 4 || pointerSize == 8, "Bad pointer size");
            Debug.Assert(10 <= cpuSpeedMHz && cpuSpeedMHz <= 100000, "Bad cpu speed");
            Debug.Assert(0 < numberOfProcessors && numberOfProcessors < 1024, "Bad number of processors");
            Debug.Assert(0 < MaxEventIndex);
        }

        private static char[] s_directorySeparators = { '\\', '/' };

        // Path  GetFileNameWithoutExtension will throw on illegal chars, which is too strong, so avoid that here.  
        internal static string GetFileNameWithoutExtensionNoIllegalChars(string filePath)
        {
            int lastDirectorySep = filePath.LastIndexOfAny(s_directorySeparators);
            if (lastDirectorySep < 0)
            {
                lastDirectorySep = 0;
            }
            else
            {
                lastDirectorySep++;
            }

            int dotIdx = filePath.LastIndexOf('.');
            if (dotIdx < lastDirectorySep)
            {
                dotIdx = filePath.Length;
            }

            return filePath.Substring(lastDirectorySep, dotIdx - lastDirectorySep);
        }

#if DEBUG
        /// <summary>
        /// Returns true if 'str' has only normal ASCII (printable) characters.
        /// </summary>
        internal static bool NormalChars(string str)
        {
            for (int i = 0; i < str.Length; i++)
            {
                Char c = str[i];
                if (c < ' ' && !Char.IsWhiteSpace(c) || '~' < c)
                {
                    return false;
                }
            }
            return true;
        }
#endif
        void IFastSerializable.ToStream(Serializer serializer)
        {
            // Write out the events themselves, Before we do this we write a reference past the end of the
            // events so we can skip them without actually reading them. 
            // The real work is done in CopyRawEvents

            // Align to 8 bytes
            StreamLabel pos = serializer.Writer.GetLabel();
            int align = ((int)pos + 1) & 7;          // +1 take into account we always write the count
            if (align > 0)
            {
                align = 8 - align;
            }

            serializer.Write((byte)align);
            for (int i = 0; i < align; i++)
            {
                serializer.Write((byte)0);
            }

            Debug.Assert((int)serializer.Writer.GetLabel() % 8 == 0);

            serializer.Log("<Marker name=\"RawEvents\"/>");
            lazyRawEvents.Write(serializer, delegate
            {
                // Get the events from a given raw stream
                TraceEventDispatcher dispatcher = rawEventSourceToConvert;
                if (dispatcher == null)
                {
                    dispatcher = events.GetSource();
                }

                CopyRawEvents(dispatcher, serializer.Writer);
                // Write sentinel event with a long.MaxValue timestamp mark the end of the data. 
                for (int i = 0; i < 11; i++)
                {
                    if (i == 2)
                    {
                        serializer.Write(long.MaxValue);
                    }
                    else
                    {
                        serializer.Write((long)0);          // The important field here is the EventDataSize field 
                    }
                }

                if (HasCallStacks || options.AlwaysResolveSymbols)
                {
                    codeAddresses.LookupSymbols(options);
                }
            });

            serializer.Log("<Marker name=\"sessionStartTime\"/>");
            serializer.Write(_syncTimeUTC.ToFileTimeUtc());
            serializer.Write(pointerSize);
            serializer.Write(numberOfProcessors);
            serializer.Write(cpuSpeedMHz);
            serializer.Write((byte)osVersion.Major);
            serializer.Write((byte)osVersion.Minor);
            serializer.Write((byte)osVersion.MajorRevision);
            serializer.Write((byte)osVersion.MinorRevision);
            serializer.Write(QPCFreq);
            serializer.Write(sessionStartTimeQPC);
            serializer.Write(sessionEndTimeQPC);
            serializer.Write(eventsLost);
            serializer.Write(machineName);
            serializer.Write(memorySizeMeg);

            serializer.Write(processes);
            serializer.Write(threads);
            serializer.Write(codeAddresses);
            serializer.Write(stats);
            serializer.Write(callStacks);
            serializer.Write(moduleFiles);

            serializer.Log("<WriteCollection name=\"eventPages\" count=\"" + eventPages.Count + "\">\r\n");
            serializer.Write(eventPages.Count);
            for (int i = 0; i < eventPages.Count; i++)
            {
                serializer.Write(eventPages[i].TimeQPC);
                serializer.Write(eventPages[i].Position);
            }
            serializer.Write(eventPages.Count);                 // redundant as a checksum
            serializer.Log("</WriteCollection>\r\n");
            serializer.Write(eventCount);

            serializer.Log("<Marker Name=\"eventsToStacks\"/>");
            lazyEventsToStacks.Write(serializer, delegate
            {
                serializer.Log("<WriteCollection name=\"eventsToStacks\" count=\"" + eventsToStacks.Count + "\">\r\n");
                serializer.Write(eventsToStacks.Count);
                for (int i = 0; i < eventsToStacks.Count; i++)
                {
                    EventsToStackIndex eventToStack = eventsToStacks[i];
                    Debug.Assert(i == 0 || eventsToStacks[i - 1].EventIndex <= eventsToStacks[i].EventIndex, "event list not sorted");
                    serializer.Write((int)eventToStack.EventIndex);
                    serializer.Write((int)eventToStack.CallStackIndex);
                }
                serializer.Write(eventsToStacks.Count);             // Redundant as a checksum
                serializer.Log("</WriteCollection>\r\n");
            });

            serializer.Log("<Marker Name=\"cswitchBlockingEventsToStacks\"/>");
            lazyEventsToStacks.Write(serializer, delegate
            {
                serializer.Log("<WriteCollection name=\"cswitchBlockingEventsToStacks\" count=\"" + cswitchBlockingEventsToStacks.Count + "\">\r\n");
                serializer.Write(cswitchBlockingEventsToStacks.Count);
                for (int i = 0; i < cswitchBlockingEventsToStacks.Count; i++)
                {
                    EventsToStackIndex eventToStack = cswitchBlockingEventsToStacks[i];
                    Debug.Assert(i == 0 || cswitchBlockingEventsToStacks[i - 1].EventIndex <= cswitchBlockingEventsToStacks[i].EventIndex, "event list not sorted");
                    serializer.Write((int)eventToStack.EventIndex);
                    serializer.Write((int)eventToStack.CallStackIndex);
                }
                serializer.Write(cswitchBlockingEventsToStacks.Count);             // Redundant as a checksum
                serializer.Log("</WriteCollection>\r\n");
            });

            serializer.Log("<Marker Name=\"eventsToCodeAddresses\"/>");
            lazyEventsToCodeAddresses.Write(serializer, delegate
            {
                serializer.Log("<WriteCollection name=\"eventsToCodeAddresses\" count=\"" + eventsToCodeAddresses.Count + "\">\r\n");
                serializer.Write(eventsToCodeAddresses.Count);
                foreach (EventsToCodeAddressIndex eventsToCodeAddress in eventsToCodeAddresses)
                {
                    serializer.Write((int)eventsToCodeAddress.EventIndex);
                    serializer.Write((long)eventsToCodeAddress.Address);
                    serializer.Write((int)eventsToCodeAddress.CodeAddressIndex);
                }
                serializer.Write(eventsToCodeAddresses.Count);       // Redundant as a checksum
                serializer.Log("</WriteCollection>\r\n");
            });

            serializer.Log("<WriteCollection name=\"userData\" count=\"" + userData.Count + "\">\r\n");
            serializer.Write(userData.Count);
            foreach (KeyValuePair<string, object> pair in UserData)
            {
                serializer.Write(pair.Key);
                IFastSerializable asFastSerializable = (IFastSerializable)pair.Value;
                serializer.Write(asFastSerializable);
            }
            serializer.Write(userData.Count);                   // Redundant as a checksum
            serializer.Log("</WriteCollection>\r\n");

            serializer.Write(sampleProfileInterval100ns);
            serializer.Write(osName);
            serializer.Write(osBuild);
            serializer.Write(bootTime100ns);
            serializer.Write(utcOffsetMinutes ?? int.MinValue);
            serializer.Write(hasPdbInfo);

            serializer.Log("<WriteCollection name=\"m_relatedActivityIds\" count=\"" + relatedActivityIDs.Count + "\">\r\n");
            serializer.Write(relatedActivityIDs.Count);
            for (int i = 0; i < relatedActivityIDs.Count; i++)
            {
                serializer.Write(relatedActivityIDs[i]);
            }

            serializer.Log("</WriteCollection>\r\n");

            serializer.Write(truncated);
        }
        void IFastSerializable.FromStream(Deserializer deserializer)
        {
            deserializer.Log("<Marker Name=\"RawEvents\"/>");
            byte align;
            deserializer.Read(out align);
            while (align > 0)
            {
                byte zero;
                deserializer.Read(out zero);
                --align;
            }

            // Skip all the raw events.  
            lazyRawEvents.Read(deserializer, null);

            deserializer.Log("<Marker Name=\"sessionStartTime\"/>");
            _syncTimeUTC = DateTime.FromFileTimeUtc(deserializer.ReadInt64());
            deserializer.Read(out pointerSize);
            deserializer.Read(out numberOfProcessors);
            deserializer.Read(out cpuSpeedMHz);
            osVersion = new Version(deserializer.ReadByte(), deserializer.ReadByte(), deserializer.ReadByte(), deserializer.ReadByte());
            deserializer.Read(out _QPCFreq);
            deserializer.Read(out sessionStartTimeQPC);
            _syncTimeQPC = sessionStartTimeQPC;
            deserializer.Read(out sessionEndTimeQPC);
            deserializer.Read(out eventsLost);
            deserializer.Read(out machineName);
            deserializer.Read(out memorySizeMeg);

            deserializer.Read(out processes);
            deserializer.Read(out threads);
            deserializer.Read(out codeAddresses);
            deserializer.Read(out stats);
            deserializer.Read(out callStacks);
            deserializer.Read(out moduleFiles);

            deserializer.Log("<Marker Name=\"eventPages\"/>");
            int count = deserializer.ReadInt();
            eventPages = new GrowableArray<EventPageEntry>(count + 1);
            EventPageEntry entry = new EventPageEntry();
            for (int i = 0; i < count; i++)
            {
                deserializer.Read(out entry.TimeQPC);
                deserializer.Read(out entry.Position);
                eventPages.Add(entry);
            }
            int checkCount = deserializer.ReadInt();
            if (count != checkCount)
            {
                throw new SerializationException("Redundant count check fail.");
            }

            deserializer.Read(out eventCount);

            lazyEventsToStacks.Read(deserializer, delegate
            {
                int stackCount = deserializer.ReadInt();
                deserializer.Log("<Marker name=\"eventToStackIndex\" count=\"" + stackCount + "\"/>");
                eventsToStacks = new GrowableArray<EventsToStackIndex>(stackCount + 1);
                EventsToStackIndex eventToStackIndex = new EventsToStackIndex();
                for (int i = 0; i < stackCount; i++)
                {
                    eventToStackIndex.EventIndex = (EventIndex)deserializer.ReadInt();
                    Debug.Assert((int)eventToStackIndex.EventIndex < eventCount);
                    eventToStackIndex.CallStackIndex = (CallStackIndex)deserializer.ReadInt();
                    eventsToStacks.Add(eventToStackIndex);
                }
                int stackCheckCount = deserializer.ReadInt();
                if (stackCount != stackCheckCount)
                {
                    throw new SerializationException("Redundant count check fail.");
                }
            });
            lazyEventsToStacks.FinishRead();        // TODO REMOVE

            lazyCswitchBlockingEventsToStacks.Read(deserializer, delegate
            {
                int stackCount = deserializer.ReadInt();
                deserializer.Log("<Marker Name=\"lazyCswitchBlockingEventsToStacks\" count=\"" + stackCount + "\"/>");
                cswitchBlockingEventsToStacks = new GrowableArray<EventsToStackIndex>(stackCount + 1);
                EventsToStackIndex eventToStackIndex = new EventsToStackIndex();
                for (int i = 0; i < stackCount; i++)
                {
                    eventToStackIndex.EventIndex = (EventIndex)deserializer.ReadInt();
                    Debug.Assert((int)eventToStackIndex.EventIndex < eventCount);
                    eventToStackIndex.CallStackIndex = (CallStackIndex)deserializer.ReadInt();
                    cswitchBlockingEventsToStacks.Add(eventToStackIndex);
                }
                int stackCheckCount = deserializer.ReadInt();
                if (stackCount != stackCheckCount)
                {
                    throw new SerializationException("Redundant count check fail.");
                }
            });
            lazyCswitchBlockingEventsToStacks.FinishRead();        // TODO REMOVE

            lazyEventsToCodeAddresses.Read(deserializer, delegate
            {
                int codeAddressCount = deserializer.ReadInt();
                deserializer.Log("<Marker Name=\"eventToCodeAddressIndex\" count=\"" + codeAddressCount + "\"/>");
                eventsToCodeAddresses = new GrowableArray<EventsToCodeAddressIndex>(codeAddressCount + 1);
                EventsToCodeAddressIndex eventToCodeAddressIndex = new EventsToCodeAddressIndex();
                for (int i = 0; i < codeAddressCount; i++)
                {
                    eventToCodeAddressIndex.EventIndex = (EventIndex)deserializer.ReadInt();
                    deserializer.ReadAddress(out eventToCodeAddressIndex.Address);
                    eventToCodeAddressIndex.CodeAddressIndex = (CodeAddressIndex)deserializer.ReadInt();
                    eventsToCodeAddresses.Add(eventToCodeAddressIndex);
                }
                int codeAddressCheckCount = deserializer.ReadInt();
                if (codeAddressCount != codeAddressCheckCount)
                {
                    throw new SerializationException("Redundant count check fail.");
                }
            });
            lazyEventsToCodeAddresses.FinishRead();        // TODO REMOVE

            count = deserializer.ReadInt();
            deserializer.Log("<Marker Name=\"userData\" count=\"" + count + "\"/>");
            for (int i = 0; i < count; i++)
            {
                string key;
                deserializer.Read(out key);
                IFastSerializable value = deserializer.ReadObject();
                userData[key] = value;
            }
            checkCount = deserializer.ReadInt();
            if (count != checkCount)
            {
                throw new SerializationException("Redundant count check fail.");
            }

            deserializer.Read(out sampleProfileInterval100ns);
            deserializer.Read(out osName);
            deserializer.Read(out osBuild);
            deserializer.Read(out bootTime100ns);
            int encodedUtcOffsetMinutes;
            deserializer.Read(out encodedUtcOffsetMinutes);
            if (encodedUtcOffsetMinutes != int.MinValue)
            {
                utcOffsetMinutes = encodedUtcOffsetMinutes;
            }

            deserializer.Read(out hasPdbInfo);

            count = deserializer.ReadInt();
            Guid guid;
            relatedActivityIDs.Clear();
            for (int i = 0; i < count; i++)
            {
                deserializer.Read(out guid);
                relatedActivityIDs.Add(guid);
            }
            deserializer.Read(out truncated);
        }
        int IFastSerializableVersion.Version
        {
            get { return 71; }
        }
        int IFastSerializableVersion.MinimumVersionCanRead
        {
            // We don't support backward compatibility for now.  
            get { return ((IFastSerializableVersion)this).Version; }
        }
        int IFastSerializableVersion.MinimumReaderVersion
        {
            // We don't support old readers reading new formats.  
            get { return ((IFastSerializableVersion)this).Version; }
        }

        // headerSize is the size we persist of TraceEventNativeMethods.EVENT_RECORD which is up to and
        // including the UserDataLength field (after this field the fields are architecture dependent in
        // size. 
        // TODO: we add 16 just to keep compatibility with the size we used before.  This is a complete
        // waste at the moment.  When we decide to break compatibility we should reclaim this.  
        internal const int headerSize = 0x50 /* EVENT_HEADER */ + 4 /* ETW_BUFFER_CONTEXT */ + 4 /* 2 shorts */ + 16;

        // #TraceLogVars
        // see #TraceEventVars
        private string etlxFilePath;
        private int memorySizeMeg;
        private int eventsLost;
        private string osName;
        private string osBuild;
        private long bootTime100ns;     // This is a windows FILETIME object 
        private bool hasPdbInfo;
        private bool truncated;     // stopped because the file was too large.  
        private int sampleProfileInterval100ns;
        private string machineName;
        private TraceProcesses processes;
        private TraceThreads threads;
        private TraceCallStacks callStacks;
        private TraceCodeAddresses codeAddresses;
        private TraceEventStats stats;

        private DeferedRegion lazyRawEvents;
        private DeferedRegion lazyEventsToStacks;
        private DeferedRegion lazyEventsToCodeAddresses;
        private DeferedRegion lazyCswitchBlockingEventsToStacks;
        private TraceEvents events;
        private GrowableArray<EventPageEntry> eventPages;   // The offset offset of a page
        private int eventCount;                             // Total number of events
        private bool processingDisabled;                    // Have we turned off processing because of a MaxCount?  
        private int numberOnPage;                           // Total number of events
        private bool removeFromStream;                      // Don't put these in the serialized stream.  
        private bool bookKeepingEvent;                      // BookKeeping events are removed from the stream by default
        private bool bookeepingEventThatMayHaveStack;       // Some bookkeeping events (ThreadDCEnd) might have stacks 
        private bool noStack;                               // This event should never have a stack associated with it, so skip them if we every try to attach a stack. 
        private TraceThread thread;                         // cache of the TraceThread for the current event.  

        // TODO FIX NOW remove the jittedMethods ones.  
        private List<MethodLoadUnloadVerboseTraceData> jittedMethods;
        private List<MethodLoadUnloadJSTraceData> jsJittedMethods;
        private Dictionary<JavaScriptSourceKey, string> sourceFilesByID;

        private TraceModuleFiles moduleFiles;
        private GrowableArray<EventsToStackIndex> eventsToStacks;
        /// <summary>
        /// The context switch event gives the stack of the thread GETTING the CPU, but it is also very useful
        /// to have this stack at the point of blocking.   cswitchBlockingEventsToStacks gives this stack.  
        /// </summary>
        private GrowableArray<EventsToStackIndex> cswitchBlockingEventsToStacks;
        private GrowableArray<EventsToCodeAddressIndex> eventsToCodeAddresses;

        private TraceEventDispatcher freeLookup;    // Try to reused old ones. 
        private PinnedStreamReader freeReader;

        private Dictionary<string, TraceEventParser> parsers;   // this is a set.  

        // In a TraceLog, we store all the GUIDS of RelatedActivityIDs here.  When then 'point'
        // at them with the index into this array.  (see TraceLog.GetRelatedActivityID).
        internal GrowableArray<Guid> relatedActivityIDs;

        #region EventPages
        internal const int eventsPerPage = 1024;    // We keep track of  where events are in 'pages' of this size.
        private struct EventPageEntry
        {
            public EventPageEntry(long TimeQPC, StreamLabel Position)
            {
                this.TimeQPC = TimeQPC;
                this.Position = Position;
            }
            public long TimeQPC;                        // Time for the first items in this page. 
            public StreamLabel Position;                // Offset to this page. 
        }
        #endregion

        // These classes are only used during conversion from ETL files 
        // They are not needed for ETLX consumption.  
        #region PastEventInfo
        private enum PastEventInfoIndex { Invalid = -1 };

        /// <summary>
        /// We need to remember the the EventIndexes of the events that were 'just before' this event so we can
        /// associate eventToStack traces with the event that actually caused them.  PastEventInfo does this.  
        /// </summary>
        private struct PastEventInfo
        {
            public PastEventInfo(TraceLog log)
            {
                this.log = log;
                pastEventInfo = new PastEventInfoEntry[historySize];
                curPastEventInfo = 0;
                Debug.Assert(((historySize - 1) & historySize) == 0);       // historySize is a power of 2 
            }

            public void Dispose()
            {
                pastEventInfo = null;
            }

            public void LogEvent(TraceEvent data, EventIndex eventIndex, TraceEventCounts countForEvent)
            {
                int threadID = data.ThreadIDforStacks();

                // We should be logging in event ID order.  
                Debug.Assert(pastEventInfo[curPastEventInfo].EventIndex == 0 || pastEventInfo[curPastEventInfo].EventIndex == EventIndex.Invalid ||
                    pastEventInfo[curPastEventInfo].EventIndex < eventIndex);
                pastEventInfo[curPastEventInfo].ThreadID = threadID;
                pastEventInfo[curPastEventInfo].ProcessorNumber = (ushort)data.ProcessorNumber;
                Debug.Assert(pastEventInfo[curPastEventInfo].ProcessorNumber == data.ProcessorNumber);
                pastEventInfo[curPastEventInfo].QPCTime = data.TimeStampQPC;
                pastEventInfo[curPastEventInfo].EventIndex = eventIndex;
                pastEventInfo[curPastEventInfo].CountForEvent = countForEvent;
                pastEventInfo[curPastEventInfo].isClrEvent = (data.ProviderGuid == ClrTraceEventParser.ProviderGuid || data.ProviderGuid == ClrPrivateTraceEventParser.ProviderGuid);
                pastEventInfo[curPastEventInfo].hasAStack = false;
                pastEventInfo[curPastEventInfo].BlockingEventIndex = EventIndex.Invalid;
                // Remember the eventIndex of where the current thread blocks.  
                CSwitchTraceData asCSwitch = data as CSwitchTraceData;
                if (asCSwitch != null)
                {
                    TraceThread newThread = log.Threads.GetOrCreateThread(asCSwitch.ThreadID, asCSwitch.TimeStampQPC, null);
                    pastEventInfo[curPastEventInfo].BlockingEventIndex = newThread.lastBlockingCSwitchEventIndex;

                    TraceThread oldThread = log.Threads.GetOrCreateThread(asCSwitch.OldThreadID, asCSwitch.TimeStampQPC, null);
                    oldThread.lastBlockingCSwitchEventIndex = eventIndex;
                }
                curPastEventInfo = (curPastEventInfo + 1) & (historySize - 1);
            }

            /// <summary>
            /// Returns the previous Event on the 'threadID'.  Events with -1 thread IDs are also always returned.   
            /// Returns PastEventInfoIndex.Invalid if there are not more events to consider.  
            /// </summary>
            public PastEventInfoIndex GetPreviousEventIndex(PastEventInfoIndex start, int threadID, bool exactMatch = false, EventIndex minIdx = (EventIndex)0)
            {
                int idx = (int)start;
                for (; ; )
                {
                    // Event numbers should decrease.  
                    Debug.Assert(idx == curPastEventInfo || idx == 0 || pastEventInfo[idx - 1].EventIndex == EventIndex.Invalid ||
                        pastEventInfo[idx - 1].EventIndex < pastEventInfo[idx].EventIndex);

                    --idx;
                    if (idx < 0)
                    {
                        idx = historySize - 1;
                    }

                    if (idx == curPastEventInfo)
                    {
                        break;
                    }

                    var eventThreadID = pastEventInfo[idx].ThreadID;
                    if (eventThreadID == threadID || (!exactMatch && eventThreadID == -1))
                    {
                        return (PastEventInfoIndex)idx;
                    }

                    EventIndex eventIdx = pastEventInfo[idx].EventIndex;
                    if ((uint)eventIdx < (uint)minIdx || eventIdx == 0)
                    {
                        break;
                    }
                }
                return PastEventInfoIndex.Invalid;
            }

            /// <summary>
            /// Find the event event on thread threadID to the given QPC timestamp.  If there is more than
            /// one event with the same QPC, we use thread and processor number to disambiguate.  
            /// </summary>
            public PastEventInfoIndex GetBestEventForQPC(long QPCTime, int threadID, int processorNumber)
            {
                // There are times when we have the same timestamp for different events, thus we need to
                // choose the best one (thread IDs match), when we also have a 'poorer' match (when we don't
                // have a thread ID for the event) 
                int idx = curPastEventInfo;
                var ret = PastEventInfoIndex.Invalid;
                bool threadAndProcNumMatch = false;
                bool updateThread = false;
                for (; ; )
                {
                    --idx;
                    if (idx < 0)
                    {
                        idx = historySize - 1;
                    }

                    // We match timestamps.  This is the main criteria 
                    long entryQPCTime = pastEventInfo[idx].QPCTime;
                    if (QPCTime == entryQPCTime)
                    {
                        // Next we we see if the ThreadIDs  match
                        if (threadID == pastEventInfo[idx].ThreadID)
                        {
                            if (threadAndProcNumMatch)
                            {
                                // We hope this does not happen, ambiguity: two events with the same timestamp and thread ID and processor number 
                                // This seems to happen for CSWITCH and SAMPLING on the phone (where timestamps are coarse); 
                                log.DebugWarn(processorNumber != pastEventInfo[idx].ProcessorNumber, "Two events with the same Timestamp " + log.QPCTimeToRelMSec(QPCTime).ToString("f4"), null);
                                return ret;
                            }

                            // Remember if we have a perfect match 
                            if (processorNumber == pastEventInfo[idx].ProcessorNumber)
                            {
                                threadAndProcNumMatch = true;
                            }

                            ret = (PastEventInfoIndex)idx;
                            updateThread = false;
                        } // Some events, (like VirtualAlloc, ReadyThread) don't have the thread ID set, we will rely on just QPC and processor number.  
                        else if (pastEventInfo[idx].ThreadID == -1)
                        {
                            // If we have no result yet, then use this one.   If we have a result, at least the processor numbers need to match.  
                            if (ret == PastEventInfoIndex.Invalid || (!threadAndProcNumMatch && processorNumber == pastEventInfo[idx].ProcessorNumber))
                            {
                                ret = (PastEventInfoIndex)idx;
                                updateThread = true;                // we match against ThreadID == -1, remember the true thread forever.  
                            }
                        }
                    }
                    else if (entryQPCTime < QPCTime)            // We can stop after we past the QPC we are looking for.  
                    {
                        break;
                    }

                    if (idx == (int)curPastEventInfo)
                    {
                        break;
                    }
                }
                // Remember the thread ID that we were 'attached to'.  
                if (updateThread)
                {
                    Debug.Assert(pastEventInfo[(int)ret].ThreadID == -1);
                    pastEventInfo[(int)ret].ThreadID = threadID;
                }
                return ret;
            }
            public PastEventInfoIndex CurrentIndex { get { return (PastEventInfoIndex)curPastEventInfo; } }
            public bool IsClrEvent(PastEventInfoIndex index) { return pastEventInfo[(int)index].isClrEvent; }
            public bool HasStack(PastEventInfoIndex index) { return pastEventInfo[(int)index].hasAStack; }
            public void SetHasStack(PastEventInfoIndex index) { pastEventInfo[(int)index].hasAStack = true; }
            public int GetThreadID(PastEventInfoIndex index) { return pastEventInfo[(int)index].ThreadID; }
            public EventIndex GetEventIndex(PastEventInfoIndex index) { return pastEventInfo[(int)index].EventIndex; }
            public EventIndex GetBlockingEventIndex(PastEventInfoIndex index) { return pastEventInfo[(int)index].BlockingEventIndex; }
            public TraceEventCounts GetEventCounts(PastEventInfoIndex index) { return pastEventInfo[(int)index].CountForEvent; }
            public IncompleteStack GetEventStackInfo(PastEventInfoIndex index)
            {
                var stackInfo = pastEventInfo[(int)index].EventStackInfo;
                if (stackInfo == null)
                {
                    return null;
                }

                // We reuse EventStackInfos aggressively, make sure that this one is for us
                var eventIndex = GetEventIndex(index);
                if (stackInfo.EventIndex != eventIndex || stackInfo.Thread == null)
                {
                    return null;
                }

                return stackInfo;
            }
            public void SetEventStackInfo(PastEventInfoIndex index, IncompleteStack stackInfo) { pastEventInfo[(int)index].EventStackInfo = stackInfo; }
            #region private
            // Stuff we remember about past events, mostly it is the IncompleteStack (partial stacks to be put together)
            // and the counts of each event type.
            private struct PastEventInfoEntry
            {
#if DEBUG
                public double TimeStampRelativeMSec(PastEventInfo pastEventInfo)
                { return pastEventInfo.log.QPCTimeToRelMSec(QPCTime); }
#endif
                public bool hasAStack;
                public bool isClrEvent;
                public ushort ProcessorNumber;
                public long QPCTime;
                public int ThreadID;

                public IncompleteStack EventStackInfo;   // If this event actually had a stack, this holds info about it.  
                public EventIndex EventIndex;            // This can be EventIndex.Invalid for events that are going to be removed from the stream.  
                public EventIndex BlockingEventIndex;    // This is non-Invalid for CSwitches and repsrensets the other thread the blocked.  
                public TraceEventCounts CountForEvent;
            }

            private const int historySize = 32768;               // Must be a power of 2
            private PastEventInfoEntry[] pastEventInfo;
            private int curPastEventInfo;                       // points at the first INVALD entry.  
            private TraceLog log;
            #endregion
        }
        #endregion

        #region EventsToStackIndex
        internal struct EventsToStackIndex
        {
            internal EventsToStackIndex(EventIndex eventIndex, CallStackIndex stackIndex)
            {
                Debug.Assert(eventIndex != EventIndex.Invalid);
                // We should never be returning the IDs we use to encode the thread itself.   
                Debug.Assert(stackIndex == CallStackIndex.Invalid || 0 <= stackIndex);
                EventIndex = eventIndex;
                CallStackIndex = stackIndex;
            }
            internal EventIndex EventIndex;
            internal CallStackIndex CallStackIndex;
        }

        /// <summary>
        /// Add a new entry that associates the stack 'stackIndex' with the event with index 'eventIndex'
        /// </summary>
        internal void AddStackToEvent(EventIndex eventIndex, CallStackIndex stackIndex)
        {
            int whereToInsertIndex = eventsToStacks.Count;
            if (IsRealTime)
            {
                // We need the array to be sorted, we do insertion sort, which works great because you are almost always
                // the last element (or very near the end).  
                // for non-real-time we do the sorting in bulk at the end of the trace.  
                while (0 < whereToInsertIndex)
                {
                    --whereToInsertIndex;
                    var prevIndex = eventsToStacks[whereToInsertIndex].EventIndex;
                    if (prevIndex <= eventIndex)
                    {
                        if (prevIndex == eventIndex)
                        {
                            DebugWarn(true, "Warning, two stacks given to the same event with ID " + eventIndex + " discarding the second one", null);
                            return;
                        }
                        whereToInsertIndex++;   // insert after this index is bigger than the element compared.  
                        break;
                    }
                }
            }
            // For non-realtime session we simply insert it at the end because we will sort by eventIndex as a 
            // post-processing step.  see eventsToStacks.Sort in CopyRawEvents().  
#if DEBUG
            for (int i = 1; i < 8; i++)
            {
                int idx = eventsToStacks.Count - i;
                if (idx < 0)
                {
                    break;
                }
                // If this assert fires, it means that we added a stack to the same event twice.   This
                // means we screwed up which event a stack belongs to.   This can happen among other reasons
                // because we complete an incomplete stack before we should and when the other stack component
                // comes in we end up logging it as if it were a unrelated stack giving two stacks to the same event.   
                // Note many of these issues are reasonably benign, (e.g. we lose the kernel part of a stack)
                // so don't sweat this too much.    Because the source that we do later is not stable, which
                // of the two equal entries gets chosen will be random.  
                Debug.Assert(eventsToStacks[idx].EventIndex != eventIndex);
            }
#endif
            eventsToStacks.Insert(whereToInsertIndex, new EventsToStackIndex(eventIndex, stackIndex));
        }

        private static readonly Func<EventIndex, EventsToStackIndex, int> stackComparer = delegate (EventIndex eventID, EventsToStackIndex elem)
            { return TraceEvent.Compare(eventID, elem.EventIndex); };

        #endregion

        #region EventsToCodeAddressIndex

        private struct EventsToCodeAddressIndex
        {
            public EventsToCodeAddressIndex(EventIndex eventIndex, Address address, CodeAddressIndex codeAddressIndex)
            {
                EventIndex = eventIndex;
                Address = address;
                CodeAddressIndex = codeAddressIndex;
            }
            public EventIndex EventIndex;
            public Address Address;
            public CodeAddressIndex CodeAddressIndex;
        }
        private static readonly Func<EventIndex, EventsToCodeAddressIndex, int> CodeAddressComparer = delegate (EventIndex eventIndex, EventsToCodeAddressIndex elem)
            { return TraceEvent.Compare(eventIndex, elem.EventIndex); };

        #endregion

        // These are only used when converting from ETL
        internal TraceEventDispatcher rawEventSourceToConvert;      // used to convert from raw format only.  Null for ETLX files.
        internal TraceEventDispatcher rawKernelEventSource;         // Only used by real time TraceLog on Win7.   It is the 
        internal TraceLogOptions options;
        internal bool registeringStandardParsers;                   // Are we registering 

        // Used for Real Time 
        private struct QueueEntry
        {
            public QueueEntry(TraceEvent data, int enqueueTick) { this.data = data; this.enqueueTick = enqueueTick; }
            public TraceEvent data;
            public int enqueueTick;
        }

        internal TraceLogEventSource realTimeSource;               // used to call back in real time case.  
        private Queue<QueueEntry> realTimeQueue;                   // We have to wait a bit to hook up stacks, so we put real time entries in the queue

        // These can ONLY be accessed by the thread calling RealTimeEventSource.Process();
        private Timer realTimeFlushTimer;                          // Insures the queue gets flushed even if there are no incoming events.  
        private Func<TraceEvent, ulong, bool> fnAddAddressToCodeAddressMap; // PERF: Cached delegate to avoid allocations in inner loop
        #endregion
    }

    /// <summary>
    /// Represents a source for a TraceLog file (or real time stream).  It is basically a TraceEventDispatcher
    /// (TraceEventSource) but you can also get at the TraceLog for it as well.  
    /// </summary>
    public class TraceLogEventSource : TraceEventDispatcher
    {
        /// <summary>
        /// Returns the TraceLog associated with this TraceLogEventSource. 
        /// </summary>
        public TraceLog TraceLog { get { return events.log; } }

        /// <summary>
        /// Returns the event Index of the 'current' event (we post increment it so it is always one less)
        /// </summary>
        public EventIndex CurrentEventIndex { get { return currentID - 1; } }

        /// <summary>
        /// override
        /// </summary>
        public override bool Process()
        {
            if (TraceLog.IsRealTime)
            {
                Debug.Assert(this == TraceLog.realTimeSource);

                Task kernelTask = null;
                if (TraceLog.rawKernelEventSource != null)
                {
                    kernelTask = Task.Factory.StartNew(delegate
                    {
                        TraceLog.rawKernelEventSource.Process();
                        TraceLog.rawEventSourceToConvert.StopProcessing();
                    });
                    kernelTask.Start();
                }
                TraceLog.rawEventSourceToConvert.Process();
                if (kernelTask != null)
                {
                    TraceLog.rawKernelEventSource.StopProcessing();
                    kernelTask.Wait();
                }
                return true;
            }
            Debug.Assert(unhandledEventTemplate.source == TraceLog);

            // This basically a foreach loop, however we cheat and substitute our own dispatcher 
            // to do the lookup.  TODO: is there a better way?
            IEnumerator<TraceEvent> enumerator = ((IEnumerable<TraceEvent>)events).GetEnumerator();
            TraceEvents.EventEnumeratorBase asBase = (TraceEvents.EventEnumeratorBase)enumerator;
            currentID = asBase.lookup.currentID;
            events.log.FreeLookup(asBase.lookup);
            asBase.lookup = this;

            // We add templates for all known events if we have registered callbacks that would benefit from them.  
            if ((AllEventsHasCallback || unhandledEventTemplate.Target != null) && !registeredUnhandledEvents)
            {
                events.log.AddAllTemplatesToDispatcher(this);
                registeredUnhandledEvents = true;
            }

            try
            {
                while (enumerator.MoveNext())
                {
                    Dispatch(enumerator.Current);
                    if (stopProcessing)
                    {
                        OnCompleted();
                        return false;
                    }
                }
            }
            finally
            {
                events.log.FreeReader(asBase.reader);
            }
            OnCompleted();
            return true;
        }
        /// <summary>
        /// override
        /// </summary>
        public override int EventsLost { get { return TraceLog.EventsLost; } }

#if false // TODO FIX NOW use or remove 4/2014
        // TODO FIX NOW ACTIVITIES: review
        /// <summary>
        /// Fires when a new activity is scheduled. Client code should register to this 
        /// event to get one unified notification for all ETW events marking the 
        /// "scheduling" of some future work.
        ///   (o) The first argument can be used with this[newActivityIndex] to 
        ///       inspect details related to the activity.
        ///   (o) The second argument represents the ETW event that marked the scheduling
        ///       of work. If client code needs this for future reference it should call 
        ///       TraceEvent.Clone() to store a copy.
        /// </summary>
        public event Action<ActivityIndex, TraceEvent> ActivityScheduled
        {
            add
            { activityScheduled += value; Log.TraceActivities.SubscribeToActivityTracingEvents(this, true); }
            remove
            { activityScheduled -= value; if (!HasActivitySubscriptions) Log.TraceActivities.SubscribeToActivityTracingEvents(this, false); }
        }
    /// <summary>
        /// Fires when a new activity is starting. Client code should register to this 
        /// event to get one unified notification for all ETW events marking the 
        /// "beginning" of work for the scheduled activity.
        ///   (o) The first argument can be used with this[ActivityIndex] to 
        ///       inspect details related to the activity starting execution.
        ///   (o) The second argument represents the ETW event that marked the beginning 
        ///       of work. If client code needs this for future reference it should call 
        ///       TraceEvent.Clone() to store a copy.
        /// </summary>
        public event Action<ActivityIndex, TraceEvent> ActivityStarted
        {
            add
            { activityStarted += value; Log.TraceActivities.SubscribeToActivityTracingEvents(this, true); }
            remove
            { activityStarted -= value; if (!HasActivitySubscriptions) Log.TraceActivities.SubscribeToActivityTracingEvents(this, false); }
        }
        /// <summary>
        /// Fires when an activity has completed. Client code should register to this 
        /// event to get one unified notification for all ETW events marking the 
        /// "completion" of work for the scheduled activity.
        ///   (o) The first argument can be used with this[ActivityIndex] to 
        ///       inspect details related to the activity that just completed.
        ///   (o) The second argument represents the ETW event that marked the beginning 
        ///       of work. If client code needs this for future reference it should call 
        ///       TraceEvent.Clone() to store a copy.
        /// </summary>
        public event Action<ActivityIndex, TraceEvent> ActivityCompleted
        {
            add
            { activityCompleted += value; Log.TraceActivities.SubscribeToActivityTracingEvents(this, true); }
            remove
            { activityCompleted -= value; if (!HasActivitySubscriptions) Log.TraceActivities.SubscribeToActivityTracingEvents(this, false); }
        }

        internal void OnActivityScheduled(ActivityIndex uai, TraceEvent data)
        { if (activityScheduled != null) activityScheduled(uai, data); }
        internal void OnActivityStarted(ActivityIndex uai, TraceEvent data)
        { if (activityScheduled != null) activityStarted(uai, data); }
        internal void OnActivityCompleted(ActivityIndex uai, TraceEvent data)
        { if (activityCompleted != null) activityCompleted(uai, data); }
        internal bool HasActivitySubscriptions { get { return activityScheduled != null || activityStarted != null || activityCompleted != null; } }
#endif

        #region private
        /// <summary>
        /// override
        /// </summary>
        protected override void Dispose(bool disposing)
        {
            if (disposing)
            {
                if (ownsItsTraceLog)
                {
                    TraceLog.Dispose();
                }
            }
            base.Dispose(disposing);
        }

        internal override string ProcessName(int processID, long timeQPC)
        {
            return TraceLog.ProcessName(processID, timeQPC);
        }
        internal override void RegisterEventTemplateImpl(TraceEvent template)
        {
            template.source = TraceLog;
            base.RegisterEventTemplateImpl(template);
        }

        internal override unsafe Guid GetRelatedActivityID(TraceEventNativeMethods.EVENT_RECORD* eventRecord)
        {
            return TraceLog.GetRelatedActivityID(eventRecord);
        }

        internal TraceLogEventSource(TraceEvents events, bool ownsItsTraceLog = false)
        {
            this.events = events;
            unhandledEventTemplate.source = TraceLog;
            userData = TraceLog.UserData;
            this.ownsItsTraceLog = ownsItsTraceLog;
        }

        private TraceEvents events;
        private bool registeredUnhandledEvents;
        internal bool ownsItsTraceLog;          // Used for real time sessions, Dispose the TraceLog if this is disposed.  

        #endregion
    }

    /// <summary>
    /// TraceEventStats represents the summary statistics (counts) of all the events in the log.   
    /// </summary>
    public sealed class TraceEventStats : IEnumerable<TraceEventCounts>, IFastSerializable
    {
        /// <summary>
        /// The total number of distinct event types (there will be a TraceEventCounts for each distinct event Type)
        /// </summary>
        public int Count { get { return m_counts.Count; } }
        /// <summary>
        /// An XML representation of the TraceEventStats (for Debugging)
        /// </summary>
        public override string ToString()
        {
            StringBuilder sb = new StringBuilder();
            sb.Append("<TraceEventStats Count=").Append(XmlUtilities.XmlQuote(Count)).AppendLine(">");
            foreach (var counts in this)
            {
                sb.Append("  ").Append(counts.ToString()).AppendLine();
            }

            sb.AppendLine("</TraceEventStats>");
            return sb.ToString();
        }

        #region private
        /// <summary>
        /// Given an event 'data' look up the statistics for events that type.  
        /// </summary>
        internal TraceEventCounts GetEventCounts(TraceEvent data)
        {
            var countsForEvent = data.EventTypeUserData as TraceEventCounts;
            if (countsForEvent == null)
            {
                TraceEventCountsKey key = new TraceEventCountsKey(data);
                if (!m_counts.TryGetValue(key, out countsForEvent))
                {
                    countsForEvent = new TraceEventCounts(this, data);
                    m_counts.Add(key, countsForEvent);
                }
                if (!(data is UnhandledTraceEvent))
                {
                    data.EventTypeUserData = countsForEvent;
                }
            }
#if DEBUG
            if (data.IsClassicProvider)
            {
                Debug.Assert(countsForEvent.IsClassic);
                Debug.Assert(countsForEvent.TaskGuid == data.taskGuid);
                if (!data.lookupAsWPP)
                {
                    Debug.Assert(countsForEvent.Opcode == data.Opcode || data.Opcode == TraceEventOpcode.Info);
                }
            }
            else
            {
                Debug.Assert(!countsForEvent.IsClassic);
                Debug.Assert(countsForEvent.ProviderGuid == data.ProviderGuid);
                Debug.Assert(countsForEvent.EventID == data.ID);
            }

#endif
            return countsForEvent;
        }

        void IFastSerializable.ToStream(Serializer serializer)
        {
            serializer.Write(m_log);
            serializer.Write(m_counts.Count);
            foreach (var counts in m_counts.Values)
            {
                serializer.Write(counts);
            }
        }
        void IFastSerializable.FromStream(Deserializer deserializer)
        {
            deserializer.Read(out m_log);
            m_counts.Clear();
            int count = deserializer.ReadInt();
            for (int i = 0; i < count; i++)
            {
                TraceEventCounts elem; deserializer.Read(out elem);
                m_counts.Add(elem.m_key, elem);
            }
        }

        IEnumerator<TraceEventCounts> IEnumerable<TraceEventCounts>.GetEnumerator()
        {
            return m_counts.Values.GetEnumerator();
        }
        System.Collections.IEnumerator System.Collections.IEnumerable.GetEnumerator() { throw new NotImplementedException(); }
        internal TraceEventStats(TraceLog log)
        {
            m_counts = new Dictionary<TraceEventCountsKey, TraceEventCounts>();
            m_log = log;
        }

        private Dictionary<TraceEventCountsKey, TraceEventCounts> m_counts;
        internal TraceLog m_log;
        #endregion
    }

    [StructLayout(LayoutKind.Auto)]
    internal struct TraceEventCountsKey : IEquatable<TraceEventCountsKey>
    {
        public readonly bool m_classicProvider;     // This changes the meaning of m_providerGuid and m_eventId;
        public readonly Guid m_providerGuid;        // If classic this is task Guid
        public readonly TraceEventID m_eventId;              // If classic this is the opcode

        public unsafe TraceEventCountsKey(TraceEvent data)
        {
            m_classicProvider = data.IsClassicProvider;
            if (m_classicProvider)
            {
                m_providerGuid = data.taskGuid;

                // We use the sum of the opcode and eventID so that it works with WPP as well as classic.  
                Debug.Assert(data.eventRecord->EventHeader.Id == 0 || data.eventRecord->EventHeader.Opcode == 0);
                m_eventId = (TraceEventID)(data.eventRecord->EventHeader.Id + data.eventRecord->EventHeader.Opcode);
            }
            else
            {
                m_providerGuid = data.ProviderGuid;
                m_eventId = data.ID;
            }
        }

        internal TraceEventCountsKey(Deserializer deserializer)
        {
            deserializer.Read(out m_providerGuid);
            m_eventId = (TraceEventID)deserializer.ReadInt();
            deserializer.Read(out m_classicProvider);
        }

        public bool Equals(TraceEventCountsKey other)
        {
            return m_eventId == other.m_eventId &&
                   m_classicProvider == other.m_classicProvider &&
                   m_providerGuid == other.m_providerGuid;
        }

        public override bool Equals(object obj)
        {
            return obj is TraceEventCountsKey && Equals((TraceEventCountsKey)obj);
        }

        public override int GetHashCode()
        {
            return unchecked(m_providerGuid.GetHashCode() + (int)m_eventId);
        }

        public void Serialize(Serializer serializer)
        {
            serializer.Write(m_providerGuid);
            serializer.Write((int)m_eventId);
            serializer.Write(m_classicProvider);
        }
    }

    /// <summary>
    /// TraceEventCount holds number of events (Counts) and the number of events with call stacks associated with them (StackCounts) for a particular event type.   
    /// <para>It also has properties for looking up the event and provider names, but this information can only be complete if all the TraceEventParsers needed
    /// were associated with the TraceLog instance.  
    /// </para>
    /// </summary>
    public sealed class TraceEventCounts : IFastSerializable
    {
        /// <summary>
        /// Returns a provider name for events in this TraceEventCounts.   It may return a string with a GUID or even
        /// UnknownProvider for classic ETW if the event is unknown to the TraceLog.
        /// </summary>
        public string ProviderName
        {
            get
            {
                var template = Template;
                if (template == null)
                {
                    var name = ((ITraceParserServices)m_stats.m_log).ProviderNameForGuid(m_key.m_providerGuid);
                    if (name != null)
                    {
                        return name;
                    }

                    if (m_key.m_classicProvider)
                    {
                        return "UnknownProvider";
                    }

                    return "Provider(" + m_key.m_providerGuid.ToString() + ")";
                }
                return template.ProviderName;
            }
        }
        /// <summary>
        /// Returns a name for events in this TraceEventCounts.   If the event is unknown to the Tracelog 
        /// it will return EventID(XXX) (for manifest based events) or Task(XXX)/Opcode(XXX) (for classic events)
        /// </summary>
        public string EventName
        {
            get
            {
                var template = Template;
                if (template == null)
                {
                    if (m_key.m_classicProvider)
                    {
                        var taskName = ((ITraceParserServices)m_stats.m_log).TaskNameForGuid(m_key.m_providerGuid);
                        if (taskName == null)
                        {
                            taskName = "Task(" + m_key.m_providerGuid.ToString() + ")";
                        }

                        if (m_key.m_eventId == 0)
                        {
                            return taskName;
                        }

                        return taskName + "/Opcode(" + ((int)m_key.m_eventId).ToString() + ")";
                    }
                    if (m_key.m_eventId == 0)
                    {
                        return "EventWriteString";
                    }

                    return "EventID(" + ((int)m_key.m_eventId).ToString() + ")";
                }
                return template.EventName;
            }
        }

        /// <summary>
        /// Returns the payload names associated with this Event type.   Returns null if the payload names are unknown.  
        /// </summary>
        public string[] PayloadNames
        {
            get
            {
                var template = Template;
                if (template == null)
                {
                    return null;
                }

                return template.PayloadNames;
            }
        }
        /// <summary>
        /// Returns true the provider associated with this TraceEventCouts is a classic (not manifest based) ETW provider.  
        /// </summary>
        public bool IsClassic { get { return m_key.m_classicProvider; } }

        /// <summary>
        /// Returns the provider GUID of the events in this TraceEventCounts.  Returns Guid.Empty if IsClassic
        /// </summary>
        public Guid ProviderGuid
        {
            get
            {
                if (m_key.m_classicProvider)
                {
                    return Guid.Empty;
                }
                else
                {
                    return m_key.m_providerGuid;
                }
            }
        }
        /// <summary>
        /// Returns the event ID of the events in this TraceEventCounts.  Returns TraceEventID.Illegal if IsClassic
        /// </summary>
        public TraceEventID EventID
        {
            get
            {
                if (m_key.m_classicProvider)
                {
                    return TraceEventID.Illegal;
                }
                else
                {
                    return m_key.m_eventId;
                }
            }
        }
        /// <summary>
        /// Returns the Task GUID of the events in this TraceEventCounts.  Returns Guid.Empty if not IsClassic
        /// </summary>
        public Guid TaskGuid
        {
            get
            {
                if (m_key.m_classicProvider)
                {
                    return m_key.m_providerGuid;
                }
                else
                {
                    return Guid.Empty;
                }
            }
        }
        /// <summary>
        /// Returns the Opcode of the events in the TraceEventCounts.  Returns TraceEventOpcode.Info if not IsClassic
        /// </summary>
        public TraceEventOpcode Opcode
        {
            get
            {
                if (m_key.m_classicProvider)
                {
                    return (TraceEventOpcode)m_key.m_eventId;
                }
                else
                {
                    return TraceEventOpcode.Info;
                }
            }
        }

        /// <summary>
        /// Returns the average size of the event specific payload data (not the whole event) for all events in the TraceEventsCounts.  
        /// </summary>
        public double AveragePayloadSize { get { return ((double)m_eventDataLenTotal) / m_count; } }
        /// <summary>
        /// Returns the number of events in the TraceEventCounts.
        /// </summary>
        public int Count { get { return m_count; } }
        /// <summary>
        /// Returns the number of events in the TraceEventCounts that have stack traces associated with them.
        /// </summary>
        public int StackCount { get { return m_stackCount; } }
        /// <summary>
        /// Returns the full name of the event (ProviderName/EventName)
        /// </summary>
        public string FullName
        {
            get
            {
                return ProviderName + "/" + EventName;
            }
        }
        /// <summary>
        /// An XML representation  of the top level statistics of the TraceEventCounts. 
        /// </summary>
        /// <returns></returns>
        public override string ToString()
        {
            StringBuilder sb = new StringBuilder();
            sb.Append("<TraceEventCounts");
            // TODO put in GUID, ID?  
            sb.Append(" ProviderName=").Append(XmlUtilities.XmlQuote(ProviderName));
            sb.Append(" EventName=").Append(XmlUtilities.XmlQuote(EventName));
            sb.Append(" Count=").Append(XmlUtilities.XmlQuote(Count));
            sb.Append(" StackCount=").Append(XmlUtilities.XmlQuote(StackCount));
            sb.AppendLine("/>");
            return sb.ToString();
        }
        #region private
        private TraceEvent Template
        {
            get
            {
                if (!m_templateInited)
                {
                    var lookup = m_stats.m_log.AllocLookup();
                    m_template = lookup.LookupTemplate(m_key.m_providerGuid, m_key.m_eventId);
                    m_stats.m_log.FreeLookup(lookup);
                    m_templateInited = true;
                }
                return m_template;
            }
        }

        internal unsafe TraceEventCounts(TraceEventStats stats, TraceEvent data)
        {
            if (data == null)       // This happens in the deserialization case.  
            {
                return;
            }

            m_stats = stats;
            m_key = new TraceEventCountsKey(data);
        }

        /// <summary>
        /// GetHashCode
        /// </summary>
        public override int GetHashCode()
        {
            return m_key.GetHashCode();
        }

        void IFastSerializable.ToStream(Serializer serializer)
        {
            serializer.Write(m_stats);
            m_key.Serialize(serializer);
            serializer.Write(m_count);
            serializer.Write(m_stackCount);
            serializer.Write(m_eventDataLenTotal);
        }
        void IFastSerializable.FromStream(Deserializer deserializer)
        {
            deserializer.Read(out m_stats);
            m_key = new TraceEventCountsKey(deserializer);
            deserializer.Read(out m_count);
            deserializer.Read(out m_stackCount);
            deserializer.Read(out m_eventDataLenTotal);
        }

        private TraceEventStats m_stats;             // provides the context to get the template (more info about event like its name)
        internal TraceEventCountsKey m_key;

        internal long m_eventDataLenTotal;
        internal int m_count;
        internal int m_stackCount;

        // Not serialized
        private bool m_templateInited;
        private TraceEvent m_template;
        #endregion
    }

    /// <summary>
    /// A TraceEvents represents a list of TraceEvent instances.  It is IEnumerable&lt;TraceEvent&gt; but 
    /// also has additional useful ways of filtering the list.  
    /// 
    /// Note that the TraceEvent returned from this IEnumerable may only be used for one iteration of the foreach.
    /// (it is reused for the next event).  If you need more lifetime than that you must call Clone() (see 'Lifetime
    /// Constraints' in the programmers guide for more).  
    /// </summary>
    public sealed class TraceEvents : IEnumerable<TraceEvent>
    {
        /// <summary>
        /// Returns a list of events in the TraceEvents that return a payload of type T.   Thus
        /// ByEventType &lt; TraceEvent &gt; returns all events.  
        /// </summary>
        public IEnumerable<T> ByEventType<T>() where T : TraceEvent
        {
            foreach (TraceEvent anEvent in this)
            {
                T asTypedEvent = anEvent as T;
                if (asTypedEvent != null)
                {
                    yield return asTypedEvent;
                }
            }
        }
        /// <summary>
        /// Returns a TraceEventDispatcher (a push model object on which you can register
        /// callbacks for particular events) that will push all the vents in the TraceEvents.  
        /// 
        /// Note that the TraceEvent returned from this callback may only be used for the duration of the callback.
        /// If you need more lifetime than that you must call Clone() (see 'Lifetime Constraints' in the programmers guide for more).  
        /// </summary>
        public TraceLogEventSource GetSource() { return new TraceLogEventSource(this); }
        /// <summary>
        /// Returns a new list which is the same as the TraceEvents but the events are
        /// delivered from last to first.  This allows you to search backwards in the
        /// event stream.  
        /// </summary>
        public TraceEvents Backwards()
        {
            return new TraceEvents(log, startTimeQPC, endTimeQPC, predicate, true);
        }
        /// <summary>
        /// Filter the events by time.  Both starTime and endTime are inclusive. 
        /// </summary>
        public TraceEvents FilterByTime(DateTime startTime, DateTime endTime)
        {
            // +1 because DateTimeToQPC will truncate and we want to avoid roundoff exclusion (round up)
            return Filter(log.UTCDateTimeToQPC(startTime.ToUniversalTime()), log.UTCDateTimeToQPC(endTime.ToUniversalTime()) + 1, null);
        }
        /// <summary>
        /// Filter the events by time.  StartTimeRelativeMSec and endTimeRelativeMSec are relative to the SessionStartTime and are inclusive.  
        /// </summary>
        public TraceEvents FilterByTime(double startTimeRelativeMSec, double endTimeRelativeMSec)
        {
            // +1 because DateTimeToQPC will truncate and we want to avoid roundoff exclusion (round up)
            return Filter(log.RelativeMSecToQPC(startTimeRelativeMSec), log.RelativeMSecToQPC(endTimeRelativeMSec) + 1, null);
        }
        /// <summary>
        /// Create new list of Events that has all the events in the current TraceEvents
        /// that pass the given predicate.  
        /// </summary>
        public TraceEvents Filter(Predicate<TraceEvent> predicate)
        {
            return Filter(0, long.MaxValue, predicate);
        }

        /// <summary>
        /// Returns the TraceLog associated with the events in the TraceEvents
        /// </summary>
        public TraceLog Log { get { return log; } }
        /// <summary>
        /// Returns a time that is guaranteed  to be before the first event in the TraceEvents list.  
        /// It is returned as DateTime
        /// </summary>
        public DateTime StartTime { get { return log.QPCTimeToDateTimeUTC(startTimeQPC).ToLocalTime(); } }
        /// <summary>
        /// Returns a time that is guaranteed to be before the first event in the TraceEvents list.  
        /// It is returned as floating point number of MSec since the start of the TraceLog
        /// </summary>
        public double StartTimeRelativeMSec { get { return log.QPCTimeToRelMSec(startTimeQPC); } }

        /// <summary>
        /// Returns a time that is guaranteed to be after the last event in the TraceEvents list.  
        /// It is returned as DateTime
        /// </summary>
        public DateTime EndTime { get { return log.QPCTimeToDateTimeUTC(endTimeQPC).ToLocalTime(); } }
        /// <summary>
        /// Returns a time that is guaranteed to be after the last event in the TraceEvents list.  
        /// It is returned as floating point number of MSec since the start of the TraceLog
        /// </summary>
        public double EndTimeRelativeMSec { get { return log.QPCTimeToRelMSec(endTimeQPC); } }

        #region private

        IEnumerator<TraceEvent> IEnumerable<TraceEvent>.GetEnumerator()
        {
            if (log.IsRealTime)
            {
                throw new NotSupportedException("Enumeration is not supported on real time sessions.");
            }

            if (backwards)
            {
                return new TraceEvents.BackwardEventEnumerator(this);
            }
            else
            {
                return new TraceEvents.ForwardEventEnumerator(this);
            }
        }

        internal TraceEvents(TraceLog log)
        {
            this.log = log;
            endTimeQPC = long.MaxValue - 10 * log.QPCFreq; // ten seconds from infinity
        }
        internal TraceEvents(TraceLog log, long startTimeQPC, long endTimeQPC, Predicate<TraceEvent> predicate, bool backwards)
        {
            this.log = log;
            this.startTimeQPC = startTimeQPC;
            this.endTimeQPC = endTimeQPC;
            this.predicate = predicate;
            this.backwards = backwards;
        }

        internal TraceEvents Filter(long startTimeQPC, long endTimeQPC, Predicate<TraceEvent> predicate)
        {
            // merge the two predicates
            if (predicate == null)
            {
                predicate = this.predicate;
            }
            else if (this.predicate != null)
            {
                Predicate<TraceEvent> predicate1 = this.predicate;
                Predicate<TraceEvent> predicate2 = predicate;
                predicate = delegate (TraceEvent anEvent)
                {
                    return predicate1(anEvent) && predicate2(anEvent);
                };
            }
            return new TraceEvents(log,
                Math.Max(startTimeQPC, this.startTimeQPC),
                Math.Min(endTimeQPC, this.endTimeQPC),
                predicate, backwards);
        }

        System.Collections.IEnumerator System.Collections.IEnumerable.GetEnumerator()
        {
            throw new NotImplementedException(); // GetEnumerator
        }

        internal abstract class EventEnumeratorBase
        {
            protected EventEnumeratorBase(TraceEvents events)
            {
                this.events = events;
                reader = events.Log.AllocReader();
                lookup = events.Log.AllocLookup();
            }
            public TraceEvent Current { get { return current; } }
            public void Dispose()
            {
                events.Log.FreeReader(reader);
                events.Log.FreeLookup(lookup);
            }
            public void Reset()
            {
                throw new Exception("The method or operation is not implemented.");
            }
            protected unsafe TraceEvent GetNext()
            {
                TraceEventNativeMethods.EVENT_RECORD* ptr = (TraceEventNativeMethods.EVENT_RECORD*)reader.GetPointer(TraceLog.headerSize);
                TraceEvent ret = lookup.Lookup(ptr);

                // We use the first item in the linked list in 'ret'.   This should always be the 'best' way of decoding
                // (that it is a static template if that exists, otherwise a DynamicTraceEvent).   This is because we
                // only add DynamicTraceEvents lazily and thus only when traversing the list of events.  Static templates
                // should have been registered before any traversing happens and thus will be first.  

                // This first check is just a perf optimization so in the common case we don't to
                // the extra logic 
                if (ret.opcode == unchecked((TraceEventOpcode)(-1)))
                {
                    UnhandledTraceEvent unhandled = ret as UnhandledTraceEvent;
                    if (unhandled != null)
                    {
                        unhandled.PrepForCallback();
                    }
                }
                Debug.Assert(ret.source == events.log);

                // Confirm we have a half-way sane event, to catch obvious loss of sync.  
                Debug.Assert(ret.Level <= (TraceEventLevel)64);
                Debug.Assert(ret.Version <= 10 || ret.Version == 255);  // some events had a wacky version number

#if false // TODO FIX NOW remove or fix 
                // TODO 50000000 arbitrary.   Fix underlying problem with merged ETL files.  
                Debug.Assert(ret.TimeStampQPC == long.MaxValue ||
                    events.Log.sessionStartTimQPC <= ret.TimeStampQPC && ret.TimeStampQPC <= events.Log.sessionEndTimeQPC + 50000000);
#endif

                // We have to insure we have a pointer to the whole blob, not just the header.  
                int totalLength = TraceLog.headerSize + (ret.EventDataLength + 3 & ~3);
                Debug.Assert(totalLength < 0x10000);
                ret.eventRecord = (TraceEventNativeMethods.EVENT_RECORD*)reader.GetPointer(totalLength);
                ret.userData = TraceEventRawReaders.Add((IntPtr)ret.eventRecord, TraceLog.headerSize);
                reader.Skip(totalLength);

                ret.DebugValidate();
                return ret;
            }

            protected TraceEvent current;
            protected TraceEvents events;
            protected internal PinnedStreamReader reader;
            protected internal TraceEventDispatcher lookup;
            protected StreamLabel[] positions;
            protected int indexOnPage;
            protected int pageIndex;
        }

        internal sealed class ForwardEventEnumerator : EventEnumeratorBase, IEnumerator<TraceEvent>
        {
            public ForwardEventEnumerator(TraceEvents events)
                : base(events)
            {
                pageIndex = events.Log.FindPageIndex(events.startTimeQPC);
                events.Log.SeekToTimeOnPage(reader, events.startTimeQPC, pageIndex, out indexOnPage, positions);
                lookup.currentID = (EventIndex)(pageIndex * TraceLog.eventsPerPage + indexOnPage);
            }
            public bool MoveNext()
            {
                for (; ; )
                {
                    current = GetNext();
                    if (current.TimeStampQPC == long.MaxValue || current.TimeStampQPC > events.endTimeQPC)
                    {
                        return false;
                    }

                    // TODO confirm this works with nested predicates
                    if (events.predicate == null || events.predicate(current))
                    {
                        return true;
                    }
                }
            }
            public new object Current { get { return current; } }
        }

        internal sealed class BackwardEventEnumerator : EventEnumeratorBase, IEnumerator<TraceEvent>
        {
            public BackwardEventEnumerator(TraceEvents events)
                : base(events)
            {
                long endTime = events.endTimeQPC;
                if (endTime != long.MaxValue)
                {
                    endTime++;
                }

                pageIndex = events.Log.FindPageIndex(endTime);
                positions = new StreamLabel[TraceLog.eventsPerPage];
                events.Log.SeekToTimeOnPage(reader, endTime, pageIndex, out indexOnPage, positions);
            }
            public bool MoveNext()
            {
                for (; ; )
                {
                    if (indexOnPage == 0)
                    {
                        if (pageIndex == 0)
                        {
                            return false;
                        }

                        --pageIndex;
                        events.Log.SeekToTimeOnPage(reader, long.MaxValue, pageIndex, out indexOnPage, positions);
                    }
                    else
                    {
                        --indexOnPage;
                    }

                    reader.Goto(positions[indexOnPage]);
                    lookup.currentID = (EventIndex)(pageIndex * TraceLog.eventsPerPage + indexOnPage);
                    current = GetNext();

                    if (current.TimeStampQPC < events.startTimeQPC)
                    {
                        return false;
                    }

                    // TODO confirm this works with nested predicates
                    if (events.predicate == null || events.predicate(current))
                    {
                        return true;
                    }
                }
            }
            public new object Current { get { return current; } }
        }

        // #TraceEventVars
        // see #TraceLogVars
        internal TraceLog log;
        internal long startTimeQPC;
        internal long endTimeQPC;
        internal Predicate<TraceEvent> predicate;
        internal bool backwards;
        #endregion
    }
    /// <summary>
    /// Each process is given a unique index from 0 to TraceProcesses.Count-1 and unlike 
    /// the OS Process ID, is  unambiguous (The OS process ID can be reused after a
    /// process dies).  ProcessIndex represents this index.   By using an enum rather than an int
    /// it allows stronger typing and reduces the potential for errors.  
    /// <para>
    /// It is expected that users of this library might keep arrays of size TraceProcesses.Count to store
    /// additional data associated with a process in the trace.  
    /// </para>
    /// </summary>
    public enum ProcessIndex
    {
        /// <summary>
        /// Returned when no appropriate Process exists.  
        /// </summary>
        Invalid = -1
    };

    /// <summary>
    /// A TraceProcesses instance represents the list of processes in the Event log.  
    /// 
    /// TraceProcesses are IEnumerable, and will return the processes in order of creation time.   
    /// </summary>
    public sealed class TraceProcesses : IEnumerable<TraceProcess>, IFastSerializable
    {
        /// <summary>
        /// The log associated with this collection of processes. 
        /// </summary> 
        public TraceLog Log { get { return log; } }
        /// <summary>
        /// The count of the number of TraceProcess instances in the TraceProcesses list. 
        /// </summary>
        public int Count { get { return processes.Count; } }
        /// <summary>
        /// Each process that occurs in the log is given a unique index (which unlike the PID is unique), that
        /// ranges from 0 to Count - 1.   Return the TraceProcess for the given index.  
        /// </summary>
        public TraceProcess this[ProcessIndex processIndex]
        {
            get
            {
                if (processIndex == ProcessIndex.Invalid)
                {
                    return null;
                }

                return processes[(int)processIndex];
            }
        }

        /// <summary>
        /// Given an OS process ID and a time, return the last TraceProcess that has the same process ID,
        /// and whose process start time is less than 'timeRelativeMSec'. 
        /// <para>
        /// If 'timeRelativeMSec' is during the processes's lifetime this is guaranteed to be the correct process. 
        /// for the given process ID since process IDs are unique during the lifetime of the process.  
        /// </para><para>
        /// If timeRelativeMSec == TraceLog.SessionDuration this method will return the last process with 
        /// the given process ID, even if it had died during the trace.  
        /// </para>
        /// </summary>
        public TraceProcess GetProcess(int processID, double timeRelativeMSec)
        {
            int index;
            var ret = FindProcessAndIndex(processID, log.RelativeMSecToQPC(timeRelativeMSec), out index);
            return ret;
        }
        /// <summary>
        /// Returns the last process in the log with the given process ID.  Useful when the logging session
        /// was stopped just after the processes completed (a common scenario).  
        /// </summary>
        public TraceProcess LastProcessWithID(int processID)
        {
            return GetProcess(processID, Log.sessionEndTimeQPC);
        }
        /// <summary>
        /// Find the first process in the trace that has the process name 'processName' and whose process
        /// start time is after the given point in time.  
        /// <para>A process's name is the file name of the EXE without the extension.</para>
        /// <para>Processes that began before the trace started have a start time of 0,  Thus 
        /// specifying 0 for the time will include processes that began before the trace started.  
        /// </para>
        /// </summary>
        public TraceProcess FirstProcessWithName(string processName, double afterTimeRelativeMSec = 0)
        {
            long afterTimeQPC = log.RelativeMSecToQPC(afterTimeRelativeMSec);
            for (int i = 0; i < Count; i++)
            {
                TraceProcess process = processes[i];
                if (afterTimeQPC <= process.startTimeQPC &&
                    string.Compare(process.Name, processName, StringComparison.OrdinalIgnoreCase) == 0)
                {
                    return process;
                }
            }
            return null;
        }
        /// <summary>
        /// Find the last process in the trace that has the process name 'processName' and whose process
        /// start time is after the given point in time.  
        /// <para>A process's name is the file name of the EXE without the extension.</para>
        /// <para>Processes that began before the trace started have a start time of 0,  Thus 
        /// specifying 0 for the time will include processes that began before the trace started.  
        /// </para>
        /// </summary>
        public TraceProcess LastProcessWithName(string processName, double afterTimeRelativeMSec = 0)
        {
            long afterTimeQPC = log.RelativeMSecToQPC(afterTimeRelativeMSec);
            TraceProcess ret = null;
            for (int i = 0; i < Count; i++)
            {
                TraceProcess process = processes[i];
                if (afterTimeQPC <= process.startTimeQPC &&
                    string.Compare(process.Name, processName, StringComparison.OrdinalIgnoreCase) == 0)
                {
                    ret = process;
                }
            }
            return ret;
        }

        /// <summary>
        /// An XML representation of the TraceEventProcesses (for debugging)
        /// </summary>
        public override string ToString()
        {
            StringBuilder sb = new StringBuilder();
            sb.Append("<TraceProcesses Count=").Append(XmlUtilities.XmlQuote(Count)).AppendLine(">");
            foreach (TraceProcess process in this)
            {
                sb.Append("  ").Append(process.ToString()).AppendLine();
            }

            sb.AppendLine("</TraceProcesses>");
            return sb.ToString();
        }
        #region Private
        /// <summary>
        /// Enumerate all the processes that occurred in the trace log, ordered by creation time.   
        /// </summary> 
        IEnumerator<TraceProcess> IEnumerable<TraceProcess>.GetEnumerator()
        {
            for (int i = 0; i < processes.Count; i++)
            {
                yield return processes[i];
            }
        }
        /// <summary>
        /// Given an OS process ID and a time, return the last TraceProcess that has the same process ID,
        /// and whose offset start time is less than 'timeQPC'. If 'timeQPC' is during the thread's lifetime this
        /// is guaranteed to be the correct process. Using timeQPC = TraceLog.sessionEndTimeQPC will return the
        /// last process with the given PID, even if it had died.
        /// </summary>

        internal TraceProcess GetProcess(int processID, long timeQPC)
        {
            int index;
            var ret = FindProcessAndIndex(processID, timeQPC, out index);
            return ret;
        }
        /// <summary>
        /// TraceProcesses represents the entire ETL moduleFile log.   At the node level it is organized by threads.  
        /// 
        /// The TraceProcesses also is where we put various caches that are independent of the process involved. 
        /// These include a cache for TraceModuleFile that represent native images that can be loaded into a
        /// process, as well as the process lookup tables and a cache that remembers the last calls to
        /// GetNameForAddress(). 
        /// </summary>
        internal TraceProcesses(TraceLog log)
        {
            this.log = log;
            processes = new GrowableArray<TraceProcess>(64);
            processesByPID = new GrowableArray<TraceProcess>(64);
        }
        internal TraceProcess GetOrCreateProcess(int processID, long timeQPC, bool isProcessStartEvent = false)
        {
            Debug.Assert(processes.Count == processesByPID.Count);
            int index;
            TraceProcess retProcess = FindProcessAndIndex(processID, timeQPC, out index);
            if (retProcess == null || isProcessStartEvent)
            {
                // We can have events before process start, (sigh) so fix that.  
                if (retProcess != null && isProcessStartEvent)
                {
                    // If the process entry we found does not have a start or an end, then it is orphaned 
                    if (retProcess.startTimeQPC == 0 && retProcess.endTimeQPC >= long.MaxValue)
                    {
                        // it should be within 10msec (or it is the Process DCStart and this firstEvent was the log header (which has time offset 0
                        log.DebugWarn(timeQPC - retProcess.firstEventSeenQPC < log.QPCFreq / 100 || retProcess.firstEventSeenQPC == 0,
                            "Events occurred > 10msec before process " + processID.ToString() +
                            " start at " + log.QPCTimeToRelMSec(retProcess.firstEventSeenQPC).ToString("n3") + " msec", null);
                        return retProcess;
                    }
                }
                retProcess = new TraceProcess(processID, log, (ProcessIndex)processes.Count);
                retProcess.firstEventSeenQPC = timeQPC;
                processes.Add(retProcess);
                processesByPID.Insert(index + 1, retProcess);
            }
            return retProcess;
        }
        internal TraceProcess FindProcessAndIndex(int processID, long timeQPC, out int index)
        {
            if (processesByPID.BinarySearch(processID, out index, compareByProcessID))
            {
                for (int candidateIndex = index; candidateIndex >= 0; --candidateIndex)
                {
                    TraceProcess candidate = processesByPID[candidateIndex];
                    if (candidate.ProcessID != processID)
                    {
                        break;
                    }

                    // Sadly we can have some kernel events a bit before the process start event.   Thus we need the minimum
                    if (candidate.startTimeQPC <= timeQPC || candidate.firstEventSeenQPC <= timeQPC)
                    {
                        index = candidateIndex;
                        return candidate;
                    }
                }
            }
            return null;
        }

        // State variables.  
        private GrowableArray<TraceProcess> processes;          // The threads ordered in time. 
        private GrowableArray<TraceProcess> processesByPID;     // The threads ordered by processID.  
        private TraceLog log;

        private static readonly Func<int, TraceProcess, int> compareByProcessID = delegate (int processID, TraceProcess process)
        {
            return (processID - process.ProcessID);
        };
        System.Collections.IEnumerator System.Collections.IEnumerable.GetEnumerator()
        {
            for (int i = 0; i < processes.Count; i++)
            {
                yield return processes[i];
            }
        }

        void IFastSerializable.ToStream(Serializer serializer)
        {
            serializer.Write(log);
            serializer.Log("<WriteCollection name=\"Processes\" count=\"" + processes.Count + "\">\r\n");
            serializer.Write(processes.Count);
            for (int i = 0; i < processes.Count; i++)
            {
                serializer.Write(processes[i]);
            }

            serializer.Log("</WriteCollection>\r\n");

            serializer.Log("<WriteCollection name=\"ProcessesByPID\" count=\"" + processesByPID.Count + "\">\r\n");
            serializer.Write(processesByPID.Count);
            for (int i = 0; i < processesByPID.Count; i++)
            {
                serializer.Write(processesByPID[i]);
            }

            serializer.Log("</WriteCollection>\r\n");
        }
        void IFastSerializable.FromStream(Deserializer deserializer)
        {
            deserializer.Read(out log);

            Debug.Assert(processes.Count == 0);
            int count = deserializer.ReadInt();
            processes = new GrowableArray<TraceProcess>(count + 1);
            for (int i = 0; i < count; i++)
            {
                TraceProcess elem; deserializer.Read(out elem);
                processes.Add(elem);
            }

            count = deserializer.ReadInt();
            processesByPID = new GrowableArray<TraceProcess>(count + 1);
            for (int i = 0; i < count; i++)
            {
                TraceProcess elem; deserializer.Read(out elem);
                processesByPID.Add(elem);
            }
        }

        #endregion
    }

    /// <summary>
    /// A TraceProcess represents a process in the trace. 
    /// </summary>
    public sealed class TraceProcess : IFastSerializable
    {
        /// <summary>
        /// The OS process ID associated with the process. It is NOT unique across the whole log.  Use
        /// ProcessIndex for that. 
        /// </summary>
        public int ProcessID { get { return processID; } }
        /// <summary>
        /// The index into the logical array of TraceProcesses for this process. Unlike ProcessID (which
        /// may be reused after the process dies, the process index is unique in the log. 
        /// </summary>
        public ProcessIndex ProcessIndex { get { return processIndex; } }
        /// <summary>
        /// This is a short name for the process.  It is the image file name without the path or suffix.  
        /// </summary>
        public string Name
        {
            get
            {
                if (name == null)
                {
                    name = TraceLog.GetFileNameWithoutExtensionNoIllegalChars(ImageFileName);
                    if (name.Length == 0 && ProcessID != -1 && processID != 0)  // These special cases are so I don't have to rebaseline the tests.  
                        name = "Process(" + ProcessID + ")";
                }

                return name;
            }
        }
        /// <summary>
        /// The command line that started the process (may be empty string if unknown)
        /// </summary>
        public string CommandLine { get { return commandLine; } }
        /// <summary>
        /// The path name of the EXE that started the process (may be empty string if unknown)
        /// </summary>
        public string ImageFileName { get { return imageFileName; } }
        /// <summary>
        /// The time when the process started.  Returns the time the trace started if the process existed when the trace started.  
        /// </summary>
        public DateTime StartTime { get { return log.QPCTimeToDateTimeUTC(startTimeQPC).ToLocalTime(); } }
        /// <summary>
        /// The time when the process started.  Returns the time the trace started if the process existed when the trace started.  
        /// Returned as the number of MSec from the beginning of the trace. 
        /// </summary>
        public double StartTimeRelativeMsec { get { return log.QPCTimeToRelMSec(startTimeQPC); } }
        /// <summary>
        /// The time when the process ended.  Returns the time the trace ended if the process existed when the trace ended.  
        /// Returned as a DateTime
        /// </summary>
        public DateTime EndTime { get { return log.QPCTimeToDateTimeUTC(endTimeQPC).ToLocalTime(); } }
        /// <summary>
        /// The time when the process ended.  Returns the time the trace ended if the process existed when the trace ended. 
        /// Returned as the number of MSec from the beginning of the trace. 
        /// </summary>
        public double EndTimeRelativeMsec { get { return log.QPCTimeToRelMSec(endTimeQPC); } }
        /// <summary>
        /// The process ID of the parent process 
        /// </summary>
        public int ParentID { get { return parentID; } }
        /// <summary>
        /// The process that started this process.  Returns null if unknown    Unlike ParentID
        /// the chain of Parent's will never form a loop.   
        /// </summary>
        public TraceProcess Parent { get { return parent; } }
        /// <summary>
        /// If the process exited, the exit status of the process.  Otherwise null. 
        /// </summary>
        public int? ExitStatus { get { return exitStatus; } }
        /// <summary>
        /// The amount of CPU time spent in this process based on the kernel CPU sampling events.   
        /// </summary>
        public double CPUMSec { get { return cpuSamples * Log.SampleProfileInterval.TotalMilliseconds; } }
        /// <summary>
        /// Returns true if the process is a 64 bit process
        /// </summary>
        public bool Is64Bit
        {
            get
            {
                // We are 64 bit if any module was loaded high or
                // (if we are on a 64 bit and there were no modules loaded, we assume we are the OS system process)
                return loadedAModuleHigh || (!anyModuleLoaded && log.PointerSize == 8);
            }
        }
        /// <summary>
        /// The log file associated with the process. 
        /// </summary>
        public TraceLog Log { get { return log; } }
        /// <summary>
        /// A list of all the threads that occurred in this process.  
        /// </summary> 
        public IEnumerable<TraceThread> Threads
        {
            get
            {
                for (int i = 0; i < log.Threads.Count; i++)
                {
                    TraceThread thread = log.Threads[(ThreadIndex)i];
                    if (thread.Process == this)
                    {
                        yield return thread;
                    }
                }
            }
        }
        /// <summary>
        /// Returns the list of modules that were loaded by the process.  The modules may be managed or
        /// native, and include native modules that were loaded event before the trace started.  
        /// </summary>
        public TraceLoadedModules LoadedModules { get { return loadedModules; } }
        /// <summary>
        /// Filters events to only those for a particular process. 
        /// </summary>
        public TraceEvents EventsInProcess
        {
            get
            {
                return log.Events.Filter(startTimeQPC, endTimeQPC, delegate (TraceEvent anEvent)
                {
                    // FIX Virtual allocs
                    if (anEvent.ProcessID == processID)
                    {
                        return true;
                    }
                    // FIX Virtual alloc's Process ID? 
                    if (anEvent.ProcessID == -1)
                    {
                        return true;
                    }

                    return false;
                });
            }
        }
        /// <summary>
        /// Filters events to only that occurred during the time the process was alive. 
        /// </summary>
        /// 
        public TraceEvents EventsDuringProcess
        {
            get
            {
                return log.Events.Filter(startTimeQPC, endTimeQPC, null);
            }
        }

        /// <summary>
        /// An XML representation of the TraceEventProcess (for debugging)
        /// </summary>
        public override string ToString()
        {
            StringBuilder sb = new StringBuilder();
            sb.Append("<TraceProcess ");
            sb.Append("PID=").Append(XmlUtilities.XmlQuote(ProcessID)).Append(" ");
            sb.Append("ProcessIndex=").Append(XmlUtilities.XmlQuote(ProcessIndex)).Append(" ");
            sb.Append("ParentID=").Append(XmlUtilities.XmlQuote(ParentID)).Append(" ");
            sb.Append("Exe=").Append(XmlUtilities.XmlQuote(Name)).Append(" ");
            sb.Append("Start=").Append(XmlUtilities.XmlQuote(StartTimeRelativeMsec)).Append(" ");
            sb.Append("End=").Append(XmlUtilities.XmlQuote(EndTimeRelativeMsec)).Append(" ");
            if (ExitStatus.HasValue)
            {
                sb.Append("ExitStatus=").Append(XmlUtilities.XmlQuote(ExitStatus.Value)).Append(" ");
            }

            sb.Append("CPUMSec=").Append(XmlUtilities.XmlQuote(CPUMSec)).Append(" ");
            sb.Append("Is64Bit=").Append(XmlUtilities.XmlQuote(Is64Bit)).Append(" ");
            sb.Append("CommandLine=").Append(XmlUtilities.XmlQuote(CommandLine)).Append(" ");
            sb.Append("/>");
            return sb.ToString();
        }
        #region Private
        #region EventHandlersCalledFromTraceLog
        // #ProcessHandlersCalledFromTraceLog
        // 
        // called from TraceLog.CopyRawEvents
        internal void ProcessStart(ProcessTraceData data)
        {
            Log.DebugWarn(parentID == 0, "Events for process happen before process start.  PrevEventTime: " + StartTimeRelativeMsec.ToString("f4"), data);

            if (data.Opcode == TraceEventOpcode.DataCollectionStart)
            {
                startTimeQPC = log.sessionStartTimeQPC;
            }
            else
            {
                Debug.Assert(data.Opcode == TraceEventOpcode.Start);
                Debug.Assert(endTimeQPC == long.MaxValue); // We would create a new Process record otherwise 
                startTimeQPC = data.TimeStampQPC;
            }
            commandLine = data.CommandLine;
            imageFileName = data.ImageFileName;
            parentID = data.ParentID;
        }
        internal void ProcessEnd(ProcessTraceData data)
        {
            if (commandLine.Length == 0)
            {
                commandLine = data.CommandLine;
            }

            imageFileName = data.ImageFileName;        // Always overwrite as we might have guessed via the image loads
            if (parentID == 0 && data.ParentID != 0)
            {
                parentID = data.ParentID;
            }

            if (data.Opcode != TraceEventOpcode.DataCollectionStop)
            {
                Debug.Assert(data.Opcode == TraceEventOpcode.Stop);
                // Only set the exit code if it really is a process exit (not a DCStop). 
                if (data.Opcode == TraceEventOpcode.Stop)
                {
                    exitStatus = data.ExitStatus;
                }

                endTimeQPC = data.TimeStampQPC;
            }
            Log.DebugWarn(startTimeQPC <= endTimeQPC, "Process Ends before it starts! StartTime: " + StartTimeRelativeMsec.ToString("f4"), data);
        }

        /// <summary>
        /// Sets the 'Parent' field for the process (based on the ParentID).   
        /// 
        /// sentinel is internal to the implementation, external callers should always pass null. 
        /// TraceProcesses that have a parent==sentinel considered 'illegal' since it woudl form
        /// a loop in the parent chain, which we definately don't want.  
        /// </summary>
        internal void SetParentForProcess(TraceProcess sentinel = null)
        {
            if (parent != null)                     // already initialized, nothing to do.   
            {
                return;
            }

            if (parentID == -1)
            {
                return;
            }

            if (parentID == 0)                      // Zero is the idle process and we prefer that it not have children.  
            {
                parentID = -1;
                return;
            }

            // Look up the process ID, if we fail, we are done.  
            int index;
            var potentialParent = Log.Processes.FindProcessAndIndex(parentID, startTimeQPC, out index);
            if (potentialParent == null)
            {
                return;
            }

            // If this is called from the outside, intialize the sentinel.  We will pass it
            // along in our recurisve calls.  It is just an illegal value that we can use 
            // to indicate that a node is currnetly a valid parent (becase it would form a loop)
            if (sentinel == null)
            {
                sentinel = new TraceProcess(-1, Log, ProcessIndex.Invalid);
            }

            // During our recursive calls mark our parent with the sentinel this avoids loops.
            parent = sentinel;                      // Mark this node as off limits.  

            // If the result is marked (would form a loop), give up setting the parent variable.  
            if (potentialParent.parent == sentinel)
            {
                parent = null;
                parentID = -1;                              // This process ID is wrong, poison it to avoid using it again.  
                return;
            }

            potentialParent.SetParentForProcess(sentinel);   // Finish the intialization of the parent Process, also giving up if it hits a sentinel
            parent = potentialParent;                        // OK parent is fully intialized, I can reset the sentenel
        }

#if DEBUG
        internal int ParentDepth()
        {
            int depth = 0;
            TraceProcess cur = this;
            while (depth < Log.Processes.Count)
            {
                if (cur.parent == null)
                {
                    break;
                }

                depth++;
                cur = cur.parent;
            }
            return depth;
        }
#endif
        #endregion

        /// <summary>
        /// Create a new TraceProcess.  It should only be done by log.CreateTraceProcess because
        /// only TraceLog is responsible for generating a new ProcessIndex which we need.   'processIndex'
        /// is a index that is unique for the whole log file (where as processID can be reused).  
        /// </summary>
        internal TraceProcess(int processID, TraceLog log, ProcessIndex processIndex)
        {
            this.log = log;
            this.processID = processID;
            this.processIndex = processIndex;
            endTimeQPC = long.MaxValue;
            commandLine = "";
            imageFileName = "";
            loadedModules = new TraceLoadedModules(this);
            // TODO FIX NOW ACTIVITIES: if this is only used during translation, we should not allocate it in the ctor
            scheduledActivityIdToActivityIndex = new Dictionary<Address, ActivityIndex>();
        }

        void IFastSerializable.ToStream(Serializer serializer)
        {
            serializer.Write(processID);
            serializer.Write((int)processIndex);
            serializer.Write(log);
            serializer.Write(commandLine);
            serializer.Write(imageFileName);
            serializer.Write(firstEventSeenQPC);
            serializer.Write(startTimeQPC);
            serializer.Write(endTimeQPC);
            serializer.Write(exitStatus.HasValue);
            if (exitStatus.HasValue)
            {
                serializer.Write(exitStatus.Value);
            }

            serializer.Write(parentID);
            serializer.Write(parent);
            serializer.Write(loadedModules);
            serializer.Write(cpuSamples);
            serializer.Write(loadedAModuleHigh);
            serializer.Write(anyModuleLoaded);
        }

        void IFastSerializable.FromStream(Deserializer deserializer)
        {
            deserializer.Read(out processID);
            int processIndex; deserializer.Read(out processIndex); this.processIndex = (ProcessIndex)processIndex;
            deserializer.Read(out log);
            deserializer.Read(out commandLine);
            deserializer.Read(out imageFileName);
            deserializer.Read(out firstEventSeenQPC);
            deserializer.Read(out startTimeQPC);
            deserializer.Read(out endTimeQPC);
            if (deserializer.ReadBool())                // read an int? for exitStatus
            {
                exitStatus = deserializer.ReadInt();
            }
            else
            {
                exitStatus = null;
            }

            deserializer.Read(out parentID);
            deserializer.Read(out parent);
            deserializer.Read(out loadedModules);
            deserializer.Read(out cpuSamples);
            deserializer.Read(out loadedAModuleHigh);
            deserializer.Read(out anyModuleLoaded);
        }

        private int processID;
        internal ProcessIndex processIndex;
        private TraceLog log;

        private string commandLine;
        internal string imageFileName;
        private string name;
        internal long firstEventSeenQPC;      // Sadly there are events before process start.   This is minimum of those times.  Note that there may be events before this 
        internal long startTimeQPC;
        internal long endTimeQPC;
        private int? exitStatus;
        private int parentID;
        private TraceProcess parent;

        internal int cpuSamples;
        internal bool loadedAModuleHigh;    // Was any module loaded above 0x100000000?  (which indicates it is a 64 bit process)
        internal bool anyModuleLoaded;
        internal bool anyThreads;

        internal bool isServerGC;
        // We only set this in the GCStart event because we want to make sure we are seeing a complete GC.
        // After we have seen a complete GC we set this to FALSE.
        internal bool shouldCheckIsServerGC = false;
        internal Dictionary<int, int> markThreadsInGC = new Dictionary<int, int>(); // Used during collection to determine if we are server GC or not. 

        private TraceLoadedModules loadedModules;

        /* These are temporary and only used during conversion from ETL to resolve addresses to a CodeAddress.  */
        /// <summary>
        /// This table allows us to intern codeAddress so we only at most one distinct address per process.  
        /// </summary>
        internal Dictionary<Address, CodeAddressIndex> codeAddressesInProcess;
        /// <summary>
        /// We also keep track of those code addresses that are NOT yet resolved to at least a File (for JIT compiled 
        /// things this would be to a method 
        /// </summary>
        internal GrowableArray<CodeAddressIndex> unresolvedCodeAddresses;
        internal bool unresolvedCodeAddressesIsSorted;      // True if we know that unresolvedCodeAddresses is sorted
        internal bool seenVersion2GCStartEvents;

        /// <summary>
        /// This is all the information needed to remember about at JIT compiled method (used in the jitMethods variable)
        /// </summary>
        internal class MethodLookupInfo
        {
            public MethodLookupInfo(Address startAddress, int length, MethodIndex method)
            {
                StartAddress = startAddress;
                Length = length;
                MethodIndex = method;
            }
            public Address StartAddress;
            public int Length;
            public MethodIndex MethodIndex;             // Logically represents the TraceMethod.  
            public ModuleFileIndex ModuleIndex;
        }

        /// <summary>
        /// This table has a entry for each JIT compiled method that remembers its range.   It is actually only needed
        /// for the real time case, as the non-real time case you resolve code addresses on method unload/rundown and thus
        /// don't need to remember the information.   This table is NOT persisted in the ETLX file since is only needed
        /// to convert raw addresses into TraceMethods.  
        /// 
        /// It is a array of arrays to make insertion efficient.  Most of the time JIT methods will be added in 
        /// contiguous memory (thus will be in order), however from time to time things will 'jump around' to a new 
        /// segment.   By having a list of lists, (which are in order in both lists) you can efficiently (log(N)) search
        /// as well as insert.   
        /// </summary>
        internal GrowableArray<GrowableArray<MethodLookupInfo>> jitMethods;

        internal MethodIndex FindJITTEDMethodFromAddress(Address codeAddress)
        {
            int index;
            jitMethods.BinarySearch(codeAddress, out index, (addr, elemList) => addr.CompareTo(elemList[0].StartAddress));
            if (index < 0)
            {
                return MethodIndex.Invalid;
            }

            GrowableArray<MethodLookupInfo> subList = jitMethods[index];
            subList.BinarySearch(codeAddress, out index, (addr, elem) => addr.CompareTo(elem.StartAddress));
            if (index < 0)
            {
                return MethodIndex.Invalid;
            }

            MethodLookupInfo methodLookupInfo = subList[index];
            Debug.Assert(methodLookupInfo.StartAddress <= codeAddress);
            if (methodLookupInfo.StartAddress + (uint)methodLookupInfo.Length <= codeAddress)
            {
                return MethodIndex.Invalid;
            }

            return methodLookupInfo.MethodIndex;
        }

        internal void InsertJITTEDMethod(Address startAddress, int length, Func<MethodLookupInfo> onInsert)
        {
            // Debug.WriteLine(string.Format("Process {0} Adding 0x{1:x} Len 0x{2:x}", ProcessID, startAddress, length));
            int index;
            if (jitMethods.BinarySearch(startAddress, out index, (addr, elemList) => addr.CompareTo(elemList[0].StartAddress)))
            {
                return;     // Start address already exists, do nothing.   
            }

#if DEBUG
            var preCount = 0;
            if (_skipCount == 0)
            {
                preCount = JitTableCount();
            }
#endif
            if (index < 0)
            {
                // either empty or we are going BEFORE the first element in the list, add a new entry there and we are done.  
                index = 0;
                var newSubList = new GrowableArray<MethodLookupInfo>();
                newSubList.Add(onInsert());
                jitMethods.Insert(0, newSubList);
            }
            else
            {

                GrowableArray<MethodLookupInfo> subList = jitMethods[index];
                Debug.Assert(0 < subList.Count);
                int subIndex = subList.Count - 1;        // Guess that it goes after the last element
                if (startAddress < subList[subIndex].StartAddress)
                {
                    // bad case, we are not adding in the end, move those elements to a new region so we can add at the end.  
                    if (subList.BinarySearch(startAddress, out subIndex, (addr, elem) => addr.CompareTo(elem.StartAddress)))
                    {
                        return;     // Start address already exists, do nothing.  
                    }

                    subIndex++;
                    var toMove = subList.Count - subIndex;
                    Debug.Assert(0 < toMove);
                    if (toMove <= 8)
                    {
                        jitMethods.UnderlyingArray[index].Insert(subIndex, onInsert());
                        goto RETURN;
                    }

                    // Move all the elements larger than subIndex to a new list right after this element.  
                    var newSubList = new GrowableArray<MethodLookupInfo>();
                    for (int i = subIndex; i < subList.Count; i++)
                    {
                        newSubList.Add(subList[i]);
                    }

                    jitMethods.UnderlyingArray[index].Count = subIndex;

                    // Add the new list to the first-level list-of-lists. 
                    jitMethods.Insert(index + 1, newSubList);
                }
                // Add the new entry
                jitMethods.UnderlyingArray[index].Add(onInsert());
            }

            RETURN:;
#if DEBUG
            // Confirm that we did not break anything.  
            if (_skipCount == 0)
            {
                CheckJitTables();
                Debug.Assert(preCount + 1 == JitTableCount());
                _skipCount = 32;
            }
            --_skipCount;
#endif
        }

        [Conditional("DEBUG")]
        private void CheckJitTables()
        {
            ulong prev = 0;
            for (int i = 0; i < jitMethods.Count; i++)
            {
                var sub = jitMethods[i];
                Debug.Assert(0 < sub.Count);
                for (int j = 0; j < sub.Count; j++)
                {
                    Debug.Assert(prev <= sub[j].StartAddress);
                    prev = sub[j].StartAddress;
                }
            }
        }
#if DEBUG
        /// <summary>
        /// The JIT table checks are expensive. They are only enabled in debug builds, and even then do not run every
        /// time a method is added. This field counts down each time <see cref="InsertJITTEDMethod"/> is called; when it
        /// reaches zero the sanity checks are run and it is reset to an unspecified positive value.
        /// </summary>
        private static int _skipCount;

        private int JitTableCount()
        {
            int count = 0;
            for (int i = 0; i < jitMethods.Count; i++)
            {
                var sub = jitMethods[i];
                count += sub.Count;
            }
            return count;
        }

        private void DumpJITTables()
        {
            Debug.WriteLine("Jitted Methods Table for process " + ProcessID);
            ulong prev = 0;
            int maxChain = 0;
            int count = 0;
            for (int i = 0; i < jitMethods.Count; i++)
            {
                Debug.Write("  ");
                var sub = jitMethods[i];
                maxChain = Math.Max(maxChain, sub.Count);
                for (int j = 0; j < sub.Count; j++)
                {
                    Debug.Assert(prev <= sub[j].StartAddress);
                    prev = sub[j].StartAddress;
                    Debug.Write(sub[j].StartAddress.ToString("x"));
                    Debug.Write(" ");
                    count++;
                }
                Debug.WriteLine("");
            }
            Debug.WriteLine("Count = " + count + " MaxChain = " + maxChain + " firstLevel " + jitMethods.Count);
        }
#endif

        /// <summary>
        /// Maps a newly scheduled "user" activity ID to the ActivityIndex of the
        /// Activity. This keeps track of currently created/scheduled activities
        /// that have not started yet, and for multi-trigger events, created/scheduled
        /// activities that have not conclusively "died" (e.g. by having their "user" 
        /// activity ID reused by another activity).
        /// </summary>
        internal Dictionary<Address, ActivityIndex> scheduledActivityIdToActivityIndex;
        #endregion
    }

    /// <summary>
    /// Each thread is given a unique index from 0 to TraceThreads.Count-1 and unlike 
    /// the OS Thread ID, is  unambiguous (The OS thread ID can be reused after a
    /// thread dies).  ThreadIndex represents this index.   By using an enum rather than an int
    /// it allows stronger typing and reduces the potential for errors.  
    /// <para>
    /// It is expected that users of this library might keep arrays of size TraceThreads.Count to store
    /// additional data associated with a process in the trace.  
    /// </para>
    /// </summary>
    public enum ThreadIndex
    {
        /// <summary>
        /// Returned when no appropriate Thread exists.  
        /// </summary>
        Invalid = -1
    };

    /// <summary>
    /// A TraceThreads represents the list of threads in a process. 
    /// </summary>
    public sealed class TraceThreads : IEnumerable<TraceThread>, IFastSerializable
    {
        /// <summary>
        /// Enumerate all the threads that occurred in the trace log. It does so in order of their thread
        /// offset events in the log.  
        /// </summary> 
        IEnumerator<TraceThread> IEnumerable<TraceThread>.GetEnumerator()
        {
            for (int i = 0; i < threads.Count; i++)
            {
                yield return threads[i];
            }
        }
        /// <summary>
        /// The count of the number of TraceThreads in the trace log. 
        /// </summary>
        public int Count { get { return threads.Count; } }
        /// <summary>
        /// Each thread that occurs in the log is given a unique index (which unlike the PID is unique), that
        /// ranges from 0 to Count - 1.   Return the TraceThread for the given index.  
        /// </summary>
        public TraceThread this[ThreadIndex threadIndex]
        {
            get
            {
                if (threadIndex == ThreadIndex.Invalid)
                {
                    return null;
                }

                return threads[(int)threadIndex];
            }
        }
        /// <summary>
        /// Given an OS thread ID and a time, return the last TraceThread that has the same thread ID,
        /// and whose start time is less than 'timeRelativeMSec'. If 'timeRelativeMSec' is during the thread's lifetime this
        /// is guaranteed to be the correct thread. 
        /// </summary>
        public TraceThread GetThread(int threadID, double timeRelativeMSec)
        {
            long timeQPC = log.RelativeMSecToQPC(timeRelativeMSec);
            InitThread();
            TraceThread ret = null;
            threadIDtoThread.TryGetValue((Address)threadID, timeQPC, out ret);
            return ret;
        }
        /// <summary>
        /// An XML representation of the TraceThreads (for debugging)
        /// </summary>
        public override string ToString()
        {
            StringBuilder sb = new StringBuilder();
            sb.Append("<TraceThreads Count=").Append(XmlUtilities.XmlQuote(Count)).AppendLine(">");
            foreach (TraceThread thread in this)
            {
                sb.Append("  ").Append(thread.ToString()).AppendLine();
            }

            sb.AppendLine("</TraceThreads>");
            return sb.ToString();
        }
        #region Private
        internal TraceThread GetThread(int threadID, long timeQPC)
        {
            InitThread();
            TraceThread ret = null;
            threadIDtoThread.TryGetValue((Address)threadID, timeQPC, out ret);
            return ret;
        }

        /// <summary>
        /// TraceThreads   represents the collection of threads in a process. 
        /// 
        /// </summary>
        internal TraceThreads(TraceLog log)
        {
            this.log = log;
        }
        private void InitThread()
        {
            // Create a cache for this because it can be common
            if (threadIDtoThread == null)
            {
                threadIDtoThread = new HistoryDictionary<TraceThread>(1000);
                for (int i = 0; i < threads.Count; i++)
                {
                    var thread = threads[i];
                    threadIDtoThread.Add((Address)thread.ThreadID, thread.startTimeQPC, thread);
                }
            }
        }

        /// <summary>
        /// Get the thread for threadID and timeQPC.   Create if necessary.  If 'isThreadCreateEvent' is true, 
        /// then force  the creation of a new thread EVEN if the thread exist since we KNOW it is a new thread 
        /// (and somehow we missed the threadEnd event).   Process is the process associated with the thread.  
        /// It can be null if you really don't know the process ID.  We will try to fill it in on another event
        /// where we DO know the process id (ThreadEnd event).     
        /// </summary>
        internal TraceThread GetOrCreateThread(int threadID, long timeQPC, TraceProcess process, bool isThreadCreateEvent = false)
        {
            TraceThread retThread = GetThread(threadID, timeQPC);

            // ThreadIDs are machine wide, however, they are also reused. Thus GetThread CAN give you an OLD thread IF
            // we are missing thread Death and creation events (thus silently it gets reused on another process). This
            // can happen easily because Kernel events (which log thread creation and deaths), have a circular buffer that
            // might get exhausted before user mode events (e.g. CLR events). Thus try to keep as much sanity as possible
            // by confirming that if the thread we get back had a process, the process is the same as the process for
            // the current event. If not, we assume that there were silent thread deaths and creations and simply create
            // a new TraceThread. Note that this problem mostly goes away when we have just a single circular buffer since
            // we won't lose the Thread death and creation events.
            if (process != null && process.ProcessID != -1 && retThread != null && retThread.process.ProcessID != -1 && process.ProcessID != retThread.process.ProcessID)
            {
                retThread = null;
            }

            if (retThread == null || isThreadCreateEvent)
            {
                InitThread();

                if (process == null)
                {
                    process = log.Processes.GetOrCreateProcess(-1, timeQPC);      // Unknown process
                }

                retThread = new TraceThread(threadID, process, (ThreadIndex)threads.Count);
                if (isThreadCreateEvent)
                {
                    retThread.startTimeQPC = timeQPC;
                }

                threads.Add(retThread);
                threadIDtoThread.Add((Address)threadID, timeQPC, retThread);
            }

            // Set the process if we had to set this threads process ID to the 'unknown' process.  
            if (process != null && retThread.process.ProcessID == -1)
            {
                retThread.process = process;
            }

            return retThread;
        }

        void IFastSerializable.ToStream(Serializer serializer)
        {
            serializer.Write(log);

            serializer.Log("<WriteCollection name=\"threads\" count=\"" + threads.Count + "\">\r\n");
            serializer.Write(threads.Count);
            for (int i = 0; i < threads.Count; i++)
            {
                serializer.Write(threads[i]);
            }

            serializer.Log("</WriteCollection>\r\n");
        }

        void IFastSerializable.FromStream(Deserializer deserializer)
        {
            deserializer.Read(out log);
            Debug.Assert(threads.Count == 0);
            int count = deserializer.ReadInt();
            threads = new GrowableArray<TraceThread>(count + 1);

            for (int i = 0; i < count; i++)
            {
                TraceThread elem; deserializer.Read(out elem);
                threads.Add(elem);
            }
        }
        // State variables.  
        private GrowableArray<TraceThread> threads;          // The threads ordered in time. 
        private TraceLog log;
        internal HistoryDictionary<TraceThread> threadIDtoThread;

        System.Collections.IEnumerator System.Collections.IEnumerable.GetEnumerator()
        {
            throw new NotImplementedException(); // GetEnumerator
        }
        #endregion
    }

    /// <summary>
    /// A TraceThread represents a thread of execution in a process.  
    /// </summary>
    public sealed class TraceThread : IFastSerializable
    {
        /// <summary>
        /// The OS process ID associated with the process. 
        /// </summary>
        public int ThreadID { get { return threadID; } }
        /// <summary>
        /// The index into the logical array of TraceThreads for this process.  Unlike ThreadId (which
        /// may be reused after the thread dies) the T index is unique over the log.  
        /// </summary>
        public ThreadIndex ThreadIndex { get { return threadIndex; } }
        /// <summary>
        /// The process associated with the thread. 
        /// </summary>
        public TraceProcess Process { get { return process; } }

        /// <summary>
        /// The time when the thread started.  Returns the time the trace started if the thread existed when the trace started.  
        /// Returned as a DateTime
        /// </summary>
        public DateTime StartTime { get { return Process.Log.QPCTimeToDateTimeUTC(startTimeQPC).ToLocalTime(); } }
        /// <summary>
        /// The time when the thread started.  Returns the time the trace started if the thread existed when the trace started.  
        /// Returned as the number of MSec from the beginning of the trace. 
        /// </summary>
        public double StartTimeRelativeMSec { get { return process.Log.QPCTimeToRelMSec(startTimeQPC); } }
        /// <summary>
        /// The time when the thread ended.  Returns the time the trace ended if the thread existed when the trace ended.  
        /// Returned as a DateTime
        /// </summary>
        public DateTime EndTime { get { return Process.Log.QPCTimeToDateTimeUTC(endTimeQPC).ToLocalTime(); } }
        /// <summary>
        /// The time when the thread ended.  Returns the time the trace ended if the thread existed when the trace ended. 
        /// Returned as the number of MSec from the beginning of the trace. 
        /// </summary>
        public double EndTimeRelativeMSec { get { return process.Log.QPCTimeToRelMSec(endTimeQPC); } }
        /// <summary>
        /// The amount of CPU time spent on this thread based on the kernel CPU sampling events.   
        /// </summary>
        public double CPUMSec { get { return cpuSamples * Process.Log.SampleProfileInterval.TotalMilliseconds; } }
        /// <summary>
        /// Filters events to only those for a particular thread. 
        /// </summary>
        public TraceEvents EventsInThread
        {
            get
            {
                return Process.Log.Events.Filter(startTimeQPC, endTimeQPC, delegate (TraceEvent anEvent)
                {
                    return anEvent.ThreadID == ThreadID;
                });
            }
        }
        /// <summary>
        /// Filters events to only those that occurred during the time a the thread was alive. 
        /// </summary>
        public TraceEvents EventsDuringThread
        {
            get
            {
                return Process.Log.Events.FilterByTime(StartTimeRelativeMSec, EndTimeRelativeMSec);
            }
        }

        /// <summary>
        /// REturns the activity this thread was working on at the time instant 'relativeMsec' 
        /// </summary>
        [Obsolete("Likely to be removed Replaced by ActivityMap.GetActivity(TraceThread, double)")]
        public ActivityIndex GetActivityIndex(double relativeMSec)
        {

            throw new InvalidOperationException("Don't use activities right now");
        }
        /// <summary>
        /// Represents the "default" activity for the thread, the activity that no one has set
        /// </summary>
        [Obsolete("Likely to be removed Replaced by ActivityComputer.GetDefaultActivity(TraceThread)")]
        public ActivityIndex DefaultActivityIndex
        {
            get
            {
                throw new InvalidOperationException("Don't use activities right now");
            }
        }

        internal void ThreadEnd(ThreadTraceData data, TraceProcess process)
        {
        }

        /// <summary>
        /// ThreadInfo is a string that identifies the thread symbolically.   (e.g. .NET Threadpool, .NET GC)  It may return null if there is no useful symbolic name.  
        /// </summary>
        public string ThreadInfo { get { return threadInfo; } }
        /// <summary>
        /// VerboseThreadName is a name for the thread including the ThreadInfo and the CPU time used.  
        /// </summary>
        public string VerboseThreadName
        {
            get
            {
                if (verboseThreadName == null)
                {
                    if (CPUMSec != 0)
                    {
                        verboseThreadName = string.Format("Thread ({0}) CPU={1:f0}ms", ThreadID, CPUMSec);
                    }
                    else
                    {
                        verboseThreadName = string.Format("Thread ({0})", ThreadID);
                    }

                    if (ThreadInfo != null)
                    {
                        verboseThreadName += " (" + ThreadInfo + ")";
                    }
                }
                return verboseThreadName;
            }
        }

        /// <summary>
        /// The base of the thread's stack.  This is just past highest address in memory that is part of the stack
        /// (we don't really know the lower bound (userStackLimit is this lower bound at the time the thread was created
        /// which is not very useful).  
        /// </summary>
        public Address UserStackBase { get { return userStackBase; } }

        /// <summary>
        /// An XML representation of the TraceThread (for debugging)
        /// </summary>
        public override string ToString()
        {
            return "<TraceThread " +
                    "TID=" + XmlUtilities.XmlQuote(ThreadID).PadRight(5) + " " +
                    "ThreadIndex=" + XmlUtilities.XmlQuote(threadIndex).PadRight(5) + " " +
                    "StartTimeRelative=" + XmlUtilities.XmlQuote(StartTimeRelativeMSec).PadRight(8) + " " +
                    "EndTimeRelative=" + XmlUtilities.XmlQuote(EndTimeRelativeMSec).PadRight(8) + " " +
                   "/>";
        }
        #region Private
        /// <summary>
        /// Create a new TraceProcess.  It should only be done by log.CreateTraceProcess because
        /// only TraceLog is responsible for generating a new ProcessIndex which we need.   'processIndex'
        /// is a index that is unique for the whole log file (where as processID can be reused).  
        /// </summary>
        internal TraceThread(int threadID, TraceProcess process, ThreadIndex threadIndex)
        {
            this.threadID = threadID;
            this.threadIndex = threadIndex;
            this.process = process;
            endTimeQPC = long.MaxValue;
            lastBlockingCSwitchEventIndex = EventIndex.Invalid;
        }


        void IFastSerializable.ToStream(Serializer serializer)
        {
            serializer.Write(threadID);
            serializer.Write((int)threadIndex);
            serializer.Write(process);
            serializer.Write(startTimeQPC);
            serializer.Write(endTimeQPC);
            serializer.Write(cpuSamples);
            serializer.Write(threadInfo);
            serializer.Write((long)userStackBase);

            serializer.Write(activityIds.Count);
            serializer.Log("<WriteCollection name=\"ActivityIDForThread\" count=\"" + activityIds.Count + "\">\r\n");
            foreach (ActivityIndex entry in activityIds)
            {
                serializer.Write((int)entry);
            }

            serializer.Log("</WriteCollection>\r\n");
        }

        void IFastSerializable.FromStream(Deserializer deserializer)
        {
            deserializer.Read(out threadID);
            int threadIndex; deserializer.Read(out threadIndex); this.threadIndex = (ThreadIndex)threadIndex;
            deserializer.Read(out process);
            deserializer.Read(out startTimeQPC);
            deserializer.Read(out endTimeQPC);
            deserializer.Read(out cpuSamples);
            deserializer.Read(out threadInfo);
            userStackBase = (Address)deserializer.ReadInt64();

            int count; deserializer.Read(out count);
            activityIds = new GrowableArray<ActivityIndex>(count);
            for (int i = 0; i < count; ++i)
            {
                activityIds.Add((ActivityIndex)deserializer.ReadInt());
            }
        }

        private int threadID;
        private ThreadIndex threadIndex;
        internal TraceProcess process;
        internal long startTimeQPC;
        internal long endTimeQPC;
        internal int cpuSamples;
        internal string threadInfo;
        internal Address userStackBase;
        private string verboseThreadName;
        /// <summary>
        /// This is a list of the activities (snippet of threads) that have run on this
        /// thread.   They are ordered by time so you can binary search for your activity based
        /// on timestamp.   
        /// </summary>
        internal GrowableArray<ActivityIndex> activityIds;

        // Only used when converting stacks.  It is not serialized.  
        // When you take a stack in the kernel you only do the kernel part.   Then, when you leave the
        // kernel you do the user mode part.   Thus all kernel stacks after the first one through the
        // user mode event on leaving can use the same user mode stack.   This keeps track of this entry
        // into the kernel.   
        internal TraceLog.IncompleteStack lastEntryIntoKernel;
        // as an extra validation after we flush all the kernel entries with EmitStackOnExitFromKernel
        // we remember the QPC timestamp when we did this.  Any user mode stacks that are trying to 
        // associated themselves with events before this time should be ignored.   
        internal long lastEmitStackOnExitFromKernelQPC;

        /// <summary>
        /// We want to have the stack for when CSwtichs BLOCK as well as when they unblock.
        /// this variable keeps track of the last blocking CSWITCH on this thread so that we can
        /// compute this.   It is only used during generation of a TraceLog file.  
        /// </summary>
        internal EventIndex lastBlockingCSwitchEventIndex;
        #endregion
    }

    /// <summary>
    /// TraceLoadedModules represents the collection of modules (loaded DLLs or EXEs) in a 
    /// particular process.
    /// </summary>
    public sealed class TraceLoadedModules : IEnumerable<TraceLoadedModule>, IFastSerializable
    {
        /// <summary>
        /// The process in which this Module is loaded.  
        /// </summary>
        public TraceProcess Process { get { return process; } }

        /// <summary>
        /// Returns the module which was mapped into memory at at 'timeRelativeMSec' and includes the address 'address' 
        /// <para> Note that Jit compiled code is placed into memory that is not associated with the module and thus will not
        /// be found by this method.
        /// </para>
        /// </summary>
        public TraceLoadedModule GetModuleContainingAddress(Address address, double timeRelativeMSec)
        {
            int index;
            TraceLoadedModule module = FindModuleAndIndexContainingAddress(address, process.Log.RelativeMSecToQPC(timeRelativeMSec), out index);
            return module;
        }

        /// <summary>
        /// Returns the module representing the unmanaged load of a particular fiele at a given time. 
        /// </summary>
        public TraceLoadedModule GetLoadedModule(string fileName, double timeRelativeMSec)
        {
            long timeQPC = process.Log.RelativeMSecToQPC(timeRelativeMSec);
            for (int i = 0; i < modules.Count; i++)
            {
                TraceLoadedModule module = modules[i];
                if (string.Compare(module.FilePath, fileName, StringComparison.OrdinalIgnoreCase) == 0 && module.loadTimeQPC <= timeQPC && timeQPC < module.unloadTimeQPC)
                {
                    return module;
                }
            }
            return null;
        }

        /// <summary>
        /// An XML representation of the TraceLoadedModules (for debugging)
        /// </summary>
        public override string ToString()
        {
            StringBuilder sb = new StringBuilder();
            sb.Append("<TraceLoadedModules Count=").Append(XmlUtilities.XmlQuote(modules.Count)).AppendLine(">");
            foreach (TraceLoadedModule module in this)
            {
                sb.Append("  ").Append(module.ToString()).AppendLine();
            }

            sb.AppendLine("</TraceLoadedModules>");
            return sb.ToString();
        }

        #region Private
        /// <summary>
        /// Returns all modules in the process.  Note that managed modules may appear twice 
        /// (once for the managed load and once for an unmanaged (LoadLibrary) load.  
        /// </summary>
        public IEnumerator<TraceLoadedModule> GetEnumerator()
        {
            for (int i = 0; i < modules.Count; i++)
            {
                yield return modules[i];
            }
        }
        /// <summary>
        /// This function will find the module associated with 'address' at 'timeQPC' however it will only
        /// find modules that are mapped in memory (module associated with JIT compiled methods will not be found).  
        /// </summary>
        internal TraceLoadedModule GetLoadedModule(string fileName, long timeQPC)
        {
            for (int i = 0; i < modules.Count; i++)
            {
                TraceLoadedModule module = modules[i];
                if (string.Compare(module.FilePath, fileName, StringComparison.OrdinalIgnoreCase) == 0 && module.loadTimeQPC <= timeQPC && timeQPC < module.unloadTimeQPC)
                {
                    return module;
                }
            }
            return null;
        }

        // #ModuleHandlersCalledFromTraceLog
        internal TraceModuleFile ImageLoadOrUnload(ImageLoadTraceData data, bool isLoad, string dataFileName = null)
        {
            int index;
            if (dataFileName == null)
            {
                dataFileName = data.FileName;
            }

            TraceLoadedModule module = FindModuleAndIndexContainingAddress(data.ImageBase, data.TimeStampQPC, out index);
            if (module == null)
            {
                // We need to make a new module 
                TraceModuleFile newModuleFile = process.Log.ModuleFiles.GetOrCreateModuleFile(dataFileName, data.ImageBase);
                newModuleFile.imageSize = data.ImageSize;
                module = new TraceLoadedModule(process, newModuleFile, data.ImageBase);
                InsertAndSetOverlap(index + 1, module);
            }

            // If we load a module higher than 32 bits can do, then we must be a 64 bit process.  
            if (!process.loadedAModuleHigh && (ulong)data.ImageBase >= 0x100000000L)
            {
                //  On win8 ntdll gets loaded into 32 bit processes so ignore it
                if (!dataFileName.EndsWith("ntdll.dll", StringComparison.OrdinalIgnoreCase))
                {
                    process.loadedAModuleHigh = true;
                }
            }
            process.anyModuleLoaded = true;

            TraceModuleFile moduleFile = module.ModuleFile;
            Debug.Assert(moduleFile != null);

            // WORK-AROUND.   I have had problem on 64 bit systems with image load (but not the unload being only a prefix of
            // the full file path.   We 'fix it' here.   
            if (!isLoad && module.ModuleFile.FilePath.Length < dataFileName.Length)
            {
                process.Log.DebugWarn(false, "Needed to fix up a truncated load file path at unload time.", data);
                module.ModuleFile.fileName = dataFileName;
            }

            // TODO we get different prefixes. skip it 
            int len = Math.Max(Math.Min(module.ModuleFile.FilePath.Length - 4, dataFileName.Length - 4), 0);
            int start1 = module.ModuleFile.FilePath.Length - len;
            int start2 = dataFileName.Length - len;
            process.Log.DebugWarn(string.Compare(module.ModuleFile.FilePath, start1, dataFileName, start2, len, StringComparison.OrdinalIgnoreCase) == 0,
                "Filename Load/Unload mismatch.\r\n    FILE1: " + module.ModuleFile.FilePath, data);
            process.Log.DebugWarn(module.ModuleFile.ImageSize == 0 || module.ModuleFile.ImageSize == data.ImageSize,
                "ImageSize not consistent over all Loads Size 0x" + module.ModuleFile.ImageSize.ToString("x"), data);
            /* TODO this one fails.  decide what to do about it. 
            process.Log.DebugWarn(module.ModuleFile.DefaultBase == 0 || module.ModuleFile.DefaultBase == data.DefaultBase,
                "DefaultBase not consistent over all Loads Size 0x" + module.ModuleFile.DefaultBase.ToString("x"), data);
             ***/

            moduleFile.imageSize = data.ImageSize;
            if (isLoad)
            {
                process.Log.DebugWarn(module.loadTimeQPC == 0 || data.Opcode == TraceEventOpcode.DataCollectionStart, "Events for module happened before load.  PrevEventTime: " + module.LoadTimeRelativeMSec.ToString("f4"), data);
                process.Log.DebugWarn(data.TimeStampQPC < module.unloadTimeQPC, "Unload time < load time!", data);

                module.loadTimeQPC = data.TimeStampQPC;
                if (data.Opcode == TraceEventOpcode.DataCollectionStart)
                {
                    module.loadTimeQPC = process.Log.sessionStartTimeQPC;
                }
            }
            else
            {
                process.Log.DebugWarn(module.loadTimeQPC < data.TimeStampQPC, "Unload time < load time!", data);
                process.Log.DebugWarn(module.unloadTimeQPC == long.MaxValue,
                    "Unloading a image twice PrevUnloadTime: " + module.UnloadTimeRelativeMSec.ToString("f4"), data);
                if (data.Opcode == TraceEventOpcode.DataCollectionStop)
                {
                    // For circular logs, we don't have the process name but we can infer it from the module DCStop events
                    if (Process.imageFileName.Length == 0 && dataFileName.EndsWith(".exe", StringComparison.OrdinalIgnoreCase))
                    {
                        Process.imageFileName = dataFileName;
                    }
                }
                else
                {
                    module.unloadTimeQPC = data.TimeStampQPC;
                    // TODO there seem to be unmatched unloads in many traces.  This has make this diagnostic too noisy.
                    // ideally we could turn this back on. 
                    // process.Log.DebugWarn(module.loadTimeQPC != 0, "Unloading image not loaded.", data);
                }

                // Look for all code addresses those that don't have modules that are in my range are assumed to be mine.  
                var moduleFileIndex = module.ModuleFile.ModuleFileIndex;
                Process.Log.CodeAddresses.ForAllUnresolvedCodeAddressesInRange(process, data.ImageBase, data.ImageSize, false,
                    delegate (ref Microsoft.Diagnostics.Tracing.Etlx.TraceCodeAddresses.CodeAddressInfo info)
                    {
                        if (info.moduleFileIndex == Microsoft.Diagnostics.Tracing.Etlx.ModuleFileIndex.Invalid)
                        {
                            info.moduleFileIndex = moduleFileIndex;
                        }
                    });
            }
            CheckClassInvarients();
            return moduleFile;
        }
        internal void ManagedModuleLoadOrUnload(ModuleLoadUnloadTraceData data, bool isLoad, bool isDCStartStop)
        {
            var ilModulePath = data.ModuleILPath;
            var nativeModulePath = data.ModuleNativePath;
            var nativePdbSignature = data.NativePdbSignature;

            // If the NGEN image is used as the IL image (happened in CoreCLR case), change the name of the
            // IL image to be a 'fake' non-nGEN image.  We need this because we need a DISTINCT file that
            // we can hang the PDB signature information on for the IL pdb.  
            if (ilModulePath == nativeModulePath)
            {
                // Remove the .ni. from the path.  Note that this file won't exist, but that is OK.  
                var nisuffix = ilModulePath.LastIndexOf(".ni.", ilModulePath.Length, 8, StringComparison.OrdinalIgnoreCase);
                if (0 <= nisuffix)
                {
                    ilModulePath = ilModulePath.Substring(0, nisuffix) + ilModulePath.Substring(nisuffix + 3);
                }
            }
            // This is the CoreCLR (First Generation) ReadyToRun case.   There still is a native PDB that is distinct
            // from the IL PDB.   Unlike CoreCLR NGEN, it is logged as a IL file, but it has native code (and thus an NativePdbSignature)
            // We treat the image as a native image and dummy up a il image to hang the IL PDB information on.  
            else if (nativeModulePath.Length == 0 && nativePdbSignature != Guid.Empty && data.ManagedPdbSignature != Guid.Empty)
            {
                // And make up a fake .il.dll module for the IL 
                var suffixPos = ilModulePath.LastIndexOf(".", StringComparison.OrdinalIgnoreCase);
                if (0 < suffixPos)
                {
                    // We treat the image as the native path
                    nativeModulePath = ilModulePath;
                    // and make up a dummy IL path.  
                    ilModulePath = ilModulePath.Substring(0, suffixPos) + ".il" + ilModulePath.Substring(suffixPos);
                }
            }

            int index;
            TraceManagedModule module = FindManagedModuleAndIndex(data.ModuleID, data.TimeStampQPC, out index);
            if (module == null)
            {
                // We need to make a new module 
                TraceModuleFile newModuleFile = process.Log.ModuleFiles.GetOrCreateModuleFile(ilModulePath, 0);
                module = new TraceManagedModule(process, newModuleFile, data.ModuleID);
                modules.Insert(index + 1, module);      // put it where it belongs in the sorted list
            }

            process.Log.DebugWarn(module.assemblyID == 0 || module.assemblyID == data.AssemblyID, "Inconsistent Assembly ID previous ID = 0x" + module.assemblyID.ToString("x"), data);
            module.assemblyID = data.AssemblyID;
            module.flags = data.ModuleFlags;
            if (nativeModulePath.Length > 0)
            {
                module.nativeModule = GetLoadedModule(nativeModulePath, data.TimeStampQPC);
            }

            if (module.ModuleFile.fileName == null)
            {
                process.Log.ModuleFiles.SetModuleFileName(module.ModuleFile, ilModulePath);
            }

            if (module.ModuleFile.pdbSignature == Guid.Empty && data.ManagedPdbSignature != Guid.Empty)
            {
                module.ModuleFile.pdbSignature = data.ManagedPdbSignature;
                module.ModuleFile.pdbAge = data.ManagedPdbAge;
                module.ModuleFile.pdbName = data.ManagedPdbBuildPath;
            }

            if (module.NativeModule != null)
            {
                Debug.Assert(module.NativeModule.managedModule == null ||
                    module.NativeModule.ModuleFile.managedModule.FilePath == module.ModuleFile.FilePath);

                module.NativeModule.ModuleFile.managedModule = module.ModuleFile;
                if (nativePdbSignature != Guid.Empty && module.NativeModule.ModuleFile.pdbSignature == Guid.Empty)
                {
                    module.NativeModule.ModuleFile.pdbSignature = nativePdbSignature;
                    module.NativeModule.ModuleFile.pdbAge = data.NativePdbAge;
                    module.NativeModule.ModuleFile.pdbName = data.NativePdbBuildPath;
                }
            }

            // TODO factor this with the unmanaged case.  
            if (isLoad)
            {
                process.Log.DebugWarn(module.loadTimeQPC == 0 || data.Opcode == TraceEventOpcode.DataCollectionStart, "Events for module happened before load.  PrevEventTime: " + module.LoadTimeRelativeMSec.ToString("f4"), data);
                process.Log.DebugWarn(data.TimeStampQPC < module.unloadTimeQPC, "Managed Unload time < load time!", data);

                module.loadTimeQPC = data.TimeStampQPC;
                if (!isDCStartStop)
                {
                    module.loadTimeQPC = process.Log.sessionStartTimeQPC;
                }
            }
            else
            {
                process.Log.DebugWarn(module.loadTimeQPC < data.TimeStampQPC, "Managed Unload time < load time!", data);
                process.Log.DebugWarn(module.unloadTimeQPC == long.MaxValue, "Unloading a managed image twice PrevUnloadTime: " + module.UnloadTimeRelativeMSec.ToString("f4"), data);
                if (!isDCStartStop)
                {
                    module.unloadTimeQPC = data.TimeStampQPC;
                }
            }
            CheckClassInvarients();
        }

        internal TraceManagedModule GetOrCreateManagedModule(long managedModuleID, long timeQPC)
        {
            int index;
            TraceManagedModule module = FindManagedModuleAndIndex(managedModuleID, timeQPC, out index);
            if (module == null)
            {
                // We need to make a new module entry (which is pretty empty)
                TraceModuleFile newModuleFile = process.Log.ModuleFiles.GetOrCreateModuleFile(null, 0);
                module = new TraceManagedModule(process, newModuleFile, managedModuleID);
                modules.Insert(index + 1, module);      // put it where it belongs in the sorted list
            }
            return module;
        }
        /// <summary>
        /// Finds the index and module for an a given managed module ID.  If not found, new module
        /// should be inserted at index + 1;
        /// </summary>
        private TraceManagedModule FindManagedModuleAndIndex(long moduleID, long timeQPC, out int index)
        {
            modules.BinarySearch((ulong)moduleID, out index, compareByKey);
            // Index now points at the last place where module.key <= moduleId;  
            // Search backwards from where for a module that is loaded and in range.  
            while (index >= 0)
            {
                TraceLoadedModule candidateModule = modules[index];
                if (candidateModule.key < (ulong)moduleID)
                {
                    break;
                }

                Debug.Assert(candidateModule.key == (ulong)moduleID);

                // We keep managed modules after unmanaged modules 
                TraceManagedModule managedModule = candidateModule as TraceManagedModule;
                if (managedModule == null)
                {
                    break;
                }

                // we also sort all modules with the same module ID by unload time
                if (!(timeQPC < candidateModule.unloadTimeQPC))
                {
                    break;
                }

                // Is it in range? 
                if (candidateModule.loadTimeQPC <= timeQPC)
                {
                    return managedModule;
                }

                --index;
            }
            return null;
        }
        /// <summary>
        /// Finds the index and module for an address that lives within the image.  If the module
        /// did not match the new entry should go at index+1.   
        /// </summary>
        internal TraceLoadedModule FindModuleAndIndexContainingAddress(Address address, long timeQPC, out int index)
        {
            modules.BinarySearch((ulong)address, out index, compareByKey);
            // Index now points at the last place where module.ImageBase <= address;  
            // Search backwards from where for a module that is loaded and in range.  
            int candidateIndex = index;
            while (candidateIndex >= 0)
            {
                TraceLoadedModule canidateModule = modules[candidateIndex];
                // The table contains both native modules (where the key is the image base) and managed (where it is the ModuleID)
                // We only care about the native case.   
                if (canidateModule.key == canidateModule.ImageBase)
                {
                    ulong candidateImageEnd = (ulong)canidateModule.ImageBase + (uint)canidateModule.ModuleFile.ImageSize;
                    if ((ulong)address < candidateImageEnd)
                    {
                        // Have we found a match? 
                        if ((ulong)canidateModule.ImageBase <= (ulong)address)
                        {
                            if (canidateModule.loadTimeQPC <= timeQPC && timeQPC <= canidateModule.unloadTimeQPC)
                            {
                                index = candidateIndex;
                                return canidateModule;
                            }
                        }
                    }
                    else if (!canidateModule.overlaps)
                    {
                        break;
                    }
                }
                --candidateIndex;
            }
            // We return the index associated with the binary search. 
            return null;
        }
        private void InsertAndSetOverlap(int moduleIndex, TraceLoadedModule module)
        {
            modules.Insert(moduleIndex, module);      // put it where it belongs in the sorted list

            // Does it overlap with the previous entry
            if (moduleIndex > 0)
            {
                var prevModule = modules[moduleIndex - 1];
                ulong prevImageEnd = (ulong)prevModule.ImageBase + (uint)prevModule.ModuleFile.ImageSize;
                if (prevImageEnd > (ulong)module.ImageBase)
                {
                    prevModule.overlaps = true;
                    module.overlaps = true;
                }
            }
            // does it overlap with the next entry 
            if (moduleIndex + 1 < modules.Count)
            {
                var nextModule = modules[moduleIndex + 1];
                ulong moduleImageEnd = (ulong)module.ImageBase + (uint)module.ModuleFile.ImageSize;
                if (moduleImageEnd > (ulong)nextModule.ImageBase)
                {
                    nextModule.overlaps = true;
                    module.overlaps = true;
                }
            }

            // I should not have to look at entries further away 
        }
        internal static readonly Func<ulong, TraceLoadedModule, int> compareByKey = delegate (ulong x, TraceLoadedModule y)
        {
            if (x > y.key)
            {
                return 1;
            }

            if (x < y.key)
            {
                return -1;
            }

            return 0;
        };

        [Conditional("DEBUG")]
        private void CheckClassInvarients()
        {
            // Modules better be sorted
            ulong lastkey = 0;
            TraceLoadedModule lastModule = null;
            for (int i = 0; i < modules.Count; i++)
            {
                TraceLoadedModule module = modules[i];
                Debug.Assert(module.key != 0);
                Debug.Assert(module.key >= lastkey, "regions not sorted!");

                TraceManagedModule asManaged = module as TraceManagedModule;
                if (asManaged != null)
                {
                    Debug.Assert((ulong)asManaged.ModuleID == module.key);
                }
                else
                {
                    Debug.Assert((ulong)module.ImageBase == module.key);
#if false // TODO FIX NOW enable fails on eventSourceDemo.etl file 
                    if (lastModule != null && (ulong)lastModule.ImageBase + (uint)lastModule.ModuleFile.ImageSize > (ulong)module.ImageBase)
                        Debug.Assert(lastModule.overlaps && module.overlaps, "Modules overlap but don't delcare that they do");
#endif
                }
                lastkey = module.key;
                lastModule = module;
            }
        }

        internal TraceLoadedModules(TraceProcess process)
        {
            this.process = process;
        }
        void IFastSerializable.ToStream(Serializer serializer)
        {
            serializer.Write(process);
            serializer.Log("<WriteCollection count=\"" + modules.Count + "\">\r\n");
            serializer.Write(modules.Count);
            for (int i = 0; i < modules.Count; i++)
            {
                serializer.Write(modules[i]);
            }

            serializer.Log("</WriteCollection>\r\n");
        }
        void IFastSerializable.FromStream(Deserializer deserializer)
        {
            deserializer.Read(out process);
            Debug.Assert(modules.Count == 0);
            int count; deserializer.Read(out count);
            for (int i = 0; i < count; i++)
            {
                TraceLoadedModule elem; deserializer.Read(out elem);
                modules.Add(elem);
            }
        }
        System.Collections.IEnumerator System.Collections.IEnumerable.GetEnumerator()
        {
            throw new NotImplementedException(); // GetEnumerator
        }

        private TraceProcess process;
        private GrowableArray<TraceLoadedModule> modules;               // Contains unmanaged modules sorted by key
        #endregion
    }

    /// <summary>
    /// A TraceLoadedModule represents a module (DLL or EXE) that was loaded into a process.  It represents
    /// the time that this module was mapped into the processes address space.  
    /// </summary>
    public class TraceLoadedModule : IFastSerializable
    {
        /// <summary>
        /// The address where the DLL or EXE was loaded.   Will return 0 for managed modules without NGEN images.
        /// </summary>
        public Address ImageBase
        {
            get
            {
                if (moduleFile == null)
                {
                    return 0;
                }
                else
                {
                    return moduleFile.ImageBase;
                }
            }
        }
        /// <summary>
        /// The load time is the time the LoadLibrary was done if it was loaded from a file, otherwise is the
        /// time the CLR loaded the module.  Expressed as a DateTime
        /// </summary>
        public DateTime LoadTime { get { return DateTime.FromFileTime(loadTimeQPC); } }
        /// <summary>
        /// The load time is the time the LoadLibrary was done if it was loaded from a file, otherwise is the
        /// time the CLR loaded the module.  Expressed as as MSec from the beginning of the trace.  
        /// </summary>
        public double LoadTimeRelativeMSec { get { return Process.Log.QPCTimeToRelMSec(loadTimeQPC); } }

        /// <summary>
        /// The load time is the time the FreeLibrary was done if it was unmanaged, otherwise is the
        /// time the CLR unloaded the module.  Expressed as a DateTime
        /// </summary>
        public DateTime UnloadTime { get { return DateTime.FromFileTime(unloadTimeQPC); } }
        /// <summary>
        /// The load time is the time the FreeLibrary was done if it was unmanaged, otherwise is the
        /// time the CLR unloaded the module.  Expressed as MSec from the beginning of the trace. 
        /// </summary>
        public double UnloadTimeRelativeMSec { get { return Process.Log.QPCTimeToRelMSec(unloadTimeQPC); } }

        /// <summary>
        /// The process that loaded this module
        /// </summary>
        public TraceProcess Process { get { return process; } }
        /// <summary>
        /// An ID that uniquely identifies the module in within the process.  Works for both the managed and unmanaged case.  
        /// </summary>
        public virtual long ModuleID { get { return (long)ImageBase; } }

        /// <summary>
        /// If this managedModule was a file that was mapped into memory (eg LoadLibary), then ModuleFile points at
        /// it.  If a managed module does not have a file associated with it, this can be null.  
        /// </summary>
        public TraceModuleFile ModuleFile { get { return moduleFile; } }
        /// <summary>
        /// Shortcut for ModuleFile.FilePath, but returns the empty string if ModuleFile is null
        /// </summary>
        public string FilePath
        {
            get
            {
                if (ModuleFile == null)
                {
                    return "";
                }
                else
                {
                    return ModuleFile.FilePath;
                }
            }
        }
        /// <summary>
        /// Shortcut for ModuleFile.Name, but returns the empty string if ModuleFile is null
        /// </summary>
        public string Name
        {
            get
            {
                if (ModuleFile == null)
                {
                    return "";
                }
                else
                {
                    return ModuleFile.Name;
                }
            }
        }
        // TODO: provide a way of getting at all the loaded images.  
        /// <summary>
        /// Because .NET applications have AppDomains, a module that is loaded once from a process 
        /// perspective, might be loaded several times (once for each AppDomain) from a .NET perspective 
        /// <para> This property returns the loadedModule record for the first such managed module
        /// load associated with this load.   
        /// </para>
        /// </summary>
        public TraceManagedModule ManagedModule { get { return managedModule; } }
        /// <summary>
        /// An XML representation of the TraceLoadedModule (used for debugging)
        /// </summary>
        /// <returns></returns>
        public override string ToString()
        {
            string moduleFileRef = "";
            return "<TraceLoadedModule " +
                    "Name=" + XmlUtilities.XmlQuote(Name).PadRight(24) + " " +
                    moduleFileRef +
                    "ImageBase=" + XmlUtilities.XmlQuoteHex((ulong)ImageBase) + " " +
                    "ImageSize=" + XmlUtilities.XmlQuoteHex((ModuleFile != null) ? ModuleFile.ImageSize : 0) + " " +
                    "LoadTimeRelative=" + XmlUtilities.XmlQuote(LoadTimeRelativeMSec) + " " +
                    "UnloadTimeRelative=" + XmlUtilities.XmlQuote(UnloadTimeRelativeMSec) + " " +
                    "FileName=" + XmlUtilities.XmlQuote(FilePath) + " " +
                   "/>";
        }

        #region Private

        internal TraceLoadedModule(TraceProcess process, TraceModuleFile moduleFile, Address imageBase)
        {
            this.process = process;
            this.moduleFile = moduleFile;
            unloadTimeQPC = long.MaxValue;
            key = (ulong)imageBase;
        }
        internal TraceLoadedModule(TraceProcess process, TraceModuleFile moduleFile, long moduleID)
        {
            this.process = process;
            this.moduleFile = moduleFile;
            unloadTimeQPC = long.MaxValue;
            key = (ulong)moduleID;
        }

        /// <summary>
        /// See IFastSerializable.ToStream.
        /// </summary>
        void IFastSerializable.ToStream(Serializer serializer) { ToStream(serializer); }
        internal void ToStream(Serializer serializer)
        {
            serializer.Write(loadTimeQPC);
            serializer.Write(unloadTimeQPC);
            serializer.Write(managedModule);
            serializer.Write(process);
            serializer.Write(moduleFile);
            serializer.Write((long)key);
            serializer.Write(overlaps);
        }
        /// <summary>
        /// See IFastSerializable.FromStream.
        /// </summary>
        void IFastSerializable.FromStream(Deserializer deserializer) { FromStream(deserializer); }
        internal void FromStream(Deserializer deserializer)
        {
            long address;

            deserializer.Read(out loadTimeQPC);
            deserializer.Read(out unloadTimeQPC);
            deserializer.Read(out managedModule);
            deserializer.Read(out process);
            deserializer.Read(out moduleFile);
            deserializer.Read(out address); key = unchecked((ulong)address);
            deserializer.Read(out overlaps);
        }

        internal ulong key;                          // Either the base address (for unmanaged) or moduleID (managed) 
        internal bool overlaps;                      // address range overlaps with other modules in the list.  
        internal long loadTimeQPC;
        internal long unloadTimeQPC;
        internal TraceManagedModule managedModule;
        private TraceProcess process;
        private TraceModuleFile moduleFile;         // Can be null (modules with files)

        internal int stackVisitedID;                // Used to determine if we have already visited this node or not.   
        #endregion
    }
    /// <summary>
    /// A TraceManagedModule represents the loading of a .NET module into .NET AppDomain.
    /// It represents the time that that module an be used in the AppDomain.
    /// </summary>
    public sealed class TraceManagedModule : TraceLoadedModule, IFastSerializable
    {
        /// <summary>
        /// The module ID that the .NET Runtime uses to identify the file (module) associated with this managed module
        /// </summary>
        public override long ModuleID { get { return (long)key; } }
        /// <summary>
        /// The Assembly ID that the .NET Runtime uses to identify the assembly associated with this managed module. 
        /// </summary>
        public long AssmeblyID { get { return assemblyID; } }
        /// <summary>
        /// Returns true if the managed module was loaded AppDOmain Neutral (its code can be shared by all appdomains in the process. 
        /// </summary>
        public bool IsAppDomainNeutral { get { return (flags & ModuleFlags.DomainNeutral) != 0; } }
        /// <summary>
        /// If the managed module is an IL module that has an NGEN image, return it. 
        /// </summary>
        public TraceLoadedModule NativeModule { get { return nativeModule; } }
        /// <summary>
        /// An XML representation of the TraceManagedModule (used for debugging)
        /// </summary>
        public override string ToString()
        {
            string nativeInfo = "";
            if (NativeModule != null)
            {
                nativeInfo = "<NativeModule>\r\n  " + NativeModule.ToString() + "\r\n</NativeModule>\r\n";
            }

            return "<TraceManagedModule " +
                   "ModuleID=" + XmlUtilities.XmlQuoteHex((ulong)ModuleID) + " " +
                   "AssmeblyID=" + XmlUtilities.XmlQuoteHex((ulong)AssmeblyID) + ">\r\n" +
                   "  " + base.ToString() + "\r\n" +
                   nativeInfo +
                   "</TraceManagedModule>";
        }
        #region Private
        internal TraceManagedModule(TraceProcess process, TraceModuleFile moduleFile, long moduleID)
            : base(process, moduleFile, moduleID)
        { }

        // TODO use or remove
        internal TraceLoadedModule nativeModule;        // non-null for IL managed modules
        internal long assemblyID;
        internal ModuleFlags flags;

        void IFastSerializable.ToStream(Serializer serializer)
        {
            base.ToStream(serializer);
            serializer.Write(assemblyID);
            serializer.Write(nativeModule);
            serializer.Write((int)flags);
        }
        void IFastSerializable.FromStream(Deserializer deserializer)
        {
            int flags;
            base.FromStream(deserializer);
            deserializer.Read(out assemblyID);
            deserializer.Read(out nativeModule);
            deserializer.Read(out flags); this.flags = (ModuleFlags)flags;
        }
        #endregion
    }

    /// <summary>
    /// CallStackIndex uniquely identifies a callstack within the log.  Valid values are between 0 and
    /// TraceCallStacks.Count-1. Thus, an array can be used to 'attach' data to a call stack.   
    /// </summary>
    public enum CallStackIndex
    {
        /// <summary>
        /// Returned when no appropriate CallStack exists.  
        /// </summary>
        Invalid = -1
    };
    /// <summary>
    /// Call stacks are so common in most traces, that having a .NET object (a TraceEventCallStack) for
    /// each one is often too expensive.   As optimization, TraceLog also assigns a call stack index
    /// to every call stack and this index uniquely identifies the call stack in a very light weight fashion.
    /// <para>
    /// To be useful, however you need to be able to ask questions about a call stack index without creating
    /// a TraceEventCallStack.   This is the primary purpose of a TraceCallStacks (accessible from TraceLog.CallStacks).   
    /// It has a set of 
    /// methods that take a CallStackIndex and return properties of the call stack (like its caller or 
    /// its code address).  
    /// </para>
    /// </summary>
    public sealed class TraceCallStacks : IFastSerializable, IEnumerable<TraceCallStack>
    {
        /// <summary>
        /// Returns the count of call stack indexes (all Call Stack indexes are strictly less than this).   
        /// </summary>
        public int Count { get { return callStacks.Count; } }
        /// <summary>
        /// Given a call stack index, return the code address index representing the top most frame associated with it
        /// </summary>
        public CodeAddressIndex CodeAddressIndex(CallStackIndex stackIndex) { return callStacks[(int)stackIndex].codeAddressIndex; }
        /// <summary>
        /// Given a call stack index, look up the call stack  index for caller.  Returns CallStackIndex.Invalid at top of stack.  
        /// </summary>
        public CallStackIndex Caller(CallStackIndex stackIndex)
        {
            CallStackIndex ret = callStacks[(int)stackIndex].callerIndex;
            Debug.Assert(ret < stackIndex);         // Stacks should be getting 'smaller'
            if (ret < 0)                            // We encode the threads of the stack as the negative thread index.  
            {
                ret = CallStackIndex.Invalid;
            }

            return ret;
        }
        /// <summary>
        /// Given a call stack index, returns the number of callers for the call stack 
        /// </summary>
        public int Depth(CallStackIndex stackIndex)
        {
            int ret = 0;
            while (stackIndex >= 0)
            {
                Debug.Assert(ret < 1000000);       // Catches infinite recursion 
                ret++;
                stackIndex = callStacks[(int)stackIndex].callerIndex;
            }
            return ret;
        }

        /// <summary>
        /// Given a call stack index, returns a TraceCallStack for it.  
        /// </summary>
        public TraceCallStack this[CallStackIndex callStackIndex]
        {
            get
            {
                // We don't bother interning. 
                if (callStackIndex == CallStackIndex.Invalid)
                {
                    return null;
                }

                return new TraceCallStack(this, callStackIndex);
            }
        }
        /// <summary>
        /// Returns the TraceCodeAddresses instance that can resolve CodeAddressIndexes in the TraceLog 
        /// </summary>
        public TraceCodeAddresses CodeAddresses { get { return codeAddresses; } }
        /// <summary>
        /// Given a call stack index, returns the ThreadIndex which represents the thread for the call stack
        /// </summary>
        public ThreadIndex ThreadIndex(CallStackIndex stackIndex)
        {
            // Go to the thread of the stack
            while (stackIndex >= 0)
            {
                Debug.Assert(callStacks[(int)stackIndex].callerIndex < stackIndex);
                stackIndex = callStacks[(int)stackIndex].callerIndex;
            }
            // The threads of the stack is marked by a negative number, which is the thread index -2
            ThreadIndex ret = (ThreadIndex)((-((int)stackIndex)) - 2);
            Debug.Assert(-1 <= (int)ret && (int)ret < log.Threads.Count);
            return ret;
        }
        /// <summary>
        /// Given a call stack index, returns the TraceThread which represents the thread for the call stack
        /// </summary>
        public TraceThread Thread(CallStackIndex stackIndex)
        {
            return log.Threads[ThreadIndex(stackIndex)];
        }
        /// <summary>
        /// An XML representation of the TraceCallStacks (used for debugging)
        /// </summary>
        public override string ToString()
        {
            StringBuilder sb = new StringBuilder();
            sb.Append("<TraceCallStacks Count=").Append(XmlUtilities.XmlQuote(callStacks.Count)).AppendLine(">");
            foreach (TraceCallStack callStack in this)
            {
                sb.Append("  ").Append(callStack.ToString()).AppendLine();
            }

            sb.AppendLine("</TraceCallStacks>");
            return sb.ToString();
        }
        #region private
        /// <summary>
        /// IEnumerable Support
        /// </summary>
        public IEnumerator<TraceCallStack> GetEnumerator()
        {
            for (int i = 0; i < Count; i++)
            {
                yield return this[(CallStackIndex)i];
            }
        }

        internal TraceCallStacks(TraceLog log, TraceCodeAddresses codeAddresses)
        {
            this.log = log;
            this.codeAddresses = codeAddresses;
        }

        /// <summary>
        /// Used to 'undo' the effects of adding a eventToStack that you no longer want.  This happens when we find
        /// out that a eventToStack is actually got more callers in it (when a eventToStack is split).  
        /// </summary>
        /// <param name="origSize"></param>
        internal void SetSize(int origSize)
        {
            callStacks.RemoveRange(origSize, callStacks.Count - origSize);
        }

        /// <summary>
        /// Returns an index that represents the 'threads' of the stack.  It encodes the thread which owns this stack into this. 
        /// We encode this as -ThreadIndex - 2 (since -1 is the Invalid node)
        /// </summary>
        internal static CallStackIndex GetRootForThread(ThreadIndex threadIndex)
        {
            return (CallStackIndex)(-((int)threadIndex) + (int)CallStackIndex.Invalid - 1);
        }
        private static ThreadIndex GetThreadForRoot(CallStackIndex root)
        {
            ThreadIndex ret = (ThreadIndex)((-((int)root)) + (int)CallStackIndex.Invalid - 1);
            Debug.Assert(ret >= 0);
            return ret;
        }

        internal unsafe CallStackIndex GetStackIndexForStackEvent(void* addresses,
            int addressCount, int pointerSize, TraceThread thread, CallStackIndex start = CallStackIndex.Invalid)
        {
            if (addressCount == 0)
            {
                return CallStackIndex.Invalid;
            }

            if (start == CallStackIndex.Invalid)
            {
                start = GetRootForThread(thread.ThreadIndex);
            }

            return (pointerSize == 8) ?
                GetStackIndexForStackEvent64((ulong*)addresses, addressCount, thread.Process, start) :
                GetStackIndexForStackEvent32((uint*)addresses, addressCount, thread.Process, start);
        }

        private unsafe CallStackIndex GetStackIndexForStackEvent32(uint* addresses, int addressCount, TraceProcess process, CallStackIndex start)
        {
            for (var it = &addresses[addressCount]; it-- != addresses;)
            {
                CodeAddressIndex codeAddress = codeAddresses.GetOrCreateCodeAddressIndex(process, *it);
                start = InternCallStackIndex(codeAddress, start);
            }

            return start;
        }

        private unsafe CallStackIndex GetStackIndexForStackEvent64(ulong* addresses, int addressCount, TraceProcess process, CallStackIndex start)
        {
            for (var it = &addresses[addressCount]; it-- != addresses;)
            {
                CodeAddressIndex codeAddress = codeAddresses.GetOrCreateCodeAddressIndex(process, *it);
                start = InternCallStackIndex(codeAddress, start);
            }

            return start;
        }

        internal CallStackIndex InternCallStackIndex(CodeAddressIndex codeAddressIndex, CallStackIndex callerIndex)
        {
            if (callStacks.Count == 0)
            {
                // allocate a reasonable size for the interning tables. 
                callStacks = new GrowableArray<CallStackInfo>(10000);
                callees = new GrowableArray<List<CallStackIndex>>(10000);
            }

            List<CallStackIndex> frameCallees;
            if (callerIndex < 0)        // Hit the last stack as we unwind to the root.  We need to encode the thread.  
            {
                Debug.Assert(callerIndex != CallStackIndex.Invalid);        // We always end with the thread.  
                int threadIndex = (int)GetThreadForRoot(callerIndex);
                if (threadIndex >= threads.Count)
                {
                    threads.Count = threadIndex + 1;
                }

                frameCallees = threads[threadIndex] ?? (threads[threadIndex] = new List<CallStackIndex>());
            }
            else
            {
                frameCallees = callees[(int)callerIndex] ?? (callees[(int)callerIndex] = new List<CallStackIndex>(4));
            }

            // Search backwards, assuming that most recently added is the most likely hit.
            for (int i = frameCallees.Count - 1; i >= 0; --i)
            {
                CallStackIndex calleeIndex = frameCallees[i];
                if (callStacks[(int)calleeIndex].codeAddressIndex == codeAddressIndex)
                {
                    Debug.Assert(calleeIndex > callerIndex);
                    return calleeIndex;
                }
            }

            CallStackIndex ret = (CallStackIndex)callStacks.Count;
            callStacks.Add(new CallStackInfo(codeAddressIndex, callerIndex));
            frameCallees.Add(ret);
            callees.Add(null);
            Debug.Assert(callees.Count == callStacks.Count);
            return ret;
        }

        private struct CallStackInfo
        {
            internal CallStackInfo(CodeAddressIndex codeAddressIndex, CallStackIndex callerIndex)
            {
                this.codeAddressIndex = codeAddressIndex;
                this.callerIndex = callerIndex;
            }

            internal CodeAddressIndex codeAddressIndex;
            internal CallStackIndex callerIndex;
        }

        void IFastSerializable.ToStream(Serializer serializer)
        {
            serializer.Write(log);
            serializer.Write(codeAddresses);
            lazyCallStacks.Write(serializer, delegate
            {
                serializer.Log("<WriteCollection name=\"callStacks\" count=\"" + callStacks.Count + "\">\r\n");
                serializer.Write(callStacks.Count);
                for (int i = 0; i < callStacks.Count; i++)
                {
                    serializer.Write((int)callStacks[i].codeAddressIndex);
                    serializer.Write((int)callStacks[i].callerIndex);
                }
                serializer.Log("</WriteCollection>\r\n");
            });
        }

        void IFastSerializable.FromStream(Deserializer deserializer)
        {
            deserializer.Read(out log);
            deserializer.Read(out codeAddresses);

            lazyCallStacks.Read(deserializer, delegate
            {
                deserializer.Log("<Marker Name=\"callStacks\"/>");
                int count = deserializer.ReadInt();
                callStacks = new GrowableArray<CallStackInfo>(count + 1);
                CallStackInfo callStackInfo = new CallStackInfo();
                for (int i = 0; i < count; i++)
                {
                    callStackInfo.codeAddressIndex = (CodeAddressIndex)deserializer.ReadInt();
                    callStackInfo.callerIndex = (CallStackIndex)deserializer.ReadInt();
                    callStacks.Add(callStackInfo);
                }
            });
            lazyCallStacks.FinishRead();        // TODO REMOVE 
        }

        System.Collections.IEnumerator System.Collections.IEnumerable.GetEnumerator()
        {
            throw new NotImplementedException(); // GetEnumerator
        }

        // This is only used when converting maps.  Maps a call stack index to a list of call stack indexes that
        // were callees of it.    This is the list you need to search when interning.  There is also 'threads'
        // which is the list of call stack indexes where stack crawling stopped. 
        private GrowableArray<List<CallStackIndex>> callees;    // For each callstack, these are all the call stacks that it calls. 
        private GrowableArray<List<CallStackIndex>> threads;    // callees for threads of stacks, one for each thread
        private GrowableArray<CallStackInfo> callStacks;        // a field on CallStackInfo
        private DeferedRegion lazyCallStacks;
        private TraceCodeAddresses codeAddresses;
        private TraceLog log;
        #endregion
    }
    /// <summary>
    /// A TraceCallStack is a structure that represents a call stack as a linked list. Each TraceCallStack 
    /// contains two properties, the CodeAddress for the current frame, and the TraceCallStack of the
    /// caller of this frame.   The Caller property will return null at the thread start frame.  
    /// </summary>
    public sealed class TraceCallStack
    {
        /// <summary>
        ///  Return the CallStackIndex that uniquely identifies this call stack in the TraceLog.  
        /// </summary>
        public CallStackIndex CallStackIndex { get { return stackIndex; } }
        /// <summary>
        /// Returns the TraceCodeAddress for the current method frame in the linked list of frames.
        /// </summary>
        public TraceCodeAddress CodeAddress { get { return callStacks.CodeAddresses[callStacks.CodeAddressIndex(stackIndex)]; } }
        /// <summary>
        /// The TraceCallStack for the caller of of the method represented by this call stack.  Returns null at the end of the list. 
        /// </summary>
        public TraceCallStack Caller { get { return callStacks[callStacks.Caller(stackIndex)]; } }
        /// <summary>
        /// The depth (count of callers) of this call stack.  
        /// </summary>
        public int Depth { get { return callStacks.Depth(stackIndex); } }
        /// <summary>
        /// An XML representation of the TraceCallStack (used for debugging)
        /// </summary>
        public override string ToString()
        {
            StringBuilder sb = new StringBuilder(4096);
            return ToString(sb).ToString();
        }
        /// <summary>
        /// Writes an XML representation of the TraceCallStack to the stringbuilder 'sb'
        /// </summary>
        public StringBuilder ToString(StringBuilder sb)
        {
            TraceCallStack cur = this;
            while (cur != null)
            {
                sb.Append("CallStackIndex=\"").Append(cur.CallStackIndex).Append("\" ");
                cur.CodeAddress.ToString(sb).AppendLine();
                cur = cur.Caller;
            }
            return sb;
        }
        #region private
        internal TraceCallStack(TraceCallStacks stacks, CallStackIndex stackIndex)
        {
            callStacks = stacks;
            this.stackIndex = stackIndex;
        }

        private TraceCallStacks callStacks;
        private CallStackIndex stackIndex;
        #endregion
    }


    /// <summary>
    /// CodeAddressIndex uniquely identifies a symbolic codeAddress within the log . 
    /// Valid values are between 0 and TraceCodeAddresses.Count. Thus, an array
    /// can be used to 'attach' data to a code address.
    /// </summary>
    public enum CodeAddressIndex
    {
        /// <summary>
        /// Returned when no appropriate Method exists.  
        /// </summary>
        Invalid = -1
    };
    /// <summary>
    /// Code addresses are so common in most traces, that having a .NET object (a TraceCodeAddress) for
    /// each one is often too expensive.   As optimization, TraceLog also assigns a code address index
    /// to every code address and this index uniquely identifies the code address in a very light weight fashion.
    /// <para>
    /// To be useful, however you need to be able to ask questions about a code address index without creating
    /// a TraceCodeAddress.   This is the primary purpose of a TraceCodeAddresses (accessible from TraceLog.CodeAddresses).   
    /// It has a set of 
    /// methods that take a CodeAddressIndex and return properties of the code address (like its method, address, and module file)
    /// </para>
    /// </summary>
    public sealed class TraceCodeAddresses : IFastSerializable, IEnumerable<TraceCodeAddress>
    {
        /// <summary>
        /// Returns the count of code address indexes (all code address indexes are strictly less than this).   
        /// </summary>
        public int Count { get { return codeAddresses.Count; } }
        /// <summary>
        /// Given a code address index, return the name associated with it (the method name).  It will
        /// have the form MODULE!METHODNAME.   If the module name is unknown a ? is used, and if the
        /// method name is unknown a hexadecimal number is used as the method name.  
        /// </summary>
        public string Name(CodeAddressIndex codeAddressIndex)
        {
            if (names == null)
            {
                names = new string[Count];
            }

            string name = names[(int)codeAddressIndex];
            if (name == null)
            {
                string moduleName = "?";
                ModuleFileIndex moduleIdx = ModuleFileIndex(codeAddressIndex);
                if (moduleIdx != Microsoft.Diagnostics.Tracing.Etlx.ModuleFileIndex.Invalid)
                {
                    moduleName = moduleFiles[moduleIdx].Name;
                }

                string methodName;
                MethodIndex methodIndex = MethodIndex(codeAddressIndex);
                if (methodIndex != Microsoft.Diagnostics.Tracing.Etlx.MethodIndex.Invalid)
                {
                    methodName = Methods.FullMethodName(methodIndex);
                }
                else
                {
                    methodName = "0x" + ((ulong)Address(codeAddressIndex)).ToString("x");
                }

                name = moduleName + "!" + methodName;
            }
            return name;
        }
        /// <summary>
        /// Given a code address index, returns the virtual address of the code in the process.  
        /// </summary>
        public Address Address(CodeAddressIndex codeAddressIndex) { return codeAddresses[(int)codeAddressIndex].Address; }
        /// <summary>
        /// Given a code address index, returns the index for the module file (representing the file's path) 
        /// </summary>
        public ModuleFileIndex ModuleFileIndex(CodeAddressIndex codeAddressIndex)
        {
            var ret = codeAddresses[(int)codeAddressIndex].GetModuleFileIndex(this);
            // If we have a method index, fetch the module file from the method. 
            if (ret == Microsoft.Diagnostics.Tracing.Etlx.ModuleFileIndex.Invalid)
            {
                ret = Methods.MethodModuleFileIndex(MethodIndex(codeAddressIndex));
            }

            return ret;
        }
        /// <summary>
        /// Given a code address index, returns the index for the method associated with the code address (it may return MethodIndex.Invalid 
        /// if no method can be found). 
        /// </summary>
        public MethodIndex MethodIndex(CodeAddressIndex codeAddressIndex) { return codeAddresses[(int)codeAddressIndex].GetMethodIndex(this); }
        /// <summary>
        /// Given a code address index, returns the module file (the DLL paths) associated with it
        /// </summary>
        public TraceModuleFile ModuleFile(CodeAddressIndex codeAddressIndex) { return ModuleFiles[ModuleFileIndex(codeAddressIndex)]; }
        /// <summary>
        /// If the code address is associated with managed code, return the IL offset within the method.    If the method
        /// is unmanaged -1 is returned.   To determine the IL offset the PDB for the NGEN image (for NGENed code) or the
        /// correct .NET events (for JIT compiled code) must be present.   If this information is not present -1 is returned. 
        /// </summary>
        public int ILOffset(CodeAddressIndex codeAddressIndex)
        {
            ILToNativeMap ilMap = NativeMap(codeAddressIndex);
            if (ilMap == null)
            {
                return -1;
            }

            return ilMap.GetILOffsetForNativeAddress(Address(codeAddressIndex));
        }
        /// <summary>
        /// Given a code address index, returns a TraceCodeAddress for it.
        /// </summary>
        public TraceCodeAddress this[CodeAddressIndex codeAddressIndex]
        {
            get
            {
                if (codeAddressObjects == null || (int)codeAddressIndex >= codeAddressObjects.Length)
                {
                    codeAddressObjects = new TraceCodeAddress[(int)codeAddressIndex + 16];
                }

                if (codeAddressIndex == CodeAddressIndex.Invalid)
                {
                    return null;
                }

                TraceCodeAddress ret = codeAddressObjects[(int)codeAddressIndex];
                if (ret == null)
                {
                    ret = new TraceCodeAddress(this, codeAddressIndex);
                    codeAddressObjects[(int)codeAddressIndex] = ret;
                }
                return ret;
            }
        }

        /// <summary>
        /// Returns the TraceMethods object that can look up information from MethodIndexes 
        /// </summary>
        public TraceMethods Methods { get { return methods; } }
        /// <summary>
        /// Returns the TraceModuleFiles that can look up information about ModuleFileIndexes
        /// </summary>
        public TraceModuleFiles ModuleFiles { get { return moduleFiles; } }
        /// <summary>
        /// Indicates the number of managed method records that were encountered.  This is useful to understand if symbolic information 'mostly works'.  
        /// </summary>
        public int ManagedMethodRecordCount { get { return managedMethodRecordCount; } }
        /// <summary>
        /// Initially CodeAddresses for unmanaged code will have no useful name.  Calling LookupSymbolsForModule 
        /// lets you resolve the symbols for a particular file so that the TraceCodeAddresses for that DLL
        /// will have Methods (useful names) associated with them.  
        /// </summary>
        public void LookupSymbolsForModule(SymbolReader reader, TraceModuleFile file)
        {
            var codeAddrs = new List<CodeAddressIndex>();
            for (int i = 0; i < Count; i++)
            {
                if (codeAddresses[i].GetModuleFileIndex(this) == file.ModuleFileIndex &&
                    codeAddresses[i].GetMethodIndex(this) == Microsoft.Diagnostics.Tracing.Etlx.MethodIndex.Invalid)
                {
                    codeAddrs.Add((CodeAddressIndex)i);
                }
            }

            if (codeAddrs.Count == 0)
            {
                reader.m_log.WriteLine("No code addresses are in {0} that have not already been looked up.", file.Name);
                return;
            }

            // sort them.  TODO can we get away without this?
            codeAddrs.Sort(delegate (CodeAddressIndex x, CodeAddressIndex y)
            {
                ulong addrX = (ulong)Address(x);
                ulong addrY = (ulong)Address(y);
                if (addrX > addrY)
                {
                    return 1;
                }

                if (addrX < addrY)
                {
                    return -1;
                }

                return 0;
            });

            int totalAddressCount;

            // Skip to the addresses in this module 
            var codeAddrEnum = codeAddrs.GetEnumerator();
            for (; ; )
            {
                if (!codeAddrEnum.MoveNext())
                {
                    return;
                }

                if (Address(codeAddrEnum.Current) >= file.ImageBase)
                {
                    break;
                }
            }
            try
            {
                LookupSymbolsForModule(reader, file, codeAddrEnum, true, out totalAddressCount);
            }
            catch (OutOfMemoryException)
            {
                // TODO find out why this happens?   I think this is because we try to do a ReadRVA 
                // a managed-only module 
                reader.m_log.WriteLine("Error: Caught out of memory exception on file " + file.Name + ".   Skipping.");
            }
            catch (Exception e)
            {
                reader.m_log.WriteLine("An exception occurred during symbol lookup.  Continuing...");
                reader.m_log.WriteLine("Exception: " + e.ToString());
            }
        }
        /// <summary>
        /// A TraceCodeAddress can contain a method name, but does not contain number information.   To 
        /// find line number information you must read the PDB again and fetch it.   This is what
        /// GetSoruceLine does.  
        /// <para> 
        /// Given a SymbolReader (which knows how to look up PDBs) and a code address index (which
        /// represent a particular point in execution), find a SourceLocation (which represents a
        /// particular line number in a particular source file associated with the code address.
        /// Returns null if anything goes wrong (and diagnostic information will be written to the
        /// log file associated with the SymbolReader.
        /// </para>
        /// </summary>
        public SourceLocation GetSourceLine(SymbolReader reader, CodeAddressIndex codeAddressIndex)
        {
            reader.m_log.WriteLine("GetSourceLine: Getting source line for code address index {0:x}", codeAddressIndex);

            if (codeAddressIndex == CodeAddressIndex.Invalid)
            {
                reader.m_log.WriteLine("GetSourceLine: Invalid code address");
                return null;
            }

            var moduleFile = log.CodeAddresses.ModuleFile(codeAddressIndex);
            if (moduleFile == null)
            {
                reader.m_log.WriteLine("GetSourceLine: Could not find moduleFile {0:x}.", log.CodeAddresses.Address(codeAddressIndex));
                return null;
            }

            NativeSymbolModule windowsSymbolModule;
            ManagedSymbolModule ilSymbolModule;
            // Is this address in the native code of the module (inside the bounds of module)
            var address = log.CodeAddresses.Address(codeAddressIndex);
            reader.m_log.WriteLine("GetSourceLine: address for code address is {0:x} module {1}", address, moduleFile.Name);
            if (moduleFile.ImageBase != 0 && moduleFile.ImageBase <= address && address < moduleFile.ImageEnd)
            {
                var methodRva = (uint)(address - moduleFile.ImageBase);
                reader.m_log.WriteLine("GetSourceLine: address within module: native case, VA = {0:x}, ImageBase = {1:x}, RVA = {2:x}", address, moduleFile.ImageBase, methodRva);
                windowsSymbolModule = OpenPdbForModuleFile(reader, moduleFile) as NativeSymbolModule;
                if (windowsSymbolModule != null)
                {
                    string ilAssemblyName;
                    uint ilMetaDataToken;
                    int ilMethodOffset;

                    var ret = windowsSymbolModule.SourceLocationForRva(methodRva, out ilAssemblyName, out ilMetaDataToken, out ilMethodOffset);
                    if (ret == null && ilAssemblyName != null)
                    {
                        // We found the RVA, but this is an NGEN image, and so we could not convert it completely to a line number.
                        // Look up the IL PDB needed
                        reader.m_log.WriteLine("GetSourceLine:  Found mapping from Native to IL assembly {0} Token 0x{1:x} offset 0x{2:x}",
                        ilAssemblyName, ilMetaDataToken, ilMethodOffset);
                        if (moduleFile.ManagedModule != null)
                        {
                            // In CoreCLR, the managed image IS the native image, so has a .ni suffix, remove it if present.  
                            var moduleFileName = moduleFile.ManagedModule.Name;
                            if (moduleFileName.EndsWith(".ni", StringComparison.OrdinalIgnoreCase) || moduleFileName.EndsWith(".il", StringComparison.OrdinalIgnoreCase))
                            {
                                moduleFileName = moduleFileName.Substring(0, moduleFileName.Length - 3);
                            }

                            // TODO FIX NOW work for any assembly, not just he corresponding IL assembly.  
                            if (string.Compare(moduleFileName, ilAssemblyName, StringComparison.OrdinalIgnoreCase) == 0)
                            {
                                TraceModuleFile ilAssemblyModule = moduleFile.ManagedModule;
                                ilSymbolModule = OpenPdbForModuleFile(reader, ilAssemblyModule);
                                if (ilSymbolModule != null)
                                {
                                    reader.m_log.WriteLine("GetSourceLine: Found PDB for IL module {0}", ilSymbolModule.SymbolFilePath);
                                    ret = ilSymbolModule.SourceLocationForManagedCode(ilMetaDataToken, ilMethodOffset);
                                }
                            }
                            else
                            {
                                reader.m_log.WriteLine("GetSourceLine: found IL assembly name {0} != load assembly {1} ({2}) Giving up",
                                    ilAssemblyName, moduleFileName, moduleFile.ManagedModule.FilePath);
                            }
                        }
                        else
                        {
                            reader.m_log.WriteLine("GetSourceLine: Could not find managed module for NGEN image {0}", moduleFile.FilePath);
                        }
                    }

                    // TODO FIX NOW, deal with this rather than simply warn. 
                    if (ret == null && windowsSymbolModule.SymbolFilePath.EndsWith(".ni.pdb", StringComparison.OrdinalIgnoreCase))
                    {
                        reader.m_log.WriteLine("GetSourceLine: Warning could not find line information in {0}", windowsSymbolModule.SymbolFilePath);
                        reader.m_log.WriteLine("GetSourceLine: Maybe because the NGEN pdb was generated without being able to reach the IL PDB");
                        reader.m_log.WriteLine("GetSourceLine: If you are on the machine where the data was collected, deleting the file may help");
                    }

                    return ret;
                }
                reader.m_log.WriteLine("GetSourceLine: Failed to look up {0:x} in a PDB, checking for JIT", log.CodeAddresses.Address(codeAddressIndex));
            }

            // The address is not in the module, or we could not find the PDB, see if we have JIT information 
            var methodIndex = log.CodeAddresses.MethodIndex(codeAddressIndex);
            if (methodIndex == Microsoft.Diagnostics.Tracing.Etlx.MethodIndex.Invalid)
            {
                reader.m_log.WriteLine("GetSourceLine: Could not find method for {0:x}", log.CodeAddresses.Address(codeAddressIndex));
                return null;
            }

            var methodToken = log.CodeAddresses.Methods.MethodToken(methodIndex);
            if (methodToken == 0)
            {
                reader.m_log.WriteLine("GetSourceLine: Could not find method for {0:x}", log.CodeAddresses.Address(codeAddressIndex));
                return null;
            }
            reader.m_log.WriteLine("GetSourceLine: Found JITTed method {0}, index {1:x} token {2:x}",
                log.CodeAddresses.Methods.FullMethodName(methodIndex), methodIndex, methodToken);

            // See if we have il offset information for the method. 
            // var ilOffset = log.CodeAddresses.ILOffset(codeAddressIndex);
            var ilMap = log.CodeAddresses.NativeMap(codeAddressIndex);
            int ilOffset = 0;
            if (ilMap != null)
            {
                reader.m_log.WriteLine("GetSourceLine: Found an il-to-native mapping MethodIdx {0:x} Start {1:x} Len {2:x}",
                    ilMap.MethodIndex, ilMap.MethodStart, ilMap.MethodLength);

                // TODO remove after we are happy that this works properly.   
                //for (int i = 0; i < ilMap.Map.Count; i++)
                //    reader.m_log.WriteLine("GetSourceLine:    {0,3} native {1,5:x} -> {2:x}",
                //        i, ilMap.Map[i].NativeOffset, ilMap.Map[i].ILOffset);

                ilOffset = ilMap.GetILOffsetForNativeAddress(address);
                reader.m_log.WriteLine("GetSourceLine: NativeOffset {0:x} ILOffset = {1:x}", address - ilMap.MethodStart, ilOffset);

                if (ilOffset < 0)
                {
                    ilOffset = 0;       // If we return the special ILProlog or ILEpilog values.  
                }
            }

            // Get the IL file even if we are in an NGEN image.
            if (moduleFile.ManagedModule != null)
            {
                moduleFile = moduleFile.ManagedModule;
            }

            ilSymbolModule = OpenPdbForModuleFile(reader, moduleFile);
            if (ilSymbolModule == null)
            {
                reader.m_log.WriteLine("GetSourceLine: Failed to look up PDB for {0}", moduleFile.FilePath);
                return null;
            }

            return ilSymbolModule.SourceLocationForManagedCode((uint)methodToken, ilOffset);
        }
        /// <summary>
        /// The number of times a particular code address appears in the log.   Unlike TraceCodeAddresses.Count, which tries
        /// to share a code address as much as possible, TotalCodeAddresses counts the same code address in different 
        /// call stacks (and even if in the same stack) as distinct.    This makes TotalCodeAddresses a better measure of
        /// the 'popularity' of a particular address (which can factor into decisions about whether to call LookupSymbolsForModule)
        /// <para>
        /// The sum of ModuleFile.CodeAddressesInModule for all modules should sum to this number.
        /// </para>
        /// </summary>
        public int TotalCodeAddresses { get { return totalCodeAddresses; } }
        /// <summary>
        /// If set to true, will only use the name of the module and not the PDB GUID to confirm that a PDB is correct
        /// for a given DLL.   Setting this value is dangerous because it is easy for the PDB to be for a different
        /// version of the DLL and thus give inaccurate method names.   Nevertheless, if a log file has no PDB GUID
        /// information associated with it, unsafe PDB matching is the only way to get at least some symbolic information. 
        /// </summary>
        public bool UnsafePDBMatching { get; set; }

        /// <summary>
        /// Returns an XML representation of the TraceCodeAddresses (for debugging)
        /// </summary>
        public override string ToString()
        {
            StringBuilder sb = new StringBuilder();
            sb.Append("<TraceCodeAddresses Count=").Append(XmlUtilities.XmlQuote(codeAddresses.Count)).AppendLine(">");
            foreach (TraceCodeAddress codeAddress in this)
            {
                sb.Append("  ").Append(codeAddress.ToString()).AppendLine();
            }

            sb.AppendLine("</TraceCodeAddresses>");
            return sb.ToString();
        }
        #region private
        /// <summary>
        /// We expose ILToNativeMap internally so we can do diagnostics.   
        /// </summary>
        internal ILToNativeMap NativeMap(CodeAddressIndex codeAddressIndex)
        {
            var ilMapIdx = codeAddresses[(int)codeAddressIndex].GetILMapIndex(this);
            if (ilMapIdx == ILMapIndex.Invalid)
            {
                return null;
            }

            return ILToNativeMaps[(int)ilMapIdx];
        }

        internal IEnumerable<CodeAddressIndex> GetAllIndexes
        {
            get
            {
                for (int i = 0; i < Count; i++)
                {
                    yield return (CodeAddressIndex)i;
                }
            }
        }

        internal TraceCodeAddresses(TraceLog log, TraceModuleFiles moduleFiles)
        {
            this.log = log;
            this.moduleFiles = moduleFiles;
            methods = new TraceMethods(this);
        }

        /// <summary>
        /// IEnumerable support.
        /// </summary>
        public IEnumerator<TraceCodeAddress> GetEnumerator()
        {
            for (int i = 0; i < Count; i++)
            {
                yield return this[(CodeAddressIndex)i];
            }
        }

        /// <summary>
        /// Called when JIT CLR Rundown events are processed. It will look if there is any
        /// address that falls into the range of the JIT compiled method and if so log the
        /// symbolic information (otherwise we simply ignore it)
        /// </summary>
        internal void AddMethod(MethodLoadUnloadVerboseTraceData data)
        {
            managedMethodRecordCount++;
            MethodIndex methodIndex = Microsoft.Diagnostics.Tracing.Etlx.MethodIndex.Invalid;
            ILMapIndex ilMap = ILMapIndex.Invalid;
            ModuleFileIndex moduleFileIndex = Microsoft.Diagnostics.Tracing.Etlx.ModuleFileIndex.Invalid;
            TraceManagedModule module = null;
            TraceProcess process = log.Processes.GetOrCreateProcess(data.ProcessID, data.TimeStampQPC);
            ForAllUnresolvedCodeAddressesInRange(process, data.MethodStartAddress, data.MethodSize, true, delegate (ref CodeAddressInfo info)
            {
                // If we already resolved, that means that the address was reused, so only add something if it does not already have 
                // information associated with it.  
                if (info.GetMethodIndex(this) == Microsoft.Diagnostics.Tracing.Etlx.MethodIndex.Invalid)
                {
                    // Lazily create the method since many methods never have code samples in them. 
                    if (module == null)
                    {
                        module = process.LoadedModules.GetOrCreateManagedModule(data.ModuleID, data.TimeStampQPC);
                        moduleFileIndex = module.ModuleFile.ModuleFileIndex;
                        methodIndex = methods.NewMethod(TraceLog.GetFullName(data), moduleFileIndex, data.MethodToken);
                        if (data.IsJitted)
                        {
                            ilMap = UnloadILMapForMethod(methodIndex, data);
                        }
                    }
                    // Set the info 
                    info.SetMethodIndex(this, methodIndex);
                    if (ilMap != ILMapIndex.Invalid)
                    {
                        info.SetILMapIndex(this, ilMap);
                    }
                }
            });
        }

        /// <summary>
        /// Adds a JScript method 
        /// </summary>
        internal void AddMethod(MethodLoadUnloadJSTraceData data, Dictionary<JavaScriptSourceKey, string> sourceById)
        {
            MethodIndex methodIndex = Microsoft.Diagnostics.Tracing.Etlx.MethodIndex.Invalid;
            TraceProcess process = log.Processes.GetOrCreateProcess(data.ProcessID, data.TimeStampQPC);
            ForAllUnresolvedCodeAddressesInRange(process, data.MethodStartAddress, (int)data.MethodSize, true, delegate (ref CodeAddressInfo info)
                {
                    // If we already resolved, that means that the address was reused, so only add something if it does not already have 
                    // information associated with it.  
                    if (info.GetMethodIndex(this) == Microsoft.Diagnostics.Tracing.Etlx.MethodIndex.Invalid)
                    {
                        // Lazily create the method since many methods never have code samples in them. 
                        if (methodIndex == Microsoft.Diagnostics.Tracing.Etlx.MethodIndex.Invalid)
                        {
                            methodIndex = MakeJavaScriptMethod(data, sourceById);
                        }
                        // Set the info 
                        info.SetMethodIndex(this, methodIndex);
                    }
                });
        }

        internal MethodIndex MakeJavaScriptMethod(MethodLoadUnloadJSTraceData data, Dictionary<JavaScriptSourceKey, string> sourceById)
        {
            string sourceName = null;
            /* TODO FIX NOW decide what to do here */
            if (sourceById.TryGetValue(new JavaScriptSourceKey(data.SourceID, data.ScriptContextID), out sourceName))
            {
                var lastSlashIdx = sourceName.LastIndexOf('/');
                if (0 < lastSlashIdx)
                {
                    sourceName = sourceName.Substring(lastSlashIdx + 1);
                }
            }
            if (sourceName == null)
            {
                sourceName = "JAVASCRIPT";
            }

            var methodName = data.MethodName;
            if (data.Line != 0)
            {
                methodName = methodName + " Line: " + data.Line.ToString();
            }

            var moduleFile = log.ModuleFiles.GetOrCreateModuleFile(sourceName, 0);
            return methods.NewMethod(methodName, moduleFile.ModuleFileIndex, data.MethodID);
        }

        internal delegate void ForAllCodeAddrAction(ref CodeAddressInfo codeAddrInfo);
        /// <summary>
        /// Allows you to get a callback for each code address that is in the range from start to 
        /// start+length within the process 'process'.   If 'considerResolved' is true' then the address range
        /// is considered resolved and future calls to this routine will not find the addresses (since they are resolved).  
        /// </summary>
        internal void ForAllUnresolvedCodeAddressesInRange(TraceProcess process, Address start, int length, bool considerResolved, ForAllCodeAddrAction body)
        {
            if (process.codeAddressesInProcess == null)
            {
                return;
            }

            Debug.Assert(process.unresolvedCodeAddresses.Count <= process.codeAddressesInProcess.Count);
            Debug.Assert(process.ProcessID == 0 || process.unresolvedCodeAddresses.Count == process.codeAddressesInProcess.Count);

            // Trace.WriteLine(string.Format("Looking up code addresses from {0:x} len {1:x} in process {2} ({3})", start, length, process.Name, process.ProcessID));
            if (!process.unresolvedCodeAddressesIsSorted)
            {
                // Trace.WriteLine(string.Format("Sorting {0} unresolved code addresses for process {1} ({2})", process.unresolvedCodeAddresses.Count, process.Name, process.ProcessID));
                process.unresolvedCodeAddresses.Sort(
                    (CodeAddressIndex x, CodeAddressIndex y) => codeAddresses[(int)x].Address.CompareTo(codeAddresses[(int)y].Address));
                process.unresolvedCodeAddressesIsSorted = true;
            }

            // Since we know we are sorted, we do a binary search to find the first code address.  
            int startIdx;
            if (!process.unresolvedCodeAddresses.BinarySearch(start, out startIdx, (addr, codeIdx) => addr.CompareTo(codeAddresses[(int)codeIdx].Address)))
            {
                startIdx++;
            }

            bool removeAddressAfterCallback = (process.ProcessID != 0);      // We remove entries unless it is the kernel (process 0) after calling back

            // since the DLL will be unloaded in that process. Kernel DLLS stay loaded. 
            // Call back for ever code address >= start than that, and then remove any code addresses we called back on.  
            Address end = start + (ulong)length;
            int curIdx = startIdx;
            while (curIdx < process.unresolvedCodeAddresses.Count)
            {
                CodeAddressIndex codeAddrIdx = process.unresolvedCodeAddresses[curIdx];
                Address codeAddr = codeAddresses[(int)codeAddrIdx].Address;
                if (end <= codeAddr)
                {
                    break;
                }

                body(ref codeAddresses.UnderlyingArray[(int)codeAddrIdx]);
                if (considerResolved && removeAddressAfterCallback)
                {
                    process.codeAddressesInProcess.Remove(codeAddr);
                }

                curIdx++;
            }

            if (considerResolved && curIdx != startIdx)
            {
                // OK we called back on the code addresses in the range.   Remove what we just iterated over in bulk.  
                // Trace.WriteLine(string.Format("Removing {0} unresolved code addresses out of {1} because of range {2:x} len {3:x} from process {4} ({5})",
                //     curIdx - startIdx, process.unresolvedCodeAddresses.Count, start, length, process.Name, process.ProcessID));
                process.unresolvedCodeAddresses.RemoveRange(startIdx, curIdx - startIdx);
                Debug.Assert(process.unresolvedCodeAddresses.Count <= process.codeAddressesInProcess.Count);
                Debug.Assert(process.ProcessID == 0 || process.unresolvedCodeAddresses.Count == process.codeAddressesInProcess.Count);
            }
        }

        /// <summary>
        /// Gets the symbolic information entry for 'address' which can be any address.  If it falls in the
        /// range of a symbol, then that symbolic information is returned.  Regardless of whether symbolic
        /// information is found, however, an entry is created for it, so every unique address has an entry
        /// in this table.  
        /// </summary>
        internal CodeAddressIndex GetOrCreateCodeAddressIndex(TraceProcess process, Address address)
        {
            // See if it is a kernel address, if so use process 0 instead of the current process
            process = ProcessForAddress(process, address);

            CodeAddressIndex ret;
            if (process.codeAddressesInProcess == null)
            {
                process.codeAddressesInProcess = new Dictionary<Address, CodeAddressIndex>();
            }

            if (!process.codeAddressesInProcess.TryGetValue(address, out ret))
            {
                ret = (CodeAddressIndex)codeAddresses.Count;
                codeAddresses.Add(new CodeAddressInfo(address, process.ProcessIndex));
                process.codeAddressesInProcess[address] = ret;

                // Trace.WriteLine(string.Format("Adding new code address for address {0:x} for process {1} ({2})",  address, process.Name, process.ProcessID));
                process.unresolvedCodeAddressesIsSorted = false;
                process.unresolvedCodeAddresses.Add(ret);
                Debug.Assert(process.ProcessID == 0 || process.unresolvedCodeAddresses.Count == process.codeAddressesInProcess.Count);
            }

            codeAddresses.UnderlyingArray[(int)ret].UpdateStats();
            return ret;
        }

        /// <summary>
        /// All processes might have kernel addresses in them, this returns the kernel process (process ID == 0) if 'address' is a kernel address.    
        /// </summary>
        private TraceProcess ProcessForAddress(TraceProcess process, Address address)
        {
            if (TraceLog.IsKernelAddress(address, log.pointerSize))
            {
                return log.Processes.GetOrCreateProcess(0, log.sessionStartTimeQPC);
            }

            return process;
        }

        // TODO do we need this?
        /// <summary>
        /// Sort from lowest address to highest address. 
        /// </summary>
        private IEnumerable<CodeAddressIndex> GetSortedCodeAddressIndexes()
        {
            List<CodeAddressIndex> list = new List<CodeAddressIndex>(GetAllIndexes);
            list.Sort(delegate (CodeAddressIndex x, CodeAddressIndex y)
            {
                ulong addrX = (ulong)Address(x);
                ulong addrY = (ulong)Address(y);
                if (addrX > addrY)
                {
                    return 1;
                }

                if (addrX < addrY)
                {
                    return -1;
                }

                return 0;
            });
            return list;
        }

        /// <summary>
        /// Do symbol resolution for all addresses in the log file. 
        /// </summary>
        internal void LookupSymbols(TraceLogOptions options)
        {
            SymbolReader reader = null;
            int totalAddressCount = 0;
            int noModuleAddressCount = 0;
            IEnumerator<CodeAddressIndex> codeAddressIndexCursor = GetSortedCodeAddressIndexes().GetEnumerator();
            bool notDone = codeAddressIndexCursor.MoveNext();
            while (notDone)
            {
                TraceModuleFile moduleFile = moduleFiles[ModuleFileIndex(codeAddressIndexCursor.Current)];
                if (moduleFile != null)
                {
                    if (options.ShouldResolveSymbols != null && options.ShouldResolveSymbols(moduleFile.FilePath))
                    {
                        if (reader == null)
                        {
                            var symPath = SymbolPath.CleanSymbolPath();
                            if (options.LocalSymbolsOnly)
                            {
                                symPath = symPath.LocalOnly();
                            }

                            var path = symPath.ToString();
                            options.ConversionLog.WriteLine("_NT_SYMBOL_PATH={0}", path);
                            reader = new SymbolReader(options.ConversionLog, path);
                        }
                        int moduleAddressCount = 0;
                        try
                        {
                            notDone = true;
                            LookupSymbolsForModule(reader, moduleFile, codeAddressIndexCursor, false, out moduleAddressCount);
                        }
                        catch (OutOfMemoryException)
                        {
                            options.ConversionLog.WriteLine("Hit Symbol reader out of memory issue.   Skipping that module.");
                        }
                        catch (Exception e)
                        {
                            // TODO too strong. 
                            options.ConversionLog.WriteLine("An exception occurred during symbol lookup.  Continuing...");
                            options.ConversionLog.WriteLine("Exception: " + e.Message);
                        }
                        totalAddressCount += moduleAddressCount;
                    }

                    // Skip the rest of the addresses for that module.  
                    while ((moduleFiles[ModuleFileIndex(codeAddressIndexCursor.Current)] == moduleFile))
                    {
                        notDone = codeAddressIndexCursor.MoveNext();
                        if (!notDone)
                        {
                            break;
                        }

                        totalAddressCount++;
                    }
                }
                else
                {
                    // TraceLog.DebugWarn("Could not find a module for address " + ("0x" + Address(codeAddressIndexCursor.Current).ToString("x")).PadLeft(10));
                    notDone = codeAddressIndexCursor.MoveNext();
                    noModuleAddressCount++;
                    totalAddressCount++;
                }
            }

            if (reader != null)
            {
                reader.Dispose();
            }

            double noModulePercent = 0;
            if (totalAddressCount > 0)
            {
                noModulePercent = noModuleAddressCount * 100.0 / totalAddressCount;
            }

            options.ConversionLog.WriteLine("A total of " + totalAddressCount + " symbolic addresses were looked up.");
            options.ConversionLog.WriteLine("Addresses outside any module: " + noModuleAddressCount + " out of " + totalAddressCount + " (" + noModulePercent.ToString("f1") + "%)");
            options.ConversionLog.WriteLine("Done with symbolic lookup.");
        }

        // TODO number of args is getting messy.
        private void LookupSymbolsForModule(SymbolReader reader, TraceModuleFile moduleFile,
            IEnumerator<CodeAddressIndex> codeAddressIndexCursor, bool enumerateAll, out int totalAddressCount)
        {
            totalAddressCount = 0;
            int existingSymbols = 0;
            int distinctSymbols = 0;
            int unmatchedSymbols = 0;
            int repeats = 0;

            // We can get the same name for different addresses, which makes us for distinct methods
            // which in turn cause the treeview to have multiple children with the same name.   This
            // is confusing, so we intern the symbols, insuring that code address with the same name
            // always use the same method.   This dictionary does that.  
            var methodIntern = new Dictionary<string, MethodIndex>();

            reader.m_log.WriteLine("[Loading symbols for " + moduleFile.FilePath + "]");

            NativeSymbolModule moduleReader = OpenPdbForModuleFile(reader, moduleFile) as NativeSymbolModule;
            if (moduleReader == null)
            {
                reader.m_log.WriteLine("Could not find PDB file.");
                return;
            }

            reader.m_log.WriteLine("Loaded, resolving symbols");


            string currentMethodName = "";
            MethodIndex currentMethodIndex = Microsoft.Diagnostics.Tracing.Etlx.MethodIndex.Invalid;
            Address currentMethodEnd = 0;
            Address endModule = moduleFile.ImageEnd;
            for (; ; )
            {
                // options.ConversionLog.WriteLine("Code address = " + Address(codeAddressIndexCursor.Current).ToString("x"));
                totalAddressCount++;
                Address address = Address(codeAddressIndexCursor.Current);
                if (!enumerateAll && address >= endModule)
                {
                    break;
                }

                MethodIndex methodIndex = MethodIndex(codeAddressIndexCursor.Current);
                if (methodIndex == Microsoft.Diagnostics.Tracing.Etlx.MethodIndex.Invalid)
                {
                    if (address < currentMethodEnd)
                    {
                        repeats++;
                        // options.ConversionLog.WriteLine("Repeat of " + currentMethodName + " at " + address.ToString("x"));  
                    }
                    else
                    {
                        uint symbolStart = 0;
                        var newMethodName = moduleReader.FindNameForRva((uint)(address - moduleFile.ImageBase), ref symbolStart);
                        if (newMethodName.Length > 0)
                        {
                            // TODO FIX NOW 
                            // Debug.WriteLine(string.Format("Info: address  0x{0:x} in sym {1}", address, newMethodName));
                            // TODO FIX NOW 
                            currentMethodEnd = address + 1;     // Look up each unique address.  

                            // TODO FIX NOW remove 
                            // newMethodName = newMethodName +  " 0X" + address.ToString("x");

                            // If we get the exact same method name, then again we have a repeat
                            // In theory this should not happen, but in it seems to happen in
                            // practice.  
                            if (newMethodName == currentMethodName)
                            {
                                repeats++;
                            }
                            else
                            {
                                currentMethodName = newMethodName;
                                if (!methodIntern.TryGetValue(newMethodName, out currentMethodIndex))
                                {
                                    currentMethodIndex = methods.NewMethod(newMethodName, moduleFile.ModuleFileIndex, -(int)symbolStart);
                                    methodIntern[newMethodName] = currentMethodIndex;
                                    distinctSymbols++;
                                }
                            }
                        }
                        else
                        {
                            unmatchedSymbols++;
                            currentMethodName = "";
                            currentMethodIndex = Microsoft.Diagnostics.Tracing.Etlx.MethodIndex.Invalid;
                        }
                    }

                    if (currentMethodIndex != Microsoft.Diagnostics.Tracing.Etlx.MethodIndex.Invalid)
                    {
                        CodeAddressInfo codeAddressInfo = codeAddresses[(int)codeAddressIndexCursor.Current];
                        Debug.Assert(codeAddressInfo.GetModuleFileIndex(this) == moduleFile.ModuleFileIndex);
                        codeAddressInfo.SetMethodIndex(this, currentMethodIndex);
                        Debug.Assert(moduleFile.ModuleFileIndex != Microsoft.Diagnostics.Tracing.Etlx.ModuleFileIndex.Invalid);
                        codeAddresses[(int)codeAddressIndexCursor.Current] = codeAddressInfo;
                    }
                }
                else
                {
                    // options.ConversionLog.WriteLine("Found existing method " + Methods[methodIndex].FullMethodName);
                    existingSymbols++;
                }

                if (!codeAddressIndexCursor.MoveNext())
                {
                    break;
                }
            }
            reader.m_log.WriteLine("    Addresses to look up       " + totalAddressCount);
            if (existingSymbols != 0)
            {
                reader.m_log.WriteLine("        Existing Symbols       " + existingSymbols);
            }

            reader.m_log.WriteLine("        Found Symbols          " + (distinctSymbols + repeats));
            reader.m_log.WriteLine("        Distinct Found Symbols " + distinctSymbols);
            reader.m_log.WriteLine("        Unmatched Symbols " + (totalAddressCount - (distinctSymbols + repeats)));
        }

        /// <summary>
        /// Look up the SymbolModule (open PDB) for a given moduleFile.   Will generate NGEN pdbs as needed.  
        /// </summary>
        private unsafe ManagedSymbolModule OpenPdbForModuleFile(SymbolReader symReader, TraceModuleFile moduleFile)
        {
            string pdbFileName = null;
            // If we have a signature, use it
            if (moduleFile.PdbSignature != Guid.Empty)
            {
                pdbFileName = symReader.FindSymbolFilePath(moduleFile.PdbName, moduleFile.PdbSignature, moduleFile.PdbAge, moduleFile.FilePath, moduleFile.ProductVersion);
            }
            else
            {
                symReader.m_log.WriteLine("No PDB signature for {0} in trace.", moduleFile.FilePath);
            }

            if (pdbFileName == null)
            {
                // Confirm that the path from the trace points at a file that is the same (checksums match). 
                // It will log messages if it does not match. 
                if (TraceModuleUnchanged(moduleFile, symReader.m_log))
                {
                    pdbFileName = symReader.FindSymbolFilePathForModule(moduleFile.FilePath);
                }
            }

            if (pdbFileName == null)
            {
                if (UnsafePDBMatching)
                {
                    var pdbSimpleName = Path.GetFileNameWithoutExtension(moduleFile.FilePath) + ".pdb";
                    symReader.m_log.WriteLine("The /UnsafePdbMatch specified.  Looking for {0} using only the file name to validate a match.", pdbSimpleName);
                    pdbFileName = symReader.FindSymbolFilePath(pdbSimpleName, Guid.Empty, 0);
                }
            }

            if (pdbFileName == null)
            {
                // We are about to fail.   output helpful warnings.   
                if (moduleFile.PdbSignature == Guid.Empty)
                {
                    if (log.PointerSize == 8 && moduleFile.FilePath.IndexOf(@"\windows\System32", StringComparison.OrdinalIgnoreCase) >= 0)
                    {
                        symReader.m_log.WriteLine("WARNING: could not find PDB signature of a 64 bit OS DLL.  Did you collect with a 32 bit version of XPERF?\r\n");
                    }

                    symReader.m_log.WriteLine("WARNING: The log file does not contain exact PDB signature information for {0} and the file at this path is not the file used in the trace.", moduleFile.FilePath);
                    symReader.m_log.WriteLine("PDB files cannot be unambiguously matched to the EXE.");
                    symReader.m_log.WriteLine("Did you merge the ETL file before transferring it off the collection machine?  If not, doing the merge will fix this.");
                    if (!UnsafePDBMatching)
                    {
                        symReader.m_log.WriteLine("The /UnsafePdbMatch option will force an ambiguous match, but this is not recommended.");
                    }
                }
                symReader.m_log.WriteLine("Failed to find PDB for {0}", moduleFile.FilePath);
                return null;
            }

            // At this point pdbFileName is set,we are going to succeed.    
            ManagedSymbolModule symbolReaderModule = symReader.OpenSymbolFile(pdbFileName);
            if (symbolReaderModule != null)
            {
                if (!UnsafePDBMatching && moduleFile.PdbSignature != Guid.Empty && symbolReaderModule.PdbGuid != moduleFile.PdbSignature)
                {
                    symReader.m_log.WriteLine("ERROR: the PDB we opened does not match the PDB desired.  PDB GUID = " + symbolReaderModule.PdbGuid + " DESIRED GUID = " + moduleFile.PdbSignature);
                    return null;
                }
                symbolReaderModule.ExePath = moduleFile.FilePath;

                // Currently NGEN pdbs do not have source server information, but the managed version does.
                // Thus we remember the lookup info for the managed PDB too so we have it if we need source server info 
                var managed = moduleFile.ManagedModule;
                if (managed != null)
                {
                    var nativePdb = symbolReaderModule as NativeSymbolModule;
                    if (nativePdb != null)
                    {
                        nativePdb.LogManagedInfo(managed.PdbName, managed.PdbSignature, managed.pdbAge);
                    }
                }
            }

            symReader.m_log.WriteLine("Opened Pdb file {0}", pdbFileName);
            return symbolReaderModule;
        }

        /// <summary>
        /// Returns true if 'moduleFile' seems to be unchanged from the time the information about it
        /// was generated.  Logs messages to 'log' if it fails.  
        /// </summary>
        private bool TraceModuleUnchanged(TraceModuleFile moduleFile, TextWriter log)
        {
            string moduleFilePath = SymbolReader.BypassSystem32FileRedirection(moduleFile.FilePath);
            if (!File.Exists(moduleFilePath))
            {
                log.WriteLine("The file {0} does not exist on the local machine", moduleFile.FilePath);
                return false;
            }

            using (var file = new PEFile.PEFile(moduleFilePath))
            {
                if (file.Header.CheckSum != (uint)moduleFile.ImageChecksum)
                {
                    log.WriteLine("The local file {0} has a mismatched checksum found {1} != expected {2}", moduleFile.FilePath, file.Header.CheckSum, moduleFile.ImageChecksum);
                    return false;
                }
                if (moduleFile.ImageId != 0 && file.Header.TimeDateStampSec != moduleFile.ImageId)
                {
                    log.WriteLine("The local file {0} has a mismatched Timestamp value found {1} != expected {2}", moduleFile.FilePath, file.Header.TimeDateStampSec, moduleFile.ImageId);
                    return false;
                }
                if (file.Header.SizeOfImage != (uint)moduleFile.ImageSize)
                {
                    log.WriteLine("The local file {0} has a mismatched size found {1} != expected {2}", moduleFile.FilePath, file.Header.SizeOfImage, moduleFile.ImageSize);
                    return false;
                }
            }
            return true;
        }

        void IFastSerializable.ToStream(Serializer serializer)
        {
            lazyCodeAddresses.Write(serializer, delegate
            {
                serializer.Write(log);
                serializer.Write(moduleFiles);
                serializer.Write(methods);

                serializer.Write(codeAddresses.Count);
                serializer.Log("<WriteCollection name=\"codeAddresses\" count=\"" + codeAddresses.Count + "\">\r\n");
                for (int i = 0; i < codeAddresses.Count; i++)
                {
                    serializer.WriteAddress(codeAddresses[i].Address);
                    serializer.Write((int)codeAddresses[i].moduleFileIndex);
                    serializer.Write((int)codeAddresses[i].methodOrProcessOrIlMapIndex);
                    serializer.Write(codeAddresses[i].InclusiveCount);
                }
                serializer.Write(totalCodeAddresses);
                serializer.Log("</WriteCollection>\r\n");

                serializer.Write(ILToNativeMaps.Count);
                for (int i = 0; i < ILToNativeMaps.Count; i++)
                {
                    serializer.Write(ILToNativeMaps[i]);
                }
            });
        }

        void IFastSerializable.FromStream(Deserializer deserializer)
        {
            lazyCodeAddresses.Read(deserializer, delegate
            {
                deserializer.Read(out log);
                deserializer.Read(out moduleFiles);
                deserializer.Read(out methods);

                int count = deserializer.ReadInt();
                deserializer.Log("<Marker name=\"codeAddresses\" count=\"" + count + "\"/>");
                CodeAddressInfo codeAddressInfo = new CodeAddressInfo();
                codeAddresses = new GrowableArray<CodeAddressInfo>(count + 1);
                for (int i = 0; i < count; i++)
                {
                    deserializer.ReadAddress(out codeAddressInfo.Address);
                    codeAddressInfo.moduleFileIndex = (ModuleFileIndex)deserializer.ReadInt();
                    codeAddressInfo.methodOrProcessOrIlMapIndex = deserializer.ReadInt();
                    deserializer.Read(out codeAddressInfo.InclusiveCount);
                    codeAddresses.Add(codeAddressInfo);
                }
                deserializer.Read(out totalCodeAddresses);

                ILToNativeMaps.Count = deserializer.ReadInt();
                for (int i = 0; i < ILToNativeMaps.Count; i++)
                {
                    deserializer.Read(out ILToNativeMaps.UnderlyingArray[i]);
                }
            });
            lazyCodeAddresses.FinishRead();        // TODO REMOVE 
        }

        System.Collections.IEnumerator System.Collections.IEnumerable.GetEnumerator()
        {
            throw new NotImplementedException(); // GetEnumerator
        }

        /// <summary>
        /// A CodeAddressInfo is the actual data stored in the ETLX file that represents a 
        /// TraceCodeAddress.     It knows its Address in the process and it knows the 
        /// TraceModuleFile (which knows its base address), so it also knows its relative
        /// address in the TraceModuleFile (which is what is needed to look up the value 
        /// in the PDB.  
        /// 
        /// Note that by the time that the CodeAddressInfo is persisted in the ETLX file
        /// it no longer knows the process it originated from (thus separate processes 
        /// with the same address and same DLL file loaded at the same address can share
        /// the same CodeAddressInfo.  This is actually reasonably common, since OS tend
        /// to load at their preferred base address.  
        /// 
        /// We also have to handle the managed case, in which case the CodeAddressInfo may
        /// also know about the TraceMethod or the ILMapIndex (which remembers both the
        /// method and the line numbers for managed code. 
        /// 
        /// However when the CodeAddressInfo is first created, we don't know the TraceModuleFile
        /// so we also need to remember the Process
        /// 
        /// </summary>
        internal struct CodeAddressInfo
        {
            internal CodeAddressInfo(Address address, ProcessIndex processIndex)
            {
                Address = address;
                moduleFileIndex = Microsoft.Diagnostics.Tracing.Etlx.ModuleFileIndex.Invalid;
                methodOrProcessOrIlMapIndex = -2 - ((int)processIndex);      // Encode process index to make it unambiguous with a method index.
                InclusiveCount = 0;
                Debug.Assert(GetProcessIndex(null) == processIndex);
            }

            internal ILMapIndex GetILMapIndex(TraceCodeAddresses codeAddresses)
            {
                if (methodOrProcessOrIlMapIndex < 0 || (methodOrProcessOrIlMapIndex & 1) == 0)
                {
                    return ILMapIndex.Invalid;
                }

                return (ILMapIndex)(methodOrProcessOrIlMapIndex >> 1);
            }
            internal void SetILMapIndex(TraceCodeAddresses codeAddresses, ILMapIndex value)
            {
                Debug.Assert(value != ILMapIndex.Invalid);

                // We may be overwriting other values, insure that they actually don't change.  
                Debug.Assert(GetMethodIndex(codeAddresses) == Microsoft.Diagnostics.Tracing.Etlx.MethodIndex.Invalid ||
                    GetMethodIndex(codeAddresses) == codeAddresses.ILToNativeMaps[(int)value].MethodIndex);
                Debug.Assert(methodOrProcessOrIlMapIndex >= 0 ||
                    GetProcessIndex(codeAddresses) == codeAddresses.ILToNativeMaps[(int)value].ProcessIndex);

                methodOrProcessOrIlMapIndex = ((int)value << 1) + 1;

                Debug.Assert(GetILMapIndex(codeAddresses) == value);
            }
            /// <summary>
            /// This is only valid until MethodIndex or ModuleFileIndex is set.   
            /// </summary>
            internal ProcessIndex GetProcessIndex(TraceCodeAddresses codeAddresses)
            {
                if (methodOrProcessOrIlMapIndex < -1)
                {
                    return (Microsoft.Diagnostics.Tracing.Etlx.ProcessIndex)(-(methodOrProcessOrIlMapIndex + 2));
                }

                var ilMapIdx = GetILMapIndex(codeAddresses);
                if (ilMapIdx != ILMapIndex.Invalid)
                {
                    return codeAddresses.ILToNativeMaps[(int)ilMapIdx].ProcessIndex;
                }
                // Can't assert because we get here if we have NGEN rundown on an NGEN image 
                // Debug.Assert(false, "Asking for Process after Method has been set is illegal (to save space)");
                return Microsoft.Diagnostics.Tracing.Etlx.ProcessIndex.Invalid;
            }
            /// <summary>
            /// Only for managed code.  
            /// </summary>
            internal MethodIndex GetMethodIndex(TraceCodeAddresses codeAddresses)
            {
                if (methodOrProcessOrIlMapIndex < 0)
                {
                    return TryLookupMethodOrModule(codeAddresses);
                }

                if ((methodOrProcessOrIlMapIndex & 1) == 0)
                {
                    return (Microsoft.Diagnostics.Tracing.Etlx.MethodIndex)(methodOrProcessOrIlMapIndex >> 1);
                }

                return codeAddresses.ILToNativeMaps[(int)GetILMapIndex(codeAddresses)].MethodIndex;
            }

            private MethodIndex TryLookupMethodOrModule(TraceCodeAddresses codeAddresses)
            {
                if (!(codeAddresses.log.IsRealTime && methodOrProcessOrIlMapIndex < -1))
                {
                    return Microsoft.Diagnostics.Tracing.Etlx.MethodIndex.Invalid;
                }

                TraceProcess process = codeAddresses.log.Processes[GetProcessIndex(codeAddresses)];
                int index;
                TraceLoadedModule loadedModule = process.LoadedModules.FindModuleAndIndexContainingAddress(Address, long.MaxValue - 1, out index);
                if (loadedModule != null)
                {
                    moduleFileIndex = loadedModule.ModuleFile.ModuleFileIndex;
                    methodOrProcessOrIlMapIndex = -1;           //  set it as the invalid method, destroys memory of process we are in.  
                    return Microsoft.Diagnostics.Tracing.Etlx.MethodIndex.Invalid;
                }
                else
                {
                    MethodIndex methodIndex = process.FindJITTEDMethodFromAddress(Address);
                    if (methodIndex != Microsoft.Diagnostics.Tracing.Etlx.MethodIndex.Invalid)
                    {
                        SetMethodIndex(codeAddresses, methodIndex);
                    }
                    else
                    {
                        methodOrProcessOrIlMapIndex = -1;           //  set it as the invalid method, destroys memory of process we are in.  
                    }

                    return methodIndex;
                }
            }
            internal void SetMethodIndex(TraceCodeAddresses codeAddresses, MethodIndex value)
            {
                Debug.Assert(value != Microsoft.Diagnostics.Tracing.Etlx.MethodIndex.Invalid);

                if (GetILMapIndex(codeAddresses) == TraceCodeAddresses.ILMapIndex.Invalid)
                {
                    methodOrProcessOrIlMapIndex = (int)(value) << 1;
                }
                else
                {
                    Debug.Assert(GetMethodIndex(codeAddresses) == value, "Setting method index when ILMap already set (ignored)");
                }

                Debug.Assert(GetMethodIndex(codeAddresses) == value);
            }
            /// <summary>
            /// Only for unmanaged code.   TODO, this can be folded into methodOrProcessIlMap index and save a DWORD.  
            /// since if the method or IlMap is present then you can get the ModuelFile index from there.  
            /// </summary>
            internal ModuleFileIndex GetModuleFileIndex(TraceCodeAddresses codeAddresses)
            {
                if (moduleFileIndex == Etlx.ModuleFileIndex.Invalid)
                {
                    TryLookupMethodOrModule(codeAddresses);
                }

                return moduleFileIndex;
            }

            // keep track of how popular each code stack is.  
            internal void UpdateStats()
            {
                InclusiveCount++;
            }

            internal Address Address;
            /// <summary>
            /// This is a count of how many times this code address appears in any stack in the trace.  
            /// It is a measure of what popular the code address is (whether we should look up its symbols).  
            /// </summary>
            internal int InclusiveCount;

            // To save space, we reuse this slot during data collection 
            // If x < -1 it is ProcessIndex, if > -1 and odd, it is an ILMapIndex if > -1 and even it is a MethodIndex.  
            internal int methodOrProcessOrIlMapIndex;

            internal ModuleFileIndex moduleFileIndex;
        }

        private ILMapIndex UnloadILMapForMethod(MethodIndex methodIndex, MethodLoadUnloadVerboseTraceData data)
        {
            var process = log.Processes.GetProcess(data.ProcessID, data.TimeStampQPC);
            if (process == null)
            {
                return ILMapIndex.Invalid;
            }

            ILMapIndex ilMapIdx;
            var ilMap = FindAndRemove(data.MethodID, process.ProcessIndex, out ilMapIdx);
            if (ilMap == null)
            {
                return ilMapIdx;
            }

            Debug.Assert(ilMap.MethodStart == 0 || ilMap.MethodStart == data.MethodStartAddress);
            Debug.Assert(ilMap.MethodLength == 0 || ilMap.MethodLength == data.MethodSize);

            ilMap.MethodStart = data.MethodStartAddress;
            ilMap.MethodLength = data.MethodSize;
            Debug.Assert(ilMap.MethodIndex == 0 || ilMap.MethodIndex == methodIndex);
            ilMap.MethodIndex = methodIndex;
            return ilMapIdx;
        }

        /// <summary>
        /// Find the ILToNativeMap for 'methodId' in process associated with 'processIndex' 
        /// and then remove it from the table (this is what you want to do when the method is unloaded)
        /// </summary>
        private ILToNativeMap FindAndRemove(long methodID, ProcessIndex processIndex, out ILMapIndex mapIdxRet)
        {
            ILMapIndex mapIdx;
            if (methodIDToILToNativeMap != null && methodIDToILToNativeMap.TryGetValue(methodID, out mapIdx))
            {
                ILToNativeMap prev = null;
                while (mapIdx != ILMapIndex.Invalid)
                {
                    ILToNativeMap ret = ILToNativeMaps[(int)mapIdx];
                    if (ret.ProcessIndex == processIndex)
                    {
                        if (prev != null)
                        {
                            prev.Next = ret.Next;
                        }
                        else if (ret.Next == ILMapIndex.Invalid)
                        {
                            methodIDToILToNativeMap.Remove(methodID);
                        }
                        else
                        {
                            methodIDToILToNativeMap[methodID] = ret.Next;
                        }

                        mapIdxRet = mapIdx;
                        return ret;
                    }
                    mapIdx = ret.Next;
                }
            }
            mapIdxRet = ILMapIndex.Invalid;
            return null;
        }

        internal void AddILMapping(MethodILToNativeMapTraceData data)
        {
            var ilMap = new ILToNativeMap();
            ilMap.Next = ILMapIndex.Invalid;
            var process = log.Processes.GetProcess(data.ProcessID, data.TimeStampQPC);
            if (process == null)
            {
                return;
            }

            ilMap.ProcessIndex = process.ProcessIndex;
            ILToNativeMapTuple tuple;
            for (int i = 0; i < data.CountOfMapEntries; i++)
            {
                // There are special prologue and epilogue offsets, but the best line approximation 
                // happens if we simply ignore them, so this is what we do here.  
                var ilOffset = data.ILOffset(i);
                if (ilOffset < 0)
                {
                    continue;
                }

                tuple.ILOffset = ilOffset;
                tuple.NativeOffset = data.NativeOffset(i);
                ilMap.Map.Add(tuple);
            }

            // They may not come back sorted, but we want to binary search so sort them by native offset (ascending)
            ilMap.Map.Sort((x, y) => x.NativeOffset - y.NativeOffset);

            ILMapIndex mapIdx = (ILMapIndex)ILToNativeMaps.Count;
            ILToNativeMaps.Add(ilMap);
            if (methodIDToILToNativeMap == null)
            {
                methodIDToILToNativeMap = new Dictionary<long, ILMapIndex>(101);
            }

            ILMapIndex prevIndex;
            if (methodIDToILToNativeMap.TryGetValue(data.MethodID, out prevIndex))
            {
                ilMap.Next = prevIndex;
            }

            methodIDToILToNativeMap[data.MethodID] = mapIdx;
        }

        internal enum ILMapIndex { Invalid = -1 };
        internal struct ILToNativeMapTuple
        {
            public int ILOffset;
            public int NativeOffset;

            internal void Deserialize(Deserializer deserializer)
            {
                deserializer.Read(out ILOffset);
                deserializer.Read(out NativeOffset);
            }
            internal void Serialize(Serializer serializer)
            {
                serializer.Write(ILOffset);
                serializer.Write(NativeOffset);
            }
        }

        internal class ILToNativeMap : IFastSerializable
        {
            public ILMapIndex Next;             // We keep a link list of maps with the same start address 
                                                // (can only be from different processes);
            public ProcessIndex ProcessIndex;   // This is not serialized.  
            public MethodIndex MethodIndex;
            public Address MethodStart;
            public int MethodLength;
            internal GrowableArray<ILToNativeMapTuple> Map;

            public int GetILOffsetForNativeAddress(Address nativeAddress)
            {
                int idx;
                if (nativeAddress < MethodStart || MethodStart + (uint)MethodLength < nativeAddress)
                {
                    return -1;
                }

                int nativeOffset = (int)(nativeAddress - MethodStart);
                Map.BinarySearch(nativeOffset, out idx,
                    delegate (int key, ILToNativeMapTuple elem) { return key - elem.NativeOffset; });
                if (idx < 0)
                {
                    return -1;
                }

                // After looking at the empirical results, it does seem that linear interpolation 
                // Gives a significantly better approximation of the IL address.  
                int retIL = Map[idx].ILOffset;
                int nativeDelta = nativeOffset - Map[idx].NativeOffset;
                int nextIdx = idx + 1;
                if (nextIdx < Map.Count && nativeDelta != 0)
                {
                    int ILDeltaToNext = Map[nextIdx].ILOffset - Map[idx].ILOffset;
                    // If the IL deltas are going down don't interpolate.  
                    if (ILDeltaToNext > 0)
                    {
                        int nativeDeltaToNext = Map[nextIdx].NativeOffset - Map[idx].NativeOffset;
                        retIL += (int)(((double)nativeDelta) / nativeDeltaToNext * ILDeltaToNext + .5);
                    }
                    else
                    {
                        return retIL;
                    }
                }
                // For our use in sampling the EIP is the instruction that COMPLETED, so we actually want to
                // attribute the time to the line BEFORE this one if we are exactly on the boundary.  
                // TODO This probably does not belong here, but I only want to this if the IL deltas are going up.  
                if (retIL > 0)
                {
                    --retIL;
                }

                return retIL;
            }

            void IFastSerializable.ToStream(Serializer serializer)
            {
                serializer.Write((int)MethodIndex);
                serializer.Write((long)MethodStart);
                serializer.Write(MethodLength);

                serializer.Write(Map.Count);
                for (int i = 0; i < Map.Count; i++)
                {
                    Map[i].Serialize(serializer);
                }
            }
            void IFastSerializable.FromStream(Deserializer deserializer)
            {
                MethodIndex = (MethodIndex)deserializer.ReadInt();
                deserializer.ReadAddress(out MethodStart);
                deserializer.Read(out MethodLength);

                Map.Count = deserializer.ReadInt();
                for (int i = 0; i < Map.Count; i++)
                {
                    Map.UnderlyingArray[i].Deserialize(deserializer);
                }
            }
        }

        private GrowableArray<ILToNativeMap> ILToNativeMaps;                    // only Jitted code has these, indexed by ILMapIndex 
        private Dictionary<long, ILMapIndex> methodIDToILToNativeMap;

        private TraceCodeAddress[] codeAddressObjects;  // If we were asked for TraceCodeAddresses (instead of indexes) we cache them
        private string[] names;                         // A cache (one per code address) of the string name of the address
        private int managedMethodRecordCount;           // Remembers how many code addresses are managed methods (currently not serialized)
        internal int totalCodeAddresses;                 // Count of the number of times a code address appears in the log.

        // These are actually serialized.  
        private TraceLog log;
        private TraceModuleFiles moduleFiles;
        private TraceMethods methods;
        private DeferedRegion lazyCodeAddresses;
        internal GrowableArray<CodeAddressInfo> codeAddresses;

        #endregion
    }

    /// <summary>
    /// Conceptually a TraceCodeAddress represents a particular point of execution within a particular 
    /// line of code in some source code.    As a practical matter, they are represented two ways
    /// depending on whether the code is managed or not.
    /// <para>* For native code (or NGened code), it is represented as a virtual address along with the loaded native
    /// module that includes that address along with its load address.  A code address does NOT 
    /// know its process because they can be shared among all processes that load a particular module
    /// at a particular location.   These code addresses will not have methods associated with them
    /// unless symbols information (PDBS) are loaded for the module using the LookupSymbolsForModule.  
    /// </para>
    /// <para> * For JIT compiled managed code, the address in a process is eagerly resolved into a method, module
    /// and an IL offset and that is stored in the TraceCodeAddress.  
    /// </para>
    ///<para> Sometimes it is impossible to even determine the module associated with a virtual
    ///address in a process.   These are represented as simply the virtual address.  
    ///</para>
    ///<para>
    ///Because code addresses are so numerous, consider using CodeAddressIndex instead of TraceCodeAddress
    ///to represent a code address.   Methods on TraceLog.CodeAddresses can access all the information
    ///that would be in a TraceCodeAddress from a CodeAddressIndex without the overhead of creating
    ///a TraceCodeAddress object. 
    ///</para>
    /// </summary>
    public sealed class TraceCodeAddress
    {
        /// <summary>
        /// The CodeAddressIndex that uniquely identifies the same code address as this TraceCodeAddress
        /// </summary>
        public CodeAddressIndex CodeAddressIndex { get { return codeAddressIndex; } }
        /// <summary>
        /// The Virtual address of the code address in the process.  (Note that the process is unknown by the code address to allow for sharing)
        /// </summary>
        public Address Address { get { return codeAddresses.Address(codeAddressIndex); } }
        /// <summary>
        /// The full name (Namespace name.class name.method name) of the method associated with this code address.   
        /// Returns the empty string if no method is associated with the code address. 
        /// </summary>
        public string FullMethodName
        {
            get
            {
                MethodIndex methodIndex = codeAddresses.MethodIndex(codeAddressIndex);
                if (methodIndex == MethodIndex.Invalid)
                {
                    return "";
                }

                return codeAddresses.Methods.FullMethodName(methodIndex);
            }
        }
        /// <summary>
        /// Returns the TraceMethod associated with this code address or null if there is none. 
        /// </summary>
        public TraceMethod Method
        {
            get
            {
                MethodIndex methodIndex = codeAddresses.MethodIndex(codeAddressIndex);
                if (methodIndex == MethodIndex.Invalid)
                {
                    return null;
                }
                else
                {
                    return codeAddresses.Methods[methodIndex];
                }
            }
        }
        /// <summary>
        /// If the TraceCodeAddress is associated with managed code, return the IL offset within the method.    If the method
        /// is unmanaged -1 is returned.   To determine the IL offset the PDB for the NGEN image (for NGENed code) or the
        /// correct .NET events (for JIT compiled code) must be present.   If this information is not present -1 is returned. 
        /// </summary>
        public int ILOffset { get { return codeAddresses.ILOffset(codeAddressIndex); } }
        /// <summary>
        /// A TraceCodeAddress can contain a method name, but does not contain number information.   To 
        /// find line number information you must read the PDB again and fetch it.   This is what
        /// GetSoruceLine does.  
        /// <para> 
        /// Given a SymbolReader (which knows how to look up PDBs) find a SourceLocation (which represents a
        /// particular line number in a particular source file associated with the current TraceCodeAddress.
        /// Returns null if anything goes wrong (and diagnostic information will be written to the
        /// log file associated with the SymbolReader.
        /// </para>
        /// </summary>
        public SourceLocation GetSourceLine(SymbolReader reader) { return codeAddresses.GetSourceLine(reader, codeAddressIndex); }

        /// <summary>
        /// Returns the TraceModuleFile representing the DLL path associated with this code address (or null if not known)
        /// </summary>
        public TraceModuleFile ModuleFile
        {
            get
            {
                ModuleFileIndex moduleFileIndex = codeAddresses.ModuleFileIndex(codeAddressIndex);
                if (moduleFileIndex == ModuleFileIndex.Invalid)
                {
                    return null;
                }
                else
                {
                    return codeAddresses.ModuleFiles[moduleFileIndex];
                }
            }
        }
        /// <summary>
        /// ModuleName is the name of the file without path or extension. 
        /// </summary>
        public string ModuleName
        {
            get
            {
                TraceModuleFile moduleFile = ModuleFile;
                if (moduleFile == null)
                {
                    return "";
                }

                return moduleFile.Name;
            }
        }
        /// <summary>
        /// The full path name of the DLL associated with this code address.  Returns empty string if not known. 
        /// </summary>
        public string ModuleFilePath
        {
            get
            {
                TraceModuleFile moduleFile = ModuleFile;
                if (moduleFile == null)
                {
                    return "";
                }

                return moduleFile.FilePath;
            }
        }
        /// <summary>
        /// The CodeAddresses container that this Code Address lives within
        /// </summary>
        public TraceCodeAddresses CodeAddresses { get { return codeAddresses; } }

        /// <summary>
        /// An XML representation for the CodeAddress (for debugging)
        /// </summary>
        public override string ToString()
        {
            StringBuilder sb = new StringBuilder();
            return ToString(sb).ToString();
        }
        /// <summary>
        /// Writes an XML representation for the CodeAddress to the stringbuilder sb
        /// </summary>
        public StringBuilder ToString(StringBuilder sb)
        {
            sb.Append("  <CodeAddress Address=\"0x").Append(((long)Address).ToString("x")).Append("\"");
            sb.Append(" CodeAddressIndex=\"").Append(XmlUtilities.XmlEscape(CodeAddressIndex, false)).Append("\"");
            if (FullMethodName.Length > 0)
            {
                sb.Append(" FullMethodName=\"").Append(XmlUtilities.XmlEscape(FullMethodName, false)).Append("\"");
            }

            if (ModuleName.Length != 0)
            {
                sb.Append(" ModuleName=\"").Append(XmlUtilities.XmlEscape(ModuleName, false)).Append("\"");
            }

            sb.Append("/>");
            return sb;
        }
        #region private
        internal TraceCodeAddress(TraceCodeAddresses codeAddresses, CodeAddressIndex codeAddressIndex)
        {
            this.codeAddresses = codeAddresses;
            this.codeAddressIndex = codeAddressIndex;
        }

        private TraceCodeAddresses codeAddresses;
        private CodeAddressIndex codeAddressIndex;
        #endregion
    }

    /// <summary>
    /// MethodIndex uniquely identifies a method within the log.  Valid values are between 0 and
    /// TraceMethods.Count-1. Thus, an array can be used to 'attach' data to a method.
    /// </summary>
    public enum MethodIndex
    {
        /// <summary>
        /// Returned when no appropriate Method exists.  
        /// </summary>
        Invalid = -1
    };

    /// <summary>
    /// Methods are so common in most traces, that having a .NET object (a TraceMethod) for
    /// each one is often too expensive.   As optimization, TraceLog also assigns a method index
    /// to every method and this index uniquely identifies the method in a very light weight fashion.
    /// <para>
    /// To be useful, however you need to be able to ask questions about a method index without creating
    /// a TraceMethod.   This is the primary purpose of a TraceMethods (accessible from TraceLog.CodeAddresses.Methods).   
    /// It has a set of 
    /// methods that take a MethodIndex and return properties of the method (like its name, and module file)
    /// </para>
    /// </summary>
    public sealed class TraceMethods : IFastSerializable, IEnumerable<TraceMethod>
    {
        /// <summary>
        /// Returns the count of method indexes.  All MethodIndexes are strictly less than this. 
        /// </summary>
        public int Count { get { return methods.Count; } }

        /// <summary>
        /// Given a method index, if the method is managed return the IL meta data MethodToken (returns 0 for native code)
        /// </summary>
        public int MethodToken(MethodIndex methodIndex)
        {
            if (methodIndex == MethodIndex.Invalid)
            {
                return 0;
            }
            else
            {
                var value = methods[(int)methodIndex].methodDefOrRva;
                if (value < 0)
                {
                    value = 0;      // unmanaged code, return 0
                }

                return value;
            }
        }
        /// <summary>
        /// Given a method index, return the Method's RVA (offset from the base of the DLL in memory)  (returns 0 for managed code)
        /// </summary>
        public int MethodRva(MethodIndex methodIndex)
        {
            if (methodIndex == MethodIndex.Invalid)
            {
                return 0;
            }
            else
            {
                var value = methods[(int)methodIndex].methodDefOrRva;
                if (value > 0)
                {
                    value = 0;      // managed code, return 0
                }

                return -value;
            }
        }
        /// <summary>
        /// Given a method index, return the index for the ModuleFile associated with the Method Index.  
        /// </summary>
        public ModuleFileIndex MethodModuleFileIndex(MethodIndex methodIndex)
        {
            if (methodIndex == MethodIndex.Invalid)
            {
                return ModuleFileIndex.Invalid;
            }
            else
            {
                return methods[(int)methodIndex].moduleIndex;
            }
        }
        /// <summary>
        /// Given a method index, return the Full method name (Namespace.ClassName.MethodName) associated with the Method Index.  
        /// </summary>
        public string FullMethodName(MethodIndex methodIndex)
        {
            if (methodIndex == MethodIndex.Invalid)
            {
                return "";
            }
            else
            {
                return methods[(int)methodIndex].fullMethodName;
            }
        }

        /// <summary>
        /// Given a method index, return a TraceMethod that also represents the method.  
        /// </summary>
        public TraceMethod this[MethodIndex methodIndex]
        {
            get
            {
                if (methodObjects == null || (int)methodIndex >= methodObjects.Length)
                {
                    methodObjects = new TraceMethod[(int)methodIndex + 16];
                }

                if (methodIndex == MethodIndex.Invalid)
                {
                    return null;
                }

                TraceMethod ret = methodObjects[(int)methodIndex];
                if (ret == null)
                {
                    ret = new TraceMethod(this, methodIndex);
                    methodObjects[(int)methodIndex] = ret;
                }
                return ret;
            }
        }

        /// <summary>
        /// Returns an XML representation of the TraceMethods.
        /// </summary>
        public override string ToString()
        {
            StringBuilder sb = new StringBuilder();
            sb.Append("<TraceMethods Count=").Append(XmlUtilities.XmlQuote(methods.Count)).AppendLine(">");
            foreach (TraceMethod method in this)
            {
                sb.Append("  ").Append(method.ToString()).AppendLine();
            }

            sb.AppendLine("</TraceMethods>");
            return sb.ToString();
        }
        #region private
        internal TraceMethods(TraceCodeAddresses codeAddresses) { this.codeAddresses = codeAddresses; }

        /// <summary>
        /// IEnumerable support
        /// </summary>
        /// <returns></returns>
        public IEnumerator<TraceMethod> GetEnumerator()
        {
            for (int i = 0; i < Count; i++)
            {
                yield return this[(MethodIndex)i];
            }
        }

        // Positive is a token, negative is an RVA
        internal MethodIndex NewMethod(string fullMethodName, ModuleFileIndex moduleIndex, int methodTokenOrRva)
        {
            MethodIndex ret = (MethodIndex)methods.Count;
            methods.Add(new MethodInfo(fullMethodName, moduleIndex, methodTokenOrRva));
            return ret;
        }

        void IFastSerializable.ToStream(Serializer serializer)
        {
            lazyMethods.Write(serializer, delegate
            {
                serializer.Write(codeAddresses);
                serializer.Write(methods.Count);
                serializer.Log("<WriteCollection name=\"methods\" count=\"" + methods.Count + "\">\r\n");
                for (int i = 0; i < methods.Count; i++)
                {
                    serializer.Write(methods[i].fullMethodName);
                    serializer.Write(methods[i].methodDefOrRva);
                    serializer.Write((int)methods[i].moduleIndex);
                }
                serializer.Log("</WriteCollection>\r\n");
            });
        }

        void IFastSerializable.FromStream(Deserializer deserializer)
        {
            lazyMethods.Read(deserializer, delegate
            {
                deserializer.Read(out codeAddresses);
                int count = deserializer.ReadInt();
                deserializer.Log("<Marker name=\"methods\" count=\"" + count + "\"/>");
                MethodInfo methodInfo = new MethodInfo();
                methods = new GrowableArray<MethodInfo>(count + 1);

                for (int i = 0; i < count; i++)
                {
                    deserializer.Read(out methodInfo.fullMethodName);
                    deserializer.Read(out methodInfo.methodDefOrRva);
                    methodInfo.moduleIndex = (ModuleFileIndex)deserializer.ReadInt();
                    methods.Add(methodInfo);
                }
            });
            lazyMethods.FinishRead();        // TODO REMOVE 
        }

        System.Collections.IEnumerator System.Collections.IEnumerable.GetEnumerator()
        {
            throw new NotImplementedException(); // GetEnumerator
        }

        private struct MethodInfo
        {
            // Positive is a token, negative is an RVA
            internal MethodInfo(string fullMethodName, ModuleFileIndex moduleIndex, int methodTokenOrRva)
            {
                this.fullMethodName = fullMethodName;
                this.moduleIndex = moduleIndex;
                methodDefOrRva = methodTokenOrRva;
            }
            internal string fullMethodName;
            internal ModuleFileIndex moduleIndex;
            internal int methodDefOrRva;               // For managed code, this is the token, (positive) for unmanaged it is -rva (rvas have to be < 2Gig).  
        }

        private DeferedRegion lazyMethods;
        private GrowableArray<MethodInfo> methods;
        private TraceMethod[] methodObjects;
        internal TraceCodeAddresses codeAddresses;
        #endregion
    }
    /// <summary>
    /// A TraceMethod represents the symbolic information for a particular method.   To maximizes haring a TraceMethod 
    /// has very little state, just the module and full method name.
    /// </summary>
    public sealed class TraceMethod
    {
        /// <summary>
        /// Each Method in the TraceLog is given an index that uniquely identifies it.  This return this index for this TraceMethod
        /// </summary>
        public MethodIndex MethodIndex { get { return methodIndex; } }
        /// <summary>
        /// The full name of the method (Namespace.ClassName.MethodName). 
        /// </summary>
        public string FullMethodName { get { return methods.FullMethodName(methodIndex); } }
        /// <summary>
        /// .Net runtime methods have a token (32 bit number) that uniquely identifies it in the meta data of the managed DLL.  
        /// This property returns this token. Returns 0 for unmanaged code or method not found. 
        /// </summary>
        public int MethodToken { get { return methods.MethodToken(methodIndex); } }
        /// <summary>
        /// For native code the RVA (relative virtual address, which is the offset from the base of the file in memory)
        /// for the method in the file. Returns 0 for managed code or method not found;
        /// </summary>
        public int MethodRva { get { return methods.MethodRva(methodIndex); } }
        /// <summary>
        /// Returns the index for the DLL ModuleFile (which represents its file path) associated with this method
        /// </summary>
        public ModuleFileIndex MethodModuleFileIndex { get { return methods.MethodModuleFileIndex(methodIndex); } }
        /// <summary>
        /// Returns the ModuleFile (which represents its file path) associated with this method
        /// </summary>
        public TraceModuleFile MethodModuleFile { get { return methods.codeAddresses.ModuleFiles[MethodModuleFileIndex]; } }

        /// <summary>
        /// A XML representation of the TraceMethod. (Used for debugging)
        /// </summary>
        /// <returns></returns>
        public override string ToString()
        {
            StringBuilder sb = new StringBuilder();
            return ToString(sb).ToString();
        }
        /// <summary>
        /// Writes an XML representation of the TraceMethod to the stringbuilder 'sb'
        /// </summary>
        /// <param name="sb"></param>
        /// <returns></returns>
        public StringBuilder ToString(StringBuilder sb)
        {
            sb.Append("  <TraceMethod ");
            if (FullMethodName.Length > 0)
            {
                sb.Append(" FullMethodName=\"").Append(XmlUtilities.XmlEscape(FullMethodName, false)).Append("\"");
            }

            sb.Append(" MethodIndex=\"").Append(XmlUtilities.XmlEscape(MethodIndex, false)).Append("\"");
            sb.Append(" MethodToken=\"").Append(XmlUtilities.XmlEscape(MethodToken, false)).Append("\"");
            sb.Append(" MethodRva=\"").Append(XmlUtilities.XmlEscape(MethodRva, false)).Append("\"");
            var moduleFile = MethodModuleFile;
            if (moduleFile != null)
            {
                sb.Append(" Module=\"").Append(moduleFile.Name).Append("\"");
            }

            sb.Append("/>");
            return sb;
        }
        #region private
        internal TraceMethod(TraceMethods methods, MethodIndex methodIndex)
        {
            this.methods = methods;
            this.methodIndex = methodIndex;
        }

        private TraceMethods methods;
        private MethodIndex methodIndex;
        #endregion
    }

    /// <summary>
    /// A ModuleFileIndex represents a particular file path on the disk.   It is a number
    /// from 0 to MaxModuleFileIndex, which means that you can create a side array to hold
    /// information about module files.
    /// 
    /// You can look up information about the ModuleFile from the ModuleFiles type.  
    /// </summary>
    public enum ModuleFileIndex
    {
        /// <summary>
        /// Returned when no appropriate ModuleFile exists.  
        /// </summary>
        Invalid = -1
    };

    /// <summary>
    /// TraceModuleFiles is the list of all the ModuleFiles in the trace.   It is an IEnumerable.
    /// </summary>
    public sealed class TraceModuleFiles : IFastSerializable, IEnumerable<TraceModuleFile>
    {
        /// <summary>
        /// Each file is given an index for quick lookup.   Count is the
        /// maximum such index (thus you can create an array that is 1-1 with the
        /// files easily).  
        /// </summary>
        public int Count { get { return moduleFiles.Count; } }
        /// <summary>
        /// Given a ModuleFileIndex, find the TraceModuleFile which also represents it
        /// </summary>
        public TraceModuleFile this[ModuleFileIndex moduleFileIndex]
        {
            get
            {
                if (moduleFileIndex == ModuleFileIndex.Invalid)
                {
                    return null;
                }

                return moduleFiles[(int)moduleFileIndex];
            }
        }
        /// <summary>
        /// Returns the TraceLog associated with this TraceModuleFiles
        /// </summary>
        public TraceLog Log { get { return log; } }

        /// <summary>
        /// Returns an XML representation of the TraceModuleFiles
        /// </summary>
        public override string ToString()
        {
            StringBuilder sb = new StringBuilder();
            sb.Append("<TraceModuleFiles Count=").Append(XmlUtilities.XmlQuote(moduleFiles.Count)).AppendLine(">");
            foreach (TraceModuleFile moduleFile in this)
            {
                sb.Append("  ").Append(moduleFile.ToString()).AppendLine();
            }

            sb.AppendLine("</TraceModuleFiles>");
            return sb.ToString();
        }
        #region private
        /// <summary>
        /// Enumerate all the files that occurred in the trace log.  
        /// </summary> 
        IEnumerator<TraceModuleFile> IEnumerable<TraceModuleFile>.GetEnumerator()
        {
            for (int i = 0; i < moduleFiles.Count; i++)
            {
                yield return moduleFiles[i];
            }
        }

        internal void SetModuleFileName(TraceModuleFile moduleFile, string fileName)
        {
            Debug.Assert(moduleFile.fileName == null);
            moduleFile.fileName = fileName;
            if (moduleFilesByName != null)
            {
                moduleFilesByName[fileName] = moduleFile;
            }
        }
        /// <summary>
        /// We cache information about a native image load in a TraceModuleFile.  Retrieve or create a new
        /// cache entry associated with 'nativePath' and 'moduleImageBase'.  'moduleImageBase' can be 0 for managed assemblies
        /// that were not loaded with LoadLibrary.  
        /// </summary>
        internal TraceModuleFile GetOrCreateModuleFile(string nativePath, Address imageBase)
        {
            TraceModuleFile moduleFile = null;
            if (nativePath != null)
            {
                moduleFile = GetModuleFile(nativePath, imageBase);
            }

            if (moduleFile == null)
            {
                moduleFile = new TraceModuleFile(nativePath, imageBase, (ModuleFileIndex)moduleFiles.Count);
                moduleFiles.Add(moduleFile);
                if (nativePath != null)
                {
                    TraceModuleFile prevValue;
                    if (moduleFilesByName.TryGetValue(nativePath, out prevValue))
                    {
                        moduleFile.next = prevValue;
                    }

                    moduleFilesByName[nativePath] = moduleFile;
                }
            }

            Debug.Assert(moduleFilesByName == null || moduleFiles.Count >= moduleFilesByName.Count);
            return moduleFile;
        }

        /// <summary>
        /// For a given file name, get the TraceModuleFile associated with it.  
        /// </summary>
        internal TraceModuleFile GetModuleFile(string fileName, Address imageBase)
        {
            TraceModuleFile moduleFile;
            if (moduleFilesByName == null)
            {
                moduleFilesByName = new Dictionary<string, TraceModuleFile>(Math.Max(256, moduleFiles.Count + 4), StringComparer.OrdinalIgnoreCase);
                for (int i = 0; i < moduleFiles.Count; i++)
                {
                    moduleFile = moduleFiles[i];
                    Debug.Assert(moduleFile.next == null);

                    if (string.IsNullOrEmpty(moduleFile.fileName))
                    {
                        continue;
                    }

                    TraceModuleFile collision;
                    if (moduleFilesByName.TryGetValue(moduleFile.fileName, out collision))
                    {
                        moduleFile.next = collision;
                    }
                    else
                    {
                        moduleFilesByName.Add(moduleFile.fileName, moduleFile);
                    }
                }
            }
            if (moduleFilesByName.TryGetValue(fileName, out moduleFile))
            {
                do
                {
                    // TODO review the imageBase == 0 condition.  Needed to get PDB signature on managed IL.  
                    if (moduleFile.ImageBase == imageBase)
                    {
                        return moduleFile;
                    }
                    //                    options.ConversionLog.WriteLine("WARNING: " + fileName + " loaded with two base addresses 0x" + moduleImageBase.ToString("x") + " and 0x" + moduleFile.moduleImageBase.ToString("x"));
                    moduleFile = moduleFile.next;
                } while (moduleFile != null);
            }
            return moduleFile;
        }

        internal TraceModuleFiles(TraceLog log)
        {
            this.log = log;
        }
        void IFastSerializable.ToStream(Serializer serializer)
        {
            serializer.Write(log);
            serializer.Write(moduleFiles.Count);
            for (int i = 0; i < moduleFiles.Count; i++)
            {
                serializer.Write(moduleFiles[i]);
            }
        }
        void IFastSerializable.FromStream(Deserializer deserializer)
        {
            deserializer.Read(out log);
            int count = deserializer.ReadInt();
            moduleFiles = new GrowableArray<TraceModuleFile>(count + 1);
            for (int i = 0; i < count; i++)
            {
                TraceModuleFile elem;
                deserializer.Read(out elem);
                moduleFiles.Add(elem);
            }
            moduleFilesByName = null;
        }
        System.Collections.IEnumerator System.Collections.IEnumerable.GetEnumerator()
        {
            throw new NotImplementedException(); // GetEnumerator
        }

        private TraceLog log;
        private Dictionary<string, TraceModuleFile> moduleFilesByName;
        private GrowableArray<TraceModuleFile> moduleFiles;
        #endregion
    }
    /// <summary>
    /// The TraceModuleFile represents a executable file that can be loaded into memory (either an EXE or a
    /// DLL).  It represents the path on disk as well as the location in memory where it loads (or
    /// its ModuleID if it is a managed module), but not the load or unload time or the process in which
    /// it was loaded (this allows them to be shared within the trace).   
    /// </summary>
    public sealed class TraceModuleFile : IFastSerializable
    {
        /// <summary>
        /// The ModuleFileIndex ID that uniquely identifies this module file.
        /// </summary>
        public ModuleFileIndex ModuleFileIndex { get { return moduleFileIndex; } }
        /// <summary>
        /// The moduleFile name associated with the moduleFile.  May be the empty string if the moduleFile has no moduleFile
        /// (dynamically generated).  For managed code, this is the IL moduleFile name.  
        /// </summary>
        public string FilePath
        {
            get
            {
                if (fileName == null)
                {
                    return "ManagedModule";
                }

                return fileName;
            }
        }
        /// <summary>
        /// This is the short name of the moduleFile (moduleFile name without extension). 
        /// </summary>
        public string Name
        {
            get
            {
                if (name == null)
                {
                    var filePath = FilePath;
                    name = TraceLog.GetFileNameWithoutExtensionNoIllegalChars(filePath);
                }
                return name;
            }
        }
        /// <summary>
        /// Returns the address in memory where the dll was loaded.  
        /// </summary>
        public Address ImageBase { get { return imageBase; } }
        /// <summary>
        /// Returns the size of the DLL when loaded in memory
        /// </summary>
        public int ImageSize { get { return imageSize; } }
        /// <summary>
        /// Returns the address just past the memory the module uses. 
        /// </summary>
        public Address ImageEnd { get { return (Address)((ulong)imageBase + (uint)imageSize); } }

        /// <summary>
        /// The name of the symbol file (PDB file) associated with the DLL
        /// </summary>
        public string PdbName { get { return pdbName; } }
        /// <summary>
        /// Returns the GUID that uniquely identifies the symbol file (PDB file) for this DLL
        /// </summary>
        public Guid PdbSignature { get { return pdbSignature; } }
        /// <summary>
        /// Returns the age (which is a small integer), that is also needed to look up the symbol file (PDB file) on a symbol server.  
        /// </summary>
        public int PdbAge { get { return pdbAge; } }

        /// <summary>
        /// Returns the file version string that is optionally embedded in the DLL's resources.   Returns the empty string if not present. 
        /// </summary>
        public string FileVersion { get { return fileVersion; } }

        /// <summary>
        /// Returns the product name  recorded in the file version information.     Returns empty string if not present
        /// </summary>
        public string ProductName { get { return productName; } }

        /// <summary>
        /// Returns a version string for the product as a whole (could include GIT source code hash).    Returns empty string if not present
        /// </summary>
        public string ProductVersion { get { return productVersion; } }

        /// <summary>
        /// This is the checksum value in the PE header. Can be used to validate 
        /// that the file on disk is the same as the file from the trace.  
        /// </summary>
        public int ImageChecksum { get { return imageChecksum; } }

        /// <summary>
        /// This used to be called TimeDateStamp, but linkers may not use it as a 
        /// timestamp anymore because they want deterministic builds.  It still is 
        /// useful as a unique ID for the image.  
        /// </summary>
        public int ImageId { get { return timeDateStamp; } }

        /// <summary>
        /// If the Product Version fields has a GIT Commit Hash component, this returns it,  Otherwise it is empty.   
        /// </summary>
        public string GitCommitHash
        {
            get
            {
                // First see if the commit hash is on the file version 
                if (!string.IsNullOrEmpty(fileVersion))
                {
                    Match m = Regex.Match(fileVersion, @"Commit Hash:\s*(\S+)", RegexOptions.CultureInvariant);
                    if (m.Success)
                    {
                        return m.Groups[1].Value;
                    }
                }
                // or the product version.  
                if (!string.IsNullOrEmpty(productVersion))
                {
                    Match m = Regex.Match(productVersion, @"Commit Hash:\s*(\S+)", RegexOptions.CultureInvariant);
                    if (m.Success)
                    {
                        return m.Groups[1].Value;
                    }
                }
                return "";
            }
        }

        /// <summary>
        /// Returns the time the DLL was built as a DateTime.   Note that this may not
        /// work if the build system uses deterministic builds (in which case timestamps
        /// are not allowed.   We may not be able to tell if this is a bad timestamp
        /// but we include it because when it is timestamp it is useful.  
        /// </summary>
        public DateTime BuildTime
        {
            get
            {
                var ret = PEFile.PEHeader.TimeDateStampToDate(timeDateStamp);
                if (ret > DateTime.Now)
                {
                    ret = DateTime.MinValue;
                }

                return ret;
            }
        }
        /// <summary>
        /// The number of code addresses included in this module.  This is useful for determining if 
        /// this module is worth having its symbolic information looked up or not.   It is not 
        /// otherwise a particularly interesting metric.  
        /// <para>
        /// This number is defined as the number of appearances this module has in any stack 
        /// or any event with a code address (If the modules appears 5 times in a stack that
        /// counts as 5 even though it is just one event's stack).  
        /// </para>
        /// </summary>
        public int CodeAddressesInModule { get { return codeAddressesInModule; } }
        /// <summary>
        /// If the module file was a managed native image, this is the IL file associated with it.  
        /// </summary>
        public TraceModuleFile ManagedModule { get { return managedModule; } }

        /// <summary>
        /// Returns an XML representation of the TraceModuleFile (for debugging) 
        /// </summary>
        public override string ToString()
        {
            return "<TraceModuleFile " +
                    "Name=" + XmlUtilities.XmlQuote(Name) + " " +
                    "ModuleFileIndex=" + XmlUtilities.XmlQuote(ModuleFileIndex) + " " +
                    "ImageSize=" + XmlUtilities.XmlQuoteHex(ImageSize) + " " +
                    "FileName=" + XmlUtilities.XmlQuote(FilePath) + " " +
                    "ImageBase=" + XmlUtilities.XmlQuoteHex((ulong)ImageBase) + " " +
                    "BuildTime=" + XmlUtilities.XmlQuote(BuildTime) + " " +
                    "PdbName=" + XmlUtilities.XmlQuote(PdbName) + " " +
                    "PdbSignature=" + XmlUtilities.XmlQuote(PdbSignature) + " " +
                    "PdbAge=" + XmlUtilities.XmlQuote(PdbAge) + " " +
                    "FileVersion=" + XmlUtilities.XmlQuote(FileVersion) + " " +
                   "/>";
        }
        #region Private
        internal TraceModuleFile(string fileName, Address imageBase, ModuleFileIndex moduleFileIndex)
        {
            if (fileName != null)
            {
                this.fileName = fileName.ToLowerInvariant();        // Normalize to lower case.  
            }

            this.imageBase = imageBase;
            this.moduleFileIndex = moduleFileIndex;
            fileVersion = "";
            productVersion = "";
            pdbName = "";
        }

        internal string fileName;
        internal int imageSize;
        internal Address imageBase;
        internal string name;
        private ModuleFileIndex moduleFileIndex;
        internal TraceModuleFile next;          // Chain of modules that have the same path (But different image bases)

        internal string pdbName;
        internal Guid pdbSignature;
        internal int pdbAge;
        internal string fileVersion;
        internal string productName;
        internal string productVersion;
        internal int timeDateStamp;
        internal int imageChecksum;                  // used to validate if the local file is the same as the one from the trace.  
        internal int codeAddressesInModule;
        internal TraceModuleFile managedModule;


        void IFastSerializable.ToStream(Serializer serializer)
        {
            serializer.Write(fileName);
            serializer.Write(imageSize);
            serializer.WriteAddress(imageBase);

            serializer.Write(pdbName);
            serializer.Write(pdbSignature);
            serializer.Write(pdbAge);
            serializer.Write(fileVersion);
            serializer.Write(productVersion);
            serializer.Write(timeDateStamp);
            serializer.Write(imageChecksum);
            serializer.Write((int)moduleFileIndex);
            serializer.Write(codeAddressesInModule);
            serializer.Write(managedModule);
        }
        void IFastSerializable.FromStream(Deserializer deserializer)
        {
            deserializer.Read(out fileName);
            deserializer.Read(out imageSize);
            deserializer.ReadAddress(out imageBase);

            deserializer.Read(out pdbName);
            deserializer.Read(out pdbSignature);
            deserializer.Read(out pdbAge);
            deserializer.Read(out fileVersion);
            deserializer.Read(out productVersion);
            deserializer.Read(out timeDateStamp);
            deserializer.Read(out imageChecksum);
            moduleFileIndex = (ModuleFileIndex)deserializer.ReadInt();
            deserializer.Read(out codeAddressesInModule);
            deserializer.Read(out managedModule);
        }
        #endregion
    }

    /// <summary>
    /// A ActivityIndex uniquely identifies an Activity in the log. Valid values are between
    /// 0 and Activities.Count-1.
    /// </summary>
    public enum ActivityIndex
    {
        /// <summary>
        /// valid activity indexes are non-negative integers
        /// </summary>
        Invalid = -1
    }

    /// <summary>
    /// Representation of an Activity. An activity can be thought of as a unit of execution associated with
    /// a task or workitem; it executes on one thread, and has a start and end time. An activity keeps track
    /// of its "creator" or "caller" -- which is the activity that scheduled it. Using the "creator" link a
    /// user can determine the chain of activities that led up to the current one.
    /// 
    /// Given an event you can get the Activity for the event using the Activity() extension method.  
    /// </summary>
    public sealed class TraceActivity : IFastSerializable
    {
        /// <summary>
        /// Describes the kinds of known Activities (used for descriptive purposes alone)
        /// </summary>
        internal enum ActivityKind : short
        {
            /// <summary>Invalid</summary>
            Invalid = -1,
            /// <summary>
            /// Default activity on a thread (when the thread does not execute any code on
            /// behalf of anyone else)
            /// </summary>
            Initial = 0,
            /// <summary>
            /// An activity that was initiated by a Task.Run
            /// </summary>
            TaskScheduled = 1,
            /// <summary>
            /// An activity that's a task, but for which we didn't see a "Scheduled" event
            /// </summary>
            TaskStarted = 2,
            /// <summary>
            /// An activity that allows correlation between the antecedent and continuation 
            /// </summary>
            AwaitTaskScheduled = 4,
            /// <summary>A thread started with Thread.Start</summary>
            ClrThreadStart = 5,
            /// <summary>Native CLR threadpool workitem</summary>
            ClrThreadPool = 6,
            /// <summary>Native CLR IO threadpool workitem</summary>
            ClrIOThreadPool = 7,
            /// <summary>Managed threadpool workitem</summary>
            FxThreadPool = 8,
            /// <summary>Generic managed thread transfer</summary>
            FxTransfer = 9,

            /// <summary>Managed async IO workitem</summary>
            FxAsyncIO = 11,
            /// <summary>WinRT Dispatched workitem</summary>
            FxWinRTDispatch = 12,
            /// <summary>
            /// Used when we make up ones because we know that have to be there but we don't know enough to do more than that. 
            /// </summary>
            Implied = 13,


            // AutoComplete codes. 
            /// <summary>
            /// An activity that allows correlation between the antecedent and continuation 
            /// if have bit 5 set it means you auto-compete
            /// </summary>
            TaskWait = 32,
            /// <summary>
            /// Same as TaskWait, hwoever it auto-completes
            /// </summary>
            TaskWaitSynchronous = 64 + 33,
            /// <summary>
            /// Managed timer workitem
            /// </summary>
            FxTimer = 34, // FxTransfer + kind(1)
        }

        private static string ActivityKindToString(ActivityKind kind)
        {
            switch (kind)
            {
                case ActivityKind.Invalid: return "Invalid";
                case ActivityKind.Initial: return "Initial";
                case ActivityKind.TaskScheduled: return "TaskScheduled";
                case ActivityKind.TaskStarted: return "TaskStarted";
                case ActivityKind.AwaitTaskScheduled: return "AwaitTaskScheduled";
                case ActivityKind.ClrThreadStart: return "ClrThreadStart";
                case ActivityKind.ClrThreadPool: return "ClrThreadPool";
                case ActivityKind.ClrIOThreadPool: return "ClrIOThreadPool";
                case ActivityKind.FxThreadPool: return "FxThreadPool";
                case ActivityKind.FxTransfer: return "FxTransfer";
                case ActivityKind.FxAsyncIO: return "FxAsyncIO";
                case ActivityKind.FxWinRTDispatch: return "FxWinRTDispatch";
                case ActivityKind.Implied: return "Implied";
                case ActivityKind.TaskWait: return "TaskWait";
                case ActivityKind.TaskWaitSynchronous: return "TaskWaitSynchronous";
                case ActivityKind.FxTimer: return "FxTimer";
                default:
                    Debug.Fail("Missing ActivityKind case statement.");
                    return kind.ToString();
            }
        }

        /// <summary>A trace-wide unique id identifying an activity</summary>
        public ActivityIndex Index { get { return activityIndex; } }
        /// <summary>The activity that initiated or caused the current one</summary>
        public TraceActivity Creator { get { return creator; } }

        /// <summary>
        /// This return an unique string 'name' for the activity.  It is a the Index followed by 
        /// a - followed by the TPL index (if available).  It is a bit nicer since it gives
        /// more information for debugging.  
        /// </summary>
        public string ID
        {
            get
            {
                uint truncatedRawId = ((uint)rawID);
                if (truncatedRawId == 0xFFFFFFFF)
                {
                    if (kind == ActivityKind.Implied)
                    {
                        return "Implied/TID=" + Thread.ThreadID + "/S=" + StartTimeRelativeMSec.ToString("f3");
                    }

                    return "Thread/TID=" + Thread.ThreadID;
                }
                string rawIdString = (truncatedRawId < 0x1000000) ? truncatedRawId.ToString() : ("0x" + truncatedRawId.ToString("x"));
                return "C=" + CreationTimeRelativeMSec.ToString("f3") + "/S=" + StartTimeRelativeMSec.ToString("f3") + "/R=" + rawIdString;
            }
        }

        // TODO make public?
        /// <summary>
        /// Computes the creator path back to root. 
        /// </summary>
        internal string Path
        {
            get
            {
                string creatorPath = (Creator != null) ? Creator.Path : "/";
                return creatorPath + "/" + ((int)Index).ToString();
            }
        }

        /// <summary>The thread on which the activity is running</summary>
        public TraceThread Thread { get { return thread; } set { thread = value; } }
        /// <summary>True if there may be multiple activities that were initiated by caller (e.g. managed Timers)</summary>
        public bool MultiTrigger { get { return multiTrigger; } }
        /// <summary>A descriptive label for the activity
        ///     TODO: eliminate and use ToString()?
        /// </summary>
        public string Name
        {
            get
            {
                // PERF: Hand-optimized string.Format to minimize allocations
                var sb = StringBuilderCache.Acquire();
                sb.Append('<');
                sb.Append(IsThreadActivity ? "ThreadActivity" : ((rawID >> 32) & 1) != 0 ? "Activity (concurrent)" : "Activity (continuation)");
                sb.Append(" Index=\"");
                sb.Append((int)Index);

                if (Thread != null)
                {
                    sb.Append("\" Thread=\"");
                    sb.Append(Thread.VerboseThreadName);
                    sb.Append("\" Create=\"");
                    sb.Append(CreationTimeRelativeMSec.ToString("f3"));
                    sb.Append("\" Start=\"");
                    sb.Append(StartTimeRelativeMSec.ToString("f3"));
                    sb.Append("\" kind=\"");
                    sb.Append(ActivityKindToString(kind));
                }

                sb.Append("\" RawID=\"0x");
                sb.Append(rawID.ToString("x"));
                sb.Append("\"/>");
                return StringBuilderCache.GetStringAndRelease(sb);
            }
        }

        /// <summary>
        /// A thread activity is the activity associate with an OS thread.   It is special because it may 
        /// have a region that is disjoint.  
        /// </summary>
        public bool IsThreadActivity { get { return ((ulong)rawID == 0xFFFFFFFFFFFFFFFF); } }

        /// <summary>Time from beginning of trace (in msec) when activity started executing</summary>
        public double StartTimeRelativeMSec
        {
            get
            {
                if (startTimeQPC == 0)
                {
                    return 0;
                }

                return thread.Process.Log.QPCTimeToRelMSec(startTimeQPC);
            }
        }
        /// <summary>Time from beginning of trace (in msec) when activity completed execution.  Does not include children.</summary>
        public double EndTimeRelativeMSec
        {
            get
            {
                if (endTimeQPC == 0)
                {
                    return 0;
                }

                return thread.Process.Log.QPCTimeToRelMSec(endTimeQPC);
            }
        }

        /// <summary>The event index of the TraceEvent instance that created/scheduled this activity</summary>
        public EventIndex CreationEventIndex { get { return creationEventIndex; } }
        /// <summary>The call stack index of the TraceEvent instance that scheduled (caused the creation of) the activity</summary>
        public CallStackIndex CreationCallStackIndex
        {
            get
            {
                Debug.Assert(creationCallStackIndex == thread.Process.Log.GetCallStackIndexForEventIndex(creationEventIndex));
                return creationCallStackIndex;
            }
        }
        /// <summary>Time from beginning of trace (in msec) when activity was scheduled</summary>
        public double CreationTimeRelativeMSec
        {
            get
            {
                if (creationTimeQPC == 0)
                {
                    return 0;
                }

                return thread.Process.Log.QPCTimeToRelMSec(creationTimeQPC);
            }
        }

        /// <summary>
        /// To use mainly for debugging
        /// </summary>
        public override string ToString()
        {
            return Name;
        }

        #region private
        internal TraceActivity(ActivityIndex activityIndex, TraceActivity creator, EventIndex creationEventIndex,
            CallStackIndex creationCallStackIndex, long creationTimeQPC, Address rawID, bool multiTrigger, bool gcBound, TraceActivity.ActivityKind kind)
        {
            this.activityIndex = activityIndex;
            this.creator = creator;
            // TODO FIX NOW use or remove !
            this.creationCallStackIndex = creationCallStackIndex;
            this.creationEventIndex = creationEventIndex;
            this.creationTimeQPC = creationTimeQPC;
            this.multiTrigger = multiTrigger;
            this.gcBound = gcBound;
            this.kind = kind;
            this.rawID = rawID;
        }


        internal static unsafe Address GuidToLongId(ref Guid guid)
        {
            fixed (Guid* pg = &guid)
            {
                return *(Address*)pg;
            }
        }

        void IFastSerializable.ToStream(Serializer serializer)
        {
            serializer.Write((int)activityIndex);
            serializer.Write(creator);
            serializer.Write((int)creationCallStackIndex);
            serializer.Write(thread);
            serializer.Write((int)creationEventIndex);
            serializer.Write(creationTimeQPC);
            serializer.Write(startTimeQPC);
            serializer.Write(endTimeQPC);
            serializer.Write(multiTrigger);
            serializer.Write(gcBound);
            serializer.Write((short)kind);
        }

        void IFastSerializable.FromStream(Deserializer deserializer)
        {
            activityIndex = (ActivityIndex)deserializer.ReadInt();
            deserializer.Read(out creator);
            creationCallStackIndex = (CallStackIndex)deserializer.ReadInt();
            deserializer.Read(out thread);
            creationEventIndex = (EventIndex)deserializer.ReadInt();
            deserializer.Read(out creationTimeQPC);
            deserializer.Read(out startTimeQPC);
            deserializer.Read(out endTimeQPC);
            deserializer.Read(out multiTrigger);
            deserializer.Read(out gcBound);
            short kind; deserializer.Read(out kind); this.kind = (TraceActivity.ActivityKind)kind;
        }

        private ActivityIndex activityIndex;
        internal TraceActivity creator;
        private EventIndex creationEventIndex;      // The event index of the TraceEvent instance that created/scheduled this activity
        private CallStackIndex creationCallStackIndex;
        internal TraceThread thread;
        internal long creationTimeQPC;
        internal long startTimeQPC;
        internal long endTimeQPC;
        private bool multiTrigger;                  // True if there may be multiple activities that were initiated by caller (e.g. managed Timers)
        private bool gcBound;
        internal TraceActivity.ActivityKind kind;
        internal Address rawID;                      // ID used to identify this activity before we normalized it.  
        internal TraceActivity prevActivityOnThread; // We can have a stack of active activities on a given thread.  This points to the one we preempted.  
                                                     // This is only used in the ActivityComputer.      
        #endregion
    }

    /// <summary>
    /// TraceLogOptions control the generation of a TraceLog (ETLX file) from an ETL file.  
    /// </summary>
    public sealed class TraceLogOptions
    {
        /// <summary>
        /// Creates a new object containing options for constructing a TraceLog file.  
        /// </summary>
        public TraceLogOptions() { }
        /// <summary>
        /// If non-null, this is a predicate that, given a file path to a dll, answers the question
        /// whether the PDB associated with that DLL be looked up and its symbolic information added
        /// to the TraceLog file as part of conversion.   Symbols can be looked up afterward when 
        /// the file is later opened, so the default (which is to look up no symbols during
        /// conversion) is typically OK. 
        /// </summary>
        public Predicate<string> ShouldResolveSymbols;
        /// <summary>
        /// Resolving symbols from a symbol server can take a long time. If
        /// there is a DLL that always fails, it can be quite annoying because
        /// it will always cause delays, By specifying only local symbols it
        /// will only resolve the symbols if it can do so without the delay of network traffic. 
        /// Symbols that have been previously cached locally from a symbol
        /// server count as local symbols.
        /// </summary>
        public bool LocalSymbolsOnly;
        /// <summary>
        /// By default symbols are only resolved if there are stacks associated with the trace. 
        /// Setting this option forces resolution even if there are no stacks. 
        /// </summary>
        public bool AlwaysResolveSymbols;
        /// <summary>
        /// Writes status to this log.  Useful for debugging symbol issues.
        /// </summary>
        public TextWriter ConversionLog
        {
            get
            {
                if (m_ConversionLog == null)
                {
                    if (ConversionLogName != null)
                    {
                        m_ConversionLog = File.CreateText(ConversionLogName);
                    }
                    else
                    {
                        m_ConversionLog = new StringWriter();
                    }
                }
                return m_ConversionLog;
            }
            set
            {
                m_ConversionLog = value;
            }
        }
        /// <summary>
        /// If ConversionLogName is set, it indicates that any messages associated with creating the TraceLog should be written here. 
        /// </summary>
        public string ConversionLogName;
        /// <summary>
        /// ETL files typically contain a large number of 'bookkeeping' event for resolving names of files, or methods or to indicate information
        /// about processes that existed when the trace was started (DCStart and DCStop events).   By default these events are stripped from
        /// the ETLX file because their information has already been used to do the bookkeeping as part of the conversion
        /// <para> 
        /// However sometimes it is useful to keep these events (typically for debugging TraceEvent itself) and setting this
        /// property to true will cause every event in the ETL file to be copied as an event to the ETLX file.  
        /// </para>
        /// </summary>
        public bool KeepAllEvents;
        /// <summary>
        /// Sometimes ETL files are too big , and you just want to look at a fraction of it to speed things up
        /// (or to keep file size under control).  The MaxEventCount property allows that.   10M will produce a 3-4GB ETLX file.  
        /// 1M is a good value to keep ETLX file size under control.  Note that that the conversion still scan the entire 
        /// original ETL file too look for bookkeeping events, however MaxEventCount events will be transfered to the ETLX 
        /// file as events.
        /// <para>
        /// The default is 10M because ETLX has a restriction of 4GB in size.  
        /// </para>
        /// </summary>
        public int MaxEventCount;
        /// <summary>
        /// If an ETL file has too many events for efficient processing the first part of the trace can be skipped by setting this
        /// property.   Any event which happens before 'SkipMSec' into the session will be filtered out.   This property is
        /// intended to be used along with the MaxEventCount property to carve out a arbitrary chunk of time from an ETL
        /// file as it is converted to an ETLX file.  
        /// </summary>
        public double SkipMSec;
        /// <summary>
        /// If this delegate is non-null, it is called if there are any lost events or if the file was truncated.
        /// It is passed a bool whether the ETLX file was truncated, as well as the number of lost events and the 
        /// total number of events in the ETLX file.  You can throw if you want to abort.  
        /// </summary>
        public Action<bool, int, int> OnLostEvents;
        /// <summary>
        /// If you have the manifests for particular providers, you can read them in explicitly by setting this directory.
        ///  All files of the form *.manifest.xml will be read into the DynamicTraceEventParser's database before conversion
        ///  starts.  
        /// </summary>
        public string ExplicitManifestDir;
        /// <summary>
        /// If errors occur during conversion, just assume the traced ended at that point and continue. 
        /// </summary>
        public bool ContinueOnError;
        #region private
        private TextWriter m_ConversionLog;
        #endregion
    }

    /// <summary>
    /// The TraceEvent instances returned during the processing of a TraceLog have additional capabilities that these extension methods can access.  
    /// </summary>
    public static class TraceLogExtensions
    {
        /// <summary>
        /// Finds the TraceProcess associated with a TraceEvent.
        /// Guaranteed to be non-null for non-real-time sessions if the process ID is != -1 
        /// </summary>
        public static TraceProcess Process(this TraceEvent anEvent)
        {
            TraceLog log = anEvent.Source as TraceLog;
            if (null == log)
            {
                throw new InvalidOperationException("Attempted to use TraceLog support on a non-TraceLog TraceEventSource.");
            }
            TraceProcess ret = log.Processes.GetProcess(anEvent.ProcessID, anEvent.TimeStampQPC);
            // When the trace was converted, a TraceProcess should have been created for
            // every mentioned Process ID.
            // When we care, we should insure this is true for the RealTime case. 
            Debug.Assert(ret != null || log.IsRealTime);
            return ret;
        }
        /// <summary>
        /// Finds the TraceThread associated with a TraceEvent. 
        /// Guaranteed to be non-null for non-real-time sessions if the process ID is != -1 
        /// </summary>
        public static TraceThread Thread(this TraceEvent anEvent)
        {
            TraceLog log = anEvent.Source as TraceLog;
            if (null == log)
            {
                throw new InvalidOperationException("Attempted to use TraceLog support on a non-TraceLog TraceEventSource.");
            }
            TraceThread ret = log.Threads.GetThread(anEvent.ThreadID, anEvent.TimeStampQPC);
            // When the trace was converted, a TraceThread should have been created for
            // every mentioned Thread ID.  
            // When we care, we should insure this is true for the RealTime case. 
            Debug.Assert(ret != null || log.IsRealTime);
            return ret;
        }
        /// <summary>
        /// Finds the TraceLog associated with a TraceEvent.  
        /// </summary>
        public static TraceLog Log(this TraceEvent anEvent)
        {
            return anEvent.Source as TraceLog;
        }
        /// <summary>
        /// Finds the TraceCallStack associated with a TraceEvent.   Returns null if the event does not have callstack.  
        /// </summary>
        public static TraceCallStack CallStack(this TraceEvent anEvent)
        {
            TraceLog log = anEvent.Source as TraceLog;
            if (null == log)
            {
                throw new InvalidOperationException("Attempted to use TraceLog support on a non-TraceLog TraceEventSource.");
            }
            return log.GetCallStackForEvent(anEvent);
        }
        /// <summary>
        /// Finds the CallStack index associated with a TraceEvent.   Returns Invalid if the event does not have callstack.  
        /// </summary>
        public static CallStackIndex CallStackIndex(this TraceEvent anEvent)
        {
            TraceLog log = anEvent.Source as TraceLog;
            if (log == null)
            {
                return Microsoft.Diagnostics.Tracing.Etlx.CallStackIndex.Invalid;
            }

            return log.GetCallStackIndexForEvent(anEvent);
        }
        /// <summary>
        /// Finds the CallStack index associated the blocking thread for CSwitch event
        /// </summary>
        public static CallStackIndex BlockingStack(this CSwitchTraceData anEvent)
        {
            TraceLog log = anEvent.Source as TraceLog;
            if (log == null)
            {
                return Microsoft.Diagnostics.Tracing.Etlx.CallStackIndex.Invalid;
            }

            return log.GetCallStackIndexForCSwitchBlockingEventIndex(anEvent.EventIndex);
        }
        /// <summary>
        /// Finds the TraceCallStacks associated with a TraceEvent.  
        /// </summary>
        public static TraceCallStacks CallStacks(this TraceEvent anEvent)
        {
            TraceLog log = anEvent.Source as TraceLog;
            if (null == log)
            {
                throw new InvalidOperationException("Attempted to use TraceLog support on a non-TraceLog TraceEventSource.");
            }
            return log.CallStacks;
        }
        /// <summary>
        /// Finds the Activity associated with a TraceEvent
        /// </summary>
        [Obsolete("Likely to be removed Replaced by ActivityMap.GetActivityC(TraceEvent)")]
        public static TraceActivity Activity(this TraceEvent anEvent)
        {
            throw new InvalidOperationException("Don't use activities right now");

        }
        /// <summary>
        /// Finds the ActivityIndex associated with a TraceEvent
        /// </summary>
        public static ActivityIndex ActivityIndex(this TraceEvent anEvent)
        {
            TraceLog log = anEvent.Source as TraceLog;
            if (log == null)
            {
                return Microsoft.Diagnostics.Tracing.Etlx.ActivityIndex.Invalid;
            }

            TraceThread thread = Thread(anEvent);
            return thread.GetActivityIndex(anEvent.TimeStampQPC);
        }
        /// <summary>
        /// For a PageFaultTraceData event, gets the TraceCodeAddress associated with the ProgramCounter address. 
        /// </summary>
        public static TraceCodeAddress ProgramCounterAddress(this MemoryPageFaultTraceData anEvent)
        {
            TraceLog log = anEvent.Source as TraceLog;
            if (null == log)
            {
                throw new InvalidOperationException("Attempted to use TraceLog support on a non-TraceLog TraceEventSource.");
            }
            return log.GetCodeAddressAtEvent(anEvent.ProgramCounter, anEvent);
        }
        /// <summary>
        /// For a PageFaultTraceData event, gets the CodeAddressIndex associated with the ProgramCounter address. 
        /// </summary>
        public static CodeAddressIndex ProgramCounterAddressIndex(this MemoryPageFaultTraceData anEvent)
        {
            TraceLog log = anEvent.Source as TraceLog;
            if (null == log)
            {
                throw new InvalidOperationException("Attempted to use TraceLog support on a non-TraceLog TraceEventSource.");
            }
            return log.GetCodeAddressIndexAtEvent(anEvent.ProgramCounter, anEvent);
        }
        /// <summary>
        /// For a SampledProfileTraceData event, gets the TraceCodeAddress associated with the InstructionPointer address. 
        /// </summary>
        public static TraceCodeAddress IntructionPointerCodeAddress(this SampledProfileTraceData anEvent)
        {
            TraceLog log = anEvent.Source as TraceLog;
            if (null == log)
            {
                throw new InvalidOperationException("Attempted to use TraceLog support on a non-TraceLog TraceEventSource.");
            }
            return log.GetCodeAddressAtEvent(anEvent.InstructionPointer, anEvent);
        }
        /// <summary>
        /// For a SampledProfileTraceData event, gets the CodeAddressIndex associated with the InstructionPointer address. 
        /// </summary>
        public static CodeAddressIndex IntructionPointerCodeAddressIndex(this SampledProfileTraceData anEvent)
        {
            TraceLog log = anEvent.Source as TraceLog;
            if (null == log)
            {
                throw new InvalidOperationException("Attempted to use TraceLog support on a non-TraceLog TraceEventSource.");
            }
            return log.GetCodeAddressIndexAtEvent(anEvent.InstructionPointer, anEvent);
        }

        /// <summary>
        /// For a PMCCounterProfTraceData event, gets the TraceCodeAddress associated with the InstructionPointer address. 
        /// </summary>
        public static TraceCodeAddress IntructionPointerCodeAddress(this PMCCounterProfTraceData anEvent)
        {
            TraceLog log = anEvent.Source as TraceLog;
            if (null == log)
            {
                throw new InvalidOperationException("Attempted to use TraceLog support on a non-TraceLog TraceEventSource.");
            }
            return log.GetCodeAddressAtEvent(anEvent.InstructionPointer, anEvent);
        }
        /// <summary>
        /// For a PMCCounterProfTraceData event, gets the CodeAddressIndex associated with the InstructionPointer address. 
        /// </summary>
        public static CodeAddressIndex IntructionPointerCodeAddressIndex(this PMCCounterProfTraceData anEvent)
        {
            TraceLog log = anEvent.Source as TraceLog;
            if (null == log)
            {
                throw new InvalidOperationException("Attempted to use TraceLog support on a non-TraceLog TraceEventSource.");
            }
            return log.GetCodeAddressIndexAtEvent(anEvent.InstructionPointer, anEvent);
        }

        /// <summary>
        /// For a ISRTraceData event, gets the CodeAddressIndex associated with the Routine address. 
        /// </summary>
        public static CodeAddressIndex RoutineCodeAddressIndex(this ISRTraceData anEvent)
        {
            TraceLog log = anEvent.Source as TraceLog;
            if (null == log)
            {
                throw new InvalidOperationException("Attempted to use TraceLog support on a non-TraceLog TraceEventSource.");
            }

            return log.GetCodeAddressIndexAtEvent(anEvent.Routine, anEvent);
        }

        /// <summary>
        /// For a DPCTraceData event, gets the CodeAddressIndex associated with the Routine address. 
        /// </summary>
        public static CodeAddressIndex RoutineCodeAddressIndex(this DPCTraceData anEvent)
        {
            TraceLog log = anEvent.Source as TraceLog;
            if (null == log)
            {
                throw new InvalidOperationException("Attempted to use TraceLog support on a non-TraceLog TraceEventSource.");
            }

            return log.GetCodeAddressIndexAtEvent(anEvent.Routine, anEvent);
        }
    }

    #region Private Classes


    internal struct JavaScriptSourceKey : IEquatable<JavaScriptSourceKey>
    {
        public JavaScriptSourceKey(long sourceID, Address scriptContextID)
        {
            SourceID = sourceID;
            ScriptContextID = scriptContextID;
        }
        public override bool Equals(object obj)
        {
            throw new NotImplementedException();        // you should not be calling this!
        }
        public override int GetHashCode()
        {
            return (int)SourceID + (int)ScriptContextID;
        }
        public bool Equals(JavaScriptSourceKey other)
        {
            return SourceID == other.SourceID && ScriptContextID == other.ScriptContextID;
        }
        public long SourceID;
        public Address ScriptContextID;
    }

    internal static class SerializerExtentions
    {
        public static void WriteAddress(this Serializer serializer, Address address)
        {
            serializer.Write((long)address);
        }
        public static void ReadAddress(this Deserializer deserializer, out Address address)
        {
            long longAddress;
            deserializer.Read(out longAddress);
            address = unchecked((Address)longAddress);
        }
    }


    #endregion
}<|MERGE_RESOLUTION|>--- conflicted
+++ resolved
@@ -2196,13 +2196,8 @@
             // Confirm that the CPU stats make sense.  
             foreach (var process in Processes)
             {
-<<<<<<< HEAD
                 double cpuFromThreads = 0;
-                foreach (var thread in process.Threads)
-=======
-                float cpuFromThreads = 0;
                 foreach (var curThread in process.Threads)
->>>>>>> 688a8564
                 {
                     cpuFromThreads += curThread.CPUMSec;
                 }
