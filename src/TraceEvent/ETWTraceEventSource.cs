--- conflicted
+++ resolved
@@ -593,11 +593,7 @@
 
             Debug.Assert(_QPCFreq != 0);
             int ver = (int)logFiles[0].LogfileHeader.Version;
-<<<<<<< HEAD
-            osVersion = new Version(unchecked((byte)ver), unchecked((byte)(ver >> 8)));
-=======
-            osVersion = new Version((byte)ver, (byte)(ver >> 8), 0, 0);
->>>>>>> 404024c7
+            osVersion = new Version(unchecked((byte)ver), unchecked((byte)(ver >> 8)), 0, 0);
 
             // Logic for looking up process names
             processNameForID = new Dictionary<int, string>();
