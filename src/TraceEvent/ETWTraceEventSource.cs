//     Copyright (c) Microsoft Corporation.  All rights reserved.
// This file is best viewed using outline mode (Ctrl-M Ctrl-O)
//
// This program uses code hyperlinks available as part of the HyperAddin Visual Studio plug-in.
// It is available from http://www.codeplex.com/hyperAddin 
// 
using Microsoft.Diagnostics.Tracing.Compatibility;
using Microsoft.Diagnostics.Tracing.Parsers;
using Microsoft.Diagnostics.Tracing.Parsers.Clr;
using Microsoft.Diagnostics.Tracing.Parsers.Kernel;
using System;
using System.Collections.Generic;
using System.Diagnostics;
using System.IO;
using System.Runtime.InteropServices;
using System.Threading;
using Utilities;
using Address = System.UInt64;

// code:System.Diagnostics.ETWTraceEventSource definition.
namespace Microsoft.Diagnostics.Tracing
{
    /// <summary>
    /// A ETWTraceEventSource represents the stream of events that was collected from a
    /// TraceEventSession (eg the ETL moduleFile, or the live session event stream). Like all
    /// TraceEventSource, it logically represents a stream of TraceEvent s. Like all
    /// TraceEventDispathers it supports a callback model where Parsers attach themselves to this
    /// sources, and user callbacks defined on the parsers are called when the 'Process' method is called.
    /// 
    /// * See also TraceEventDispatcher
    /// * See also TraceEvent
    /// * See also #ETWTraceEventSourceInternals
    /// * See also #ETWTraceEventSourceFields
    /// </summary>    
    public sealed unsafe class ETWTraceEventSource : TraceEventDispatcher, IDisposable
    {
        /// <summary>
        /// Open a ETW event trace moduleFile (ETL moduleFile) for processing.  
        /// </summary>
        /// <param name="fileName">The ETL data moduleFile to open</param>` 
        public ETWTraceEventSource(string fileName)
            : this(fileName, TraceEventSourceType.MergeAll)
        {
        }

        /// <summary>
        /// Open a ETW event source for processing.  This can either be a moduleFile or a real time ETW session
        /// </summary>
        /// <param name="fileOrSessionName">
        /// If type == ModuleFile this is the name of the moduleFile to open.
        /// If type == Session this is the name of real time session to open.</param>
        /// <param name="type"></param>
        // [SecuritySafeCritical]
        public ETWTraceEventSource(string fileOrSessionName, TraceEventSourceType type)
        {
            Initialize(fileOrSessionName, type);
        }

        /// <summary>
        /// Open multiple etl files as one trace for processing.
        /// </summary>
<<<<<<< HEAD
        /// <param name="fileOrSessionName">
=======
        /// <param name="fileNames"></param>
>>>>>>> 84c9c6e2
        /// <param name="type">If type == MergeAll, call Initialize.</param>
        // [SecuritySafeCritical]
        public ETWTraceEventSource(IEnumerable<string> fileNames, TraceEventSourceType type)
        {
            if (type == TraceEventSourceType.MergeAll)
            {
                Initialize(fileNames);
            }
            else
            {
                this.fileNames = fileNames;
            }
        }

        /// <summary>
        /// Process all the files in 'fileNames' in order (that is all the events in the first
        /// file are processed, then the second ...).   Intended for parsing the 'Multi-File' collection mode. 
        /// </summary>
        /// <param name="fileNames">The list of files path names to process (in that order)</param>
        public ETWTraceEventSource(IEnumerable<string> fileNames)
        {
            this.fileNames = fileNames;
        }

        // Process is called after all desired subscriptions have been registered.  
        /// <summary>
        /// Processes all the events in the data source, issuing callbacks that were subscribed to.  See
        /// #Introduction for more
        /// </summary>
        /// <returns>false If StopProcesing was called</returns>
        // [SecuritySafeCritical]
        public override bool Process()
        {
            stopProcessing = false;
            if (processTraceCalled)
            {
                Reset();
            }

            processTraceCalled = true;

            if (fileNames != null)
            {
                foreach (var fileName in fileNames)
                {
                    if (handles != null)
                    {
                        Debug.Assert(handles.Length == 1);
                        if (handles[0] != TraceEventNativeMethods.INVALID_HANDLE_VALUE)
                        {
                            TraceEventNativeMethods.CloseTrace(handles[0]);
                        }
                    }

                    Initialize(fileName, TraceEventSourceType.FileOnly);
                    if (!ProcessOneFile())
                    {
                        OnCompleted();
                        Debug.Assert(sessionEndTimeQPC != long.MaxValue);       // Not a real time session
                        return false;
                    }
                }
                OnCompleted();
                Debug.Assert(sessionEndTimeQPC != long.MaxValue);       // Not a real time session
                return true;
            }
            else
            {
                var ret = ProcessOneFile();

                // If the session is real time, set he sessionEndTime (since the session is stopping).  
                if (sessionEndTimeQPC == long.MaxValue)
                {
                    sessionEndTimeQPC = QPCTime.GetUTCTimeAsQPC(DateTime.UtcNow);
                }

                OnCompleted();
                return ret;
            }
        }

        /// <summary>
        /// Reprocess a pre-constructed event which this processor has presumably created. Helpful to re-examine
        /// "unknown" events, perhaps after a manifest has been received from the ETW stream.
        /// Note when queuing events to reprocess you must <see cref="TraceEvent.Clone">Clone</see> them first
        /// or certain internal data may no longer be available and you may receive memory access violations.
        /// </summary>
        /// <param name="ev">Event to re-process.</param>
        [Obsolete("Not obsolete but experimental.   We may change this in the future.")]
        public void ReprocessEvent(TraceEvent ev)
        {
            RawDispatch(ev.eventRecord);
        }

        /// <summary> 
        /// The log moduleFile that is being processed (if present)
        /// TODO: what does this do for Real time sessions?
        /// </summary>
        public string LogFileName { get { return logFiles[0].LogFileName; } }
        /// <summary>
        /// The name of the session that generated the data. 
        /// </summary>
        public string SessionName { get { return logFiles[0].LoggerName; } }
        /// <summary>
        /// The size of the log, will return 0 if it does not know. 
        /// </summary>
        public override long Size
        {
            get
            {
                long ret = 0;
                for (int i = 0; i < logFiles.Length; i++)
                {
                    var fileName = logFiles[i].LogFileName;
                    if (File.Exists(fileName))
                    {
                        ret += new FileInfo(fileName).Length;
                    }
                }
                return ret;
            }
        }
        /// <summary>
        /// returns the number of events that have been lost in this session.    Note that this value is NOT updated
        /// for real time sessions (it is a snapshot).  Instead you need to use the TraceEventSession.EventsLost property. 
        /// </summary>
        public override int EventsLost
        {
            get
            {
                int ret = 0;
                for (int i = 0; i < logFiles.Length; i++)
                {
                    ret += (int)logFiles[i].LogfileHeader.EventsLost;
                }

                return ret;
            }
        }
        /// <summary>
        /// Returns true if the Process can be called multiple times (if the Data source is from a
        /// moduleFile, not a real time stream.
        /// </summary>
        public bool CanReset { get { return (logFiles[0].LogFileMode & TraceEventNativeMethods.EVENT_TRACE_REAL_TIME_MODE) == 0; } }

        /// <summary>
        /// This routine is only useful/valid for real-time sessions.  
        /// 
        /// TraceEvent.TimeStamp internally is stored using a high resolution clock called the Query Performance Counter (QPC).
        /// This clock is INDEPENDENT of the system clock used by DateTime.   These two clocks are synchronized to within 2 msec at 
        /// session startup but they can drift from there (typically 2msec / min == 3 seconds / day).   Thus if you have long
        /// running real time session it becomes problematic to compare the timestamps with those in another session or something
        /// timestamped with the system clock.   SynchronizeClock will synchronize the TraceEvent.Timestamp clock with the system
        /// clock again.   If you do this right before you start another session, then the two sessions will be within 2 msec of
        /// each other, and their timestamps will correlate.     Doing it periodically (e.g. hourly), will keep things reasonably close.  
        /// 
        /// TODO: we can achieve perfect synchronization by exposing the QPC tick sync point so we could read the sync point 
        /// from one session and set that exact sync point for another session.  
        /// </summary>
        public void SynchronizeClock()
        {
            if (!IsRealTime)
            {
                throw new InvalidOperationException("SynchronizeClock is only for Real-Time Sessions");
            }

            DateTime utcNow = DateTime.UtcNow;
            _syncTimeQPC = QPCTime.GetUTCTimeAsQPC(utcNow);
            _syncTimeUTC = utcNow;
        }

        /// <summary>
        /// Options that can be passed to GetModulesNeedingSymbols
        /// </summary>
        [Flags]
        public enum ModuleSymbolOptions
        {
            /// <summary>
            /// This is the default, where only NGEN images are included (since these are the only images whose PDBS typically
            /// need to be resolved aggressively AT COLLECTION TIME)
            /// </summary>
            OnlyNGENImages = 0,
            /// <summary>
            /// If set, this option indicates that non-NGEN images should also be included in the list of returned modules
            /// </summary>
            IncludeUnmanagedModules = 1,
            /// <summary>
            /// Normally only modules what have a CPU or stack sample are included in the list of assemblies (thus you don't 
            /// unnecessarily have to generate NGEN PDBS for modules that will never be looked up).  However if there are 
            /// events that have addresses that need resolving that this routine does not recognise, this option can be
            /// set to insure that any module that was event LOADED is included.   This is inefficient, but guaranteed to
            /// be complete
            /// </summary>
            IncludeModulesWithOutSamples = 2
        }

        /// <summary>
        /// Given an ETL file, returns a list of the full paths to DLLs that were loaded in the trace that need symbolic 
        /// information (PDBs) so that the stack traces and CPU samples can be properly resolved.   By default this only
        /// returns NGEN images since these are the ones that need to be resolved and generated at collection time.   
        /// </summary>
        public static IEnumerable<string> GetModulesNeedingSymbols(string etlFile, ModuleSymbolOptions options = ModuleSymbolOptions.OnlyNGENImages)
        {
            var images = new List<ImageData>(300);
            var addressCounts = new Dictionary<Address, int>();

            // Get the name of all DLLS (in the file, and the set of all address-process pairs in the file.   
            using (var source = new ETWTraceEventSource(etlFile))
            {
                source.Kernel.ImageGroup += delegate (ImageLoadTraceData data)
                {
                    var fileName = data.FileName;
                    if (fileName.IndexOf(".ni.", StringComparison.OrdinalIgnoreCase) < 0)
                    {
                        // READY_TO_RUN support generate PDBs for ready-to-run images.    
                        // TODO can rip this out when we don't package ready-to-run images
                        var windowsIdx = fileName.IndexOf(@"\windows\", StringComparison.OrdinalIgnoreCase);
                        if (0 <= windowsIdx && windowsIdx <= 2)
                        {
                            return;
                        }

                        if (!File.Exists(fileName))
                        {
                            return;
                        }

                        try
                        {
                            using (var peFile = new PEFile.PEFile(fileName))
                            {
                                if (!peFile.IsManagedReadyToRun)
                                {
                                    return;
                                }
                            }
                        }
                        catch { return; }
                    }

                    var processId = data.ProcessID;
                    images.Add(new ImageData(processId, fileName, data.ImageBase, data.ImageSize));
                };

                source.Kernel.StackWalkStack += delegate (StackWalkStackTraceData data)
                {
                    if (data.ProcessID == 0)
                    {
                        return;
                    }

                    var processId = data.ProcessID;
                    for (int i = 0; i < data.FrameCount; i++)
                    {
                        var address = (data.InstructionPointer(i) & 0xFFFFFFFFFFFF0000L) + ((Address)(processId & 0xFFFF));
                        addressCounts[address] = 1;
                    }
                };

                source.Clr.ClrStackWalk += delegate (ClrStackWalkTraceData data)
                {
                    var processId = data.ProcessID;
                    for (int i = 0; i < data.FrameCount; i++)
                    {
                        var address = (data.InstructionPointer(i) & 0xFFFFFFFFFFFF0000L) + ((Address)(processId & 0xFFFF));
                        addressCounts[address] = 1;
                    }
                };

                source.Kernel.PerfInfoSample += delegate (SampledProfileTraceData data)
                {
                    if (data.ProcessID == 0)
                    {
                        return;
                    }

                    var processId = data.ProcessID;
                    var address = (data.InstructionPointer & 0xFFFFFFFFFFFF0000L) + ((Address)(processId & 0xFFFF));
                    addressCounts[address] = 1;
                };

                source.Process();
            }

            // imageNames is a set of names that we want symbols for.  
            var imageNames = new Dictionary<string, string>(100);
            foreach (var image in images)
            {
                if (!imageNames.ContainsKey(image.DllName))
                {
                    for (uint offset = 0; offset < (uint)image.Size; offset += 0x10000)
                    {
                        var key = image.BaseAddress + offset + (uint)(image.ProcessID & 0xFFFF);
                        if (addressCounts.ContainsKey(key))
                        {
                            imageNames[image.DllName] = image.DllName;
                            break;
                        }
                    }
                }
            }

            // Find the PDBS for the given images. 
            return new List<string>(imageNames.Keys);
        }

        #region Private
        /// <summary>
        /// Image data is a trivial record for image data, where it is keyed by the base address, processID and name.  
        /// </summary>
        private class ImageData : IComparable<ImageData>
        {
            public int CompareTo(ImageData other)
            {
                var ret = BaseAddress.CompareTo(other.BaseAddress);
                if (ret != 0)
                {
                    return ret;
                }

                ret = ProcessID - other.ProcessID;
                if (ret != 0)
                {
                    return ret;
                }

                return DllName.CompareTo(other.DllName);
            }

            public ImageData(int ProcessID, string DllName, Address BaseAddress, int Size)
            {
                this.ProcessID = ProcessID;
                this.DllName = DllName;
                this.BaseAddress = BaseAddress;
                this.Size = Size;
            }
            public int ProcessID;
            public string DllName;
            public Address BaseAddress;
            public int Size;
        }

        private void Initialize(IEnumerable<string> fileNames)
        {
            List<string> allLogFiles = new List<string>(fileNames);
            logFiles = new TraceEventNativeMethods.EVENT_TRACE_LOGFILEW[allLogFiles.Count];
            for (int i = 0; i < allLogFiles.Count; i++)
            {
                logFiles[i].LogFileName = allLogFiles[i];
            }

            InitializeFiles();
        }

        private void Initialize(string fileOrSessionName, TraceEventSourceType type)
        {

            // Allocate the LOGFILE and structures and arrays that hold them  
            // Figure out how many log files we have
            if (type == TraceEventSourceType.MergeAll)
            {
                List<string> allLogFiles = GetMergeAllLogFiles(fileOrSessionName);

                logFiles = new TraceEventNativeMethods.EVENT_TRACE_LOGFILEW[allLogFiles.Count];
                for (int i = 0; i < allLogFiles.Count; i++)
                {
                    logFiles[i].LogFileName = allLogFiles[i];
                }
            }
            else
            {
                logFiles = new TraceEventNativeMethods.EVENT_TRACE_LOGFILEW[1];
                if (type == TraceEventSourceType.FileOnly)
                {
                    logFiles[0].LogFileName = fileOrSessionName;
                }
                else
                {
                    Debug.Assert(type == TraceEventSourceType.Session);
                    logFiles[0].LoggerName = fileOrSessionName;
                    logFiles[0].LogFileMode |= TraceEventNativeMethods.EVENT_TRACE_REAL_TIME_MODE;
                    IsRealTime = true;
                }
            }

            InitializeFiles();
        }

        private void InitializeFiles()
        {
            handles = new ulong[logFiles.Length];

            // Fill  out the first log file information (we will clone it later if we have multiple files). 
            logFiles[0].BufferCallback = TraceEventBufferCallback;
            handles[0] = TraceEventNativeMethods.INVALID_HANDLE_VALUE;
            useClassicETW = !OperatingSystemVersion.AtLeast(OperatingSystemVersion.Vista);
            if (useClassicETW)
            {
                var mem = (TraceEventNativeMethods.EVENT_RECORD*)Marshal.AllocHGlobal(sizeof(TraceEventNativeMethods.EVENT_RECORD));
                *mem = default(TraceEventNativeMethods.EVENT_RECORD);
                convertedHeader = mem;
                logFiles[0].EventCallback = RawDispatchClassic;
            }
            else
            {
                logFiles[0].LogFileMode |= TraceEventNativeMethods.PROCESS_TRACE_MODE_EVENT_RECORD;
                logFiles[0].EventCallback = RawDispatch;
            }
            // We want the raw timestamp because it is needed to match up stacks with the event they go with.  
            logFiles[0].LogFileMode |= TraceEventNativeMethods.PROCESS_TRACE_MODE_RAW_TIMESTAMP;

            // Copy the information to any additional log files 
            for (int i = 1; i < logFiles.Length; i++)
            {
                logFiles[i].BufferCallback = logFiles[0].BufferCallback;
                logFiles[i].EventCallback = logFiles[0].EventCallback;
                logFiles[i].LogFileMode = logFiles[0].LogFileMode;
                handles[i] = handles[0];
            }

            DateTime minSessionStartTimeUTC = DateTime.MaxValue;
            DateTime maxSessionEndTimeUTC = DateTime.MinValue + new TimeSpan(1 * 365, 0, 0, 0); // TO avoid roundoff error when converting to QPC add a year.  

            // Open all the traces
            for (int i = 0; i < handles.Length; i++)
            {
                handles[i] = TraceEventNativeMethods.OpenTrace(ref logFiles[i]);
                if (handles[i] == TraceEventNativeMethods.INVALID_HANDLE_VALUE)
                {
                    Marshal.ThrowExceptionForHR(TraceEventNativeMethods.GetHRForLastWin32Error());
                }

                // Start time is minimum of all start times
                DateTime logFileStartTimeUTC = SafeFromFileTimeUtc(logFiles[i].LogfileHeader.StartTime);
                DateTime logFileEndTimeUTC = SafeFromFileTimeUtc(logFiles[i].LogfileHeader.EndTime);

                if (logFileStartTimeUTC < minSessionStartTimeUTC)
                {
                    minSessionStartTimeUTC = logFileStartTimeUTC;
                }
                // End time is maximum of all start times
                if (logFileEndTimeUTC > maxSessionEndTimeUTC)
                {
                    maxSessionEndTimeUTC = logFileEndTimeUTC;
                }

                // TODO do we even need log pointer size anymore?   
                // We take the max pointer size.  
                if ((int)logFiles[i].LogfileHeader.PointerSize > pointerSize)
                {
                    pointerSize = (int)logFiles[i].LogfileHeader.PointerSize;
                }
            }

            _QPCFreq = logFiles[0].LogfileHeader.PerfFreq;
            if (_QPCFreq == 0)
            {
                _QPCFreq = Stopwatch.Frequency;
            }

            // Real time providers don't set this to something useful
            if ((logFiles[0].LogFileMode & TraceEventNativeMethods.EVENT_TRACE_REAL_TIME_MODE) != 0)
            {
                DateTime nowUTC = DateTime.UtcNow;
                long nowQPC = QPCTime.GetUTCTimeAsQPC(nowUTC);

                _syncTimeQPC = nowQPC;
                _syncTimeUTC = nowUTC;

                sessionStartTimeQPC = nowQPC - _QPCFreq / 10;           // Subtract 1/10 sec to keep now and nowQPC in sync.  
                sessionEndTimeQPC = long.MaxValue;                      // Represents infinity.      

                Debug.Assert(SessionStartTime < SessionEndTime);
            }
            else
            {
                _syncTimeUTC = minSessionStartTimeUTC;

                // UTCDateTimeToQPC is actually going to give the wrong value for these because we have
                // not set _syncTimeQPC, but will be adjusted when we see the event Header and know _syncTypeQPC.  
                sessionStartTimeQPC = UTCDateTimeToQPC(minSessionStartTimeUTC);
                sessionEndTimeQPC = UTCDateTimeToQPC(maxSessionEndTimeUTC);
            }
            Debug.Assert(_QPCFreq != 0);
            if (pointerSize == 0 || IsRealTime)  // We get on x64 OS 4 as pointer size which is wrong for realtime sessions. Fix it up. 
            {
                pointerSize = GetOSPointerSize();

                Debug.Assert((logFiles[0].LogFileMode & TraceEventNativeMethods.EVENT_TRACE_REAL_TIME_MODE) != 0);
            }
            Debug.Assert(pointerSize == 4 || pointerSize == 8);

            cpuSpeedMHz = (int)logFiles[0].LogfileHeader.CpuSpeedInMHz;
            numberOfProcessors = (int)logFiles[0].LogfileHeader.NumberOfProcessors;

            // We ask for raw timestamps, but the log file may have used system time as its raw timestamp.
            // SystemTime is like a QPC time that happens 10M times a second (100ns).  
            // ReservedFlags is actually the ClockType 0 = Raw, 1 = QPC, 2 = SystemTimne 3 = CpuTick (we don't support)
            if (logFiles[0].LogfileHeader.ReservedFlags == 2)   // If ClockType == EVENT_TRACE_CLOCK_SYSTEMTIME
            {
                _QPCFreq = 10000000;
            }

            Debug.Assert(_QPCFreq != 0);
            int ver = (int)logFiles[0].LogfileHeader.Version;
            osVersion = new Version(unchecked((byte)ver), unchecked((byte)(ver >> 8)));

            // Logic for looking up process names
            processNameForID = new Dictionary<int, string>();

            var kernelParser = new KernelTraceEventParser(this, KernelTraceEventParser.ParserTrackingOptions.None);
            kernelParser.ProcessStartGroup += delegate (ProcessTraceData data)
            {
                // Get just the file name without the extension.  Can't use the 'Path' class because
                // it tests to make certain it does not have illegal chars etc.  Since KernelImageFileName
                // is not a true user mode path, we can get failures. 
                string path = data.KernelImageFileName;
                int startIdx = path.LastIndexOf('\\');
                if (0 <= startIdx)
                {
                    startIdx++;
                }
                else
                {
                    startIdx = 0;
                }

                int endIdx = path.LastIndexOf('.');
                if (endIdx <= startIdx)
                {
                    endIdx = path.Length;
                }

                processNameForID[data.ProcessID] = path.Substring(startIdx, endIdx - startIdx);
            };
            kernelParser.ProcessEndGroup += delegate (ProcessTraceData data)
            {
                processNameForID.Remove(data.ProcessID);
            };
            kernelParser.EventTraceHeader += delegate (EventTraceHeaderTraceData data)
            {
                if (_syncTimeQPC == 0)
                {   // In merged files there can be more of these, we only set the QPC time on the first one 
                    // We were using a 'start location' of 0, but we want it to be the timestamp of this events, so we add this to our 
                    // existing QPC values.
                    _syncTimeQPC = data.TimeStampQPC;
                    sessionStartTimeQPC += data.TimeStampQPC;
                    sessionEndTimeQPC += data.TimeStampQPC;
                }
            };
        }

        /// <summary>
        /// Returns the size of pointer (8 or 4) for the operating system (not necessarily the process) 
        /// </summary>
        internal static int GetOSPointerSize()
        {
            if (IntPtr.Size == 8)
            {
                return 8;
            }
#if !NETSTANDARD1_6
            bool is64bitOS = Environment.Is64BitOperatingSystem;
#else
            // Sadly this API does not work properly on V4.7.1 of the Desktop framework.   See https://github.com/Microsoft/perfview/issues/478 for more.  
            // However with this partial fix, (works on everything not NetSTandard, and only in 32 bit processes), that we can wait for the fix.
            bool is64bitOS = (RuntimeInformation.OSArchitecture == Architecture.X64 || RuntimeInformation.OSArchitecture == Architecture.Arm64);
#endif
            return is64bitOS ? 8 : 4;
        }

        internal static DateTime SafeFromFileTimeUtc(long fileTime)
        {
            ulong maxTime = (ulong)DateTime.MaxValue.ToFileTimeUtc();
            if (maxTime < (ulong)fileTime)
            {
                return DateTime.MaxValue;
            }

            return DateTime.FromFileTimeUtc(fileTime);
        }

        /// <summary>
        /// This is a little helper class that maps QueryPerformanceCounter (QPC) ticks to DateTime.  There is an error of
        /// a few msec, but as long as every one uses the same one, we probably don't care.  
        /// </summary>
        private class QPCTime
        {
            public static long GetUTCTimeAsQPC(DateTime utcTime)
            {
                QPCTime qpcTime = new QPCTime();
                return qpcTime._GetUTCTimeAsQPC(utcTime);
            }

            #region private
            private long _GetUTCTimeAsQPC(DateTime utcTime)
            {
                // Convert to seconds from the baseline
                double deltaSec = (utcTime.Ticks - m_timeAsDateTimeUTC.Ticks) / 10000000.0;
                // scale to QPC units and then add back in the base.  
                return (long)(deltaSec * Stopwatch.Frequency) + m_timeAsQPC;
            }

            private QPCTime()
            {
                // We call Now and GetTimeStame at one point (it will be off by the latency of
                // one call to these functions).   However since UtcNow only changes once every 16
                // msec, we loop until we see it change which lets us get with 1-2 msec of the
                // correct synchronization.  
                DateTime start = DateTime.UtcNow;
                long lastQPC = Stopwatch.GetTimestamp();
                for (; ; )
                {
                    var next = DateTime.UtcNow;
                    m_timeAsQPC = Stopwatch.GetTimestamp();
                    if (next != start)
                    {
                        m_timeAsDateTimeUTC = next;
                        m_timeAsQPC = lastQPC;       // We would rather be before than after.   
                        break;
                    }
                    lastQPC = m_timeAsQPC;
                }
            }

            // A QPC object just needs to hold a point in time in both units (DateTime and QPC). 
            private DateTime m_timeAsDateTimeUTC;
            private long m_timeAsQPC;

            #endregion
        }

        internal static List<string> GetMergeAllLogFiles(string fileName)
        {
            string fileBaseName = Path.GetFileNameWithoutExtension(fileName);
            string dir = Path.GetDirectoryName(fileName);
            if (dir.Length == 0)
            {
                dir = ".";
            }

            List<string> allLogFiles = new List<string>();
            allLogFiles.AddRange(Directory.GetFiles(dir, fileBaseName + ".etl"));
            allLogFiles.AddRange(Directory.GetFiles(dir, fileBaseName + ".kernel*.etl"));
            allLogFiles.AddRange(Directory.GetFiles(dir, fileBaseName + ".clr*.etl"));
            allLogFiles.AddRange(Directory.GetFiles(dir, fileBaseName + ".user*.etl"));

            if (allLogFiles.Count == 0)
            {
                throw new FileNotFoundException("Could not find file     " + fileName);
            }

            return allLogFiles;
        }

        private bool ProcessOneFile()
        {
            int dwErr = TraceEventNativeMethods.ProcessTrace(handles, (uint)handles.Length, (IntPtr)0, (IntPtr)0);
            if (dwErr == 6)
            {
                throw new ApplicationException("Error opening ETL file.  Most likely caused by opening a Win8 Trace on a Pre Win8 OS.");
            }

            // ETW returns 1223 when you stop processing explicitly 
            if (!(dwErr == 1223 && stopProcessing))
            {
                Marshal.ThrowExceptionForHR(TraceEventNativeMethods.GetHRFromWin32(dwErr));
            }

            return !stopProcessing;
        }

#if DEBUG
        internal bool DisallowEventIndexAccess { get; set; }
#endif

        // #ETWTraceEventSourceInternals
        // 
        // ETWTraceEventSource is a wrapper around the Windows API TraceEventNativeMethods.OpenTrace
        // method (see http://msdn2.microsoft.com/en-us/library/aa364089.aspx) We set it up so that we call
        // back to ETWTraceEventSource.Dispatch which is the heart of the event callback logic.
        // [SecuritySafeCritical]
        private void RawDispatchClassic(TraceEventNativeMethods.EVENT_RECORD* eventData)
        {
            // TODO not really a EVENT_RECORD on input, but it is a pain to be type-correct.  
            TraceEventNativeMethods.EVENT_TRACE* oldStyleHeader = (TraceEventNativeMethods.EVENT_TRACE*)eventData;
            eventData = convertedHeader;

            eventData->EventHeader.Size = (ushort)sizeof(TraceEventNativeMethods.EVENT_TRACE_HEADER);
            // HeaderType
            eventData->EventHeader.Flags = TraceEventNativeMethods.EVENT_HEADER_FLAG_CLASSIC_HEADER;

            // TODO Figure out if there is a marker that is used in the WOW for the classic providers 
            // right now I assume they are all the same as the machine.  
            if (pointerSize == 8)
            {
                eventData->EventHeader.Flags |= TraceEventNativeMethods.EVENT_HEADER_FLAG_64_BIT_HEADER;
            }
            else
            {
                eventData->EventHeader.Flags |= TraceEventNativeMethods.EVENT_HEADER_FLAG_32_BIT_HEADER;
            }

            // EventProperty
            eventData->EventHeader.ThreadId = oldStyleHeader->Header.ThreadId;
            eventData->EventHeader.ProcessId = oldStyleHeader->Header.ProcessId;
            eventData->EventHeader.TimeStamp = oldStyleHeader->Header.TimeStamp;
            eventData->EventHeader.ProviderId = oldStyleHeader->Header.Guid;            // ProviderId = TaskId
            // ID left 0
            eventData->EventHeader.Version = (byte)oldStyleHeader->Header.Version;
            // Channel
            eventData->EventHeader.Level = oldStyleHeader->Header.Level;
            eventData->EventHeader.Opcode = oldStyleHeader->Header.Type;
            // Task
            // Keyword
            eventData->EventHeader.KernelTime = oldStyleHeader->Header.KernelTime;
            eventData->EventHeader.UserTime = oldStyleHeader->Header.UserTime;
            // ActivityID

            eventData->BufferContext = oldStyleHeader->BufferContext;
            // ExtendedDataCount
            eventData->UserDataLength = (ushort)oldStyleHeader->MofLength;
            // ExtendedData
            eventData->UserData = oldStyleHeader->MofData;
            // UserContext 

            RawDispatch(eventData);
        }

        // [SecuritySafeCritical]
        private void RawDispatch(TraceEventNativeMethods.EVENT_RECORD* rawData)
        {
            if (stopProcessing)
            {
                return;
            }

            if (lockObj != null)
            {
                Monitor.Enter(lockObj);
            }

            Debug.Assert(rawData->EventHeader.HeaderType == 0);     // if non-zero probably old-style ETW header

            // Give it an event ID if it does not have one.  
            traceLoggingEventId.TestForTraceLoggingEventAndFixupIfNeeded(rawData);

            TraceEvent anEvent = Lookup(rawData);
#if DEBUG
            anEvent.DisallowEventIndexAccess = DisallowEventIndexAccess;
#endif
            // Keep in mind that for UnhandledTraceEvent 'PrepForCallback' has NOT been called, which means the
            // opcode, guid and eventIds are not correct at this point.  The ToString() routine WILL call
            // this so if that is in your debug window, it will have this side effect (which is good and bad)
            // Looking at rawData will give you the truth however. 
            anEvent.DebugValidate();

            if (anEvent.NeedsFixup)
            {
                anEvent.FixupData();
            }

            Dispatch(anEvent);

            if (lockObj != null)
            {
                Monitor.Exit(lockObj);
            }
        }

        /// <summary>
        /// see Dispose pattern
        /// </summary>
        protected override void Dispose(bool disposing)
        {
            // We only want one thread doing this at a time.  
            lock (this)
            {
                stopProcessing = true;
                if (handles != null)
                {
                    foreach (ulong handle in handles)
                    {
                        if (handle != TraceEventNativeMethods.INVALID_HANDLE_VALUE)
                        {
                            TraceEventNativeMethods.CloseTrace(handle);
                        }
                    }

                    handles = null;
                }

                if (convertedHeader != null)
                {
                    Marshal.FreeHGlobal((IntPtr)convertedHeader);
                    convertedHeader = null;
                }

                traceLoggingEventId.Dispose();

                // logFiles = null; Keep the callback delegate alive as long as possible.  
                base.Dispose(disposing);
            }
        }

        /// <summary>
        /// see Dispose pattern
        /// </summary>
        ~ETWTraceEventSource()
        {
            Dispose(false);
        }

        private void Reset()
        {
            if (!CanReset)
            {
                throw new InvalidOperationException("Event stream is not resetable (e.g. real time).");
            }

            if (handles != null)
            {
                for (int i = 0; i < handles.Length; i++)
                {
                    if (handles[i] != TraceEventNativeMethods.INVALID_HANDLE_VALUE)
                    {
                        TraceEventNativeMethods.CloseTrace(handles[i]);
                        handles[i] = TraceEventNativeMethods.INVALID_HANDLE_VALUE;
                    }
                    // Annoying.  The OS resets the LogFileMode field, so I have to set it up again.   
                    if (!useClassicETW)
                    {
                        logFiles[i].LogFileMode = TraceEventNativeMethods.PROCESS_TRACE_MODE_EVENT_RECORD;
                        logFiles[i].LogFileMode |= TraceEventNativeMethods.PROCESS_TRACE_MODE_RAW_TIMESTAMP;
                    }

                    handles[i] = TraceEventNativeMethods.OpenTrace(ref logFiles[i]);

                    if (handles[i] == TraceEventNativeMethods.INVALID_HANDLE_VALUE)
                    {
                        Marshal.ThrowExceptionForHR(TraceEventNativeMethods.GetHRForLastWin32Error());
                    }
                }
            }
        }

        // Private data / methods 
        // [SecuritySafeCritical]
        private bool TraceEventBufferCallback(IntPtr rawLogFile)
        {
            return !stopProcessing;
        }

        // #ETWTraceEventSourceFields
        private bool processTraceCalled;
        private TraceEventNativeMethods.EVENT_RECORD* convertedHeader;

        // Returned from OpenTrace
        private TraceEventNativeMethods.EVENT_TRACE_LOGFILEW[] logFiles;
        private UInt64[] handles;

        private IEnumerable<string> fileNames;        // Used if more than one file being processed.  (Null otherwise)

        // TODO this can be removed, and use AddDispatchHook instead.  
        /// <summary>
        /// Used by real time TraceLog on Windows7.   
        /// If we have several real time sources we have them coming in on several threads, but we want the illusion that they
        /// are one source (thus being processed one at a time).  Thus we want a lock that is taken on every dispatch.   
        /// </summary>
        internal object lockObj;

        // We do minimal processing to keep track of process names (since they are REALLY handy). 
        private Dictionary<int, string> processNameForID;

        // Used to give TraceLogging events Event IDs. 
        private TraceLoggingEventId traceLoggingEventId;

        internal override string ProcessName(int processID, long time100ns)
        {
            string ret;
            if (!processNameForID.TryGetValue(processID, out ret))
            {
                ret = "";
            }

            return ret;
        }
        #endregion
    }

    /// <summary>
    /// The kinds of data sources that can be opened (see ETWTraceEventSource)
    /// </summary>
    public enum TraceEventSourceType
    {
        /// <summary>
        /// Look for any files like *.etl or *.*.etl (the later holds things like *.kernel.etl or *.clrRundown.etl ...)
        /// </summary>
        MergeAll,
        /// <summary>
        /// Look for a ETL moduleFile *.etl as the event data source 
        /// </summary>
        FileOnly,
        /// <summary>
        /// Use a real time session as the event data source.
        /// </summary>
        Session,
    };
}<|MERGE_RESOLUTION|>--- conflicted
+++ resolved
@@ -59,11 +59,7 @@
         /// <summary>
         /// Open multiple etl files as one trace for processing.
         /// </summary>
-<<<<<<< HEAD
-        /// <param name="fileOrSessionName">
-=======
         /// <param name="fileNames"></param>
->>>>>>> 84c9c6e2
         /// <param name="type">If type == MergeAll, call Initialize.</param>
         // [SecuritySafeCritical]
         public ETWTraceEventSource(IEnumerable<string> fileNames, TraceEventSourceType type)
