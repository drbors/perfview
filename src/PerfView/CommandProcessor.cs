﻿using Microsoft.Diagnostics.Symbols;
using Microsoft.Diagnostics.Tracing;
using Microsoft.Diagnostics.Tracing.Parsers;
using Microsoft.Diagnostics.Tracing.Parsers.AspNet;
using Microsoft.Diagnostics.Tracing.Parsers.Clr;
using Microsoft.Diagnostics.Tracing.Parsers.Kernel;
using Microsoft.Diagnostics.Tracing.Session;
using Microsoft.Diagnostics.Utilities;
using Microsoft.Win32;
using System;
using System.Collections.Generic;
using System.Diagnostics;
using System.IO;
using System.Reflection;
using System.Text;
using System.Text.RegularExpressions;
using System.Threading;
using System.Threading.Tasks;
using System.Windows;
using Triggers;
using Utilities;
using Trigger = Triggers.Trigger;

namespace PerfView
{
    /// <summary>
    /// CommandProcessor knows how to take a CommandLineArgs and do basic operations 
    /// that are NOT gui dependent.  
    /// </summary>
    public class CommandProcessor
    {
        public CommandProcessor() { }
        public int ExecuteCommand(CommandLineArgs parsedArgs)
        {
            try
            {
                parsedArgs.DoCommand(parsedArgs);
                return 0;
            }
            catch (ThreadInterruptedException)
            {
                throw;
            }
            catch (Exception ex)
            {
                bool userLevel;
                var message = ExceptionMessage.GetUserMessage(ex, out userLevel);
                LogFile.WriteLine("[{0}]", message);
                return 1;
            }
        }

        public bool CommandLineCommand;
        public bool CollectingData;
        public bool StopInProgress;
        public TextWriter LogFile
        {
            get { return m_logFile; }
            set { m_logFile = value; }
        }

        /// <summary>
        /// Set to true if the command would like the Log viewed if possible
        /// </summary>
        public bool ShowLog;

        /// <summary>
        /// If this is set, we don't exit the current process when we elevate
        /// </summary>
        public bool NoExitOnElevate;

        // Command line commands.  
        public void Run(CommandLineArgs parsedArgs)
        {
            LaunchPerfViewElevatedIfNeeded("Run", parsedArgs);

            // TODO can we simpify?
            // Find the command from the command line and see if we need to wrap it in cmd /c 
            var exeName = GetExeName(parsedArgs.CommandLine);

            // Add the support directory to the path so you get the tutorial examples.  (
            if (!s_addedSupportDirToPath)
            {
                Environment.SetEnvironmentVariable("PATH", Environment.GetEnvironmentVariable("PATH") + ";" + SupportFiles.SupportFileDir);
                s_addedSupportDirToPath = true;
            }
            var exeFullPath = Command.FindOnPath(exeName);

            if (string.Compare(Path.GetExtension(exeFullPath), ".exe", StringComparison.OrdinalIgnoreCase) == 0 && parsedArgs.Process == null)
            {
                parsedArgs.Process = Path.GetFileNameWithoutExtension(exeFullPath);
            }

            if (exeFullPath == null && string.Compare(exeName, "start", StringComparison.OrdinalIgnoreCase) != 0)
            {
                throw new FileNotFoundException("Could not find command " + exeName + " on path.");
            }

            var fullCmdLine = parsedArgs.CommandLine;
            if (string.Compare(Path.GetExtension(exeFullPath), ".exe", StringComparison.OrdinalIgnoreCase) != 0 ||
                fullCmdLine.IndexOfAny(new char[] { '<', '>', '&' }) >= 0)   // File redirection ...
            {
                fullCmdLine = "cmd /c call " + parsedArgs.CommandLine;
            }

            // OK actually do the work.
            parsedArgs.NoNGenRundown = true;        // You don't need rundown for the run command because the process of interest will have died.  
            bool success = false;
            Command cmd = null;
            try
            {
                DotNetVersionLogger.Start();

                Start(parsedArgs);
                Thread.Sleep(100);          // Allow time for the start rundown events OS events to happen.  
                DateTime startTime = DateTime.Now;
                LogFile.WriteLine("Starting at {0}", startTime);
                // TODO allow users to specify the launch directory
                LogFile.WriteLine("Current Directory {0}", Environment.CurrentDirectory);
                LogFile.WriteLine("Executing: {0} {{", fullCmdLine);

                // Options:  add support dir to path so that tutorial examples work.  
                var options = new CommandOptions().AddNoThrow().AddTimeout(CommandOptions.Infinite).AddOutputStream(LogFile);
                cmd = new Command(fullCmdLine, options);

                // We break this up so that on thread interrupted exceptions can happen
                while (!cmd.HasExited)
                {
                    if (parsedArgs.MaxCollectSec != 0 && (DateTime.Now - startTime).TotalSeconds > parsedArgs.MaxCollectSec)
                    {
                        LogFile.WriteLine("Exceeded the maximum collection time of {0} sec.", parsedArgs.MaxCollectSec);
                        parsedArgs.NoNGenRundown = false;
                        break;
                    }
                    Thread.Sleep(200);
                }
                DateTime stopTime = DateTime.Now;
                LogFile.WriteLine("}} Stopping at {0} = {1:f3} sec", stopTime, (stopTime - startTime).TotalSeconds);

                Stop(parsedArgs);

                if (cmd.HasExited)
                {
                    if (cmd.ExitCode != 0)
                    {
                        LogFile.WriteLine("Warning: Command exited with non-success error code 0x{0:x}", cmd.ExitCode);
                    }
                }
                else
                {
                    LogFile.WriteLine("Warning: Command did not exit, killing.");
                    cmd.Kill();
                }
                success = true;
            }
            finally
            {
                DotNetVersionLogger.Stop();
                if (!success)
                {
                    if (cmd != null)
                    {
                        cmd.Kill();
                    }

                    Abort(parsedArgs);
                }
            }
        }
        public void Collect(CommandLineArgs parsedArgs)
        {
            LaunchPerfViewElevatedIfNeeded("Collect", parsedArgs);

            // When you collect we ALWAYS use circular buffer mode (too dangerous otherwise).
            // Users can use a very large number if they want 'infinity'.  
            if (parsedArgs.CircularMB == 0)
            {
                LogFile.WriteLine("Circular buffer size = 0, setting to 500.");
                parsedArgs.CircularMB = 500;
            }

            for (int collectionNum = 1; ;)
            {
                if (parsedArgs.CollectMultiple > 1)
                {
                    LogFile.WriteLine("[************** CollectMultple={0} collecting {1} ****************]", parsedArgs.CollectMultiple, collectionNum);
                }

                bool success = false;
                ManualResetEvent collectionCompleted = new ManualResetEvent(false);
                try
                {
                    m_aborted = false;
                    if (parsedArgs.NoGui)
                    {
                        SetupWaitNoGui(collectionCompleted, parsedArgs);
                    }
                    else
                    {
                        SetupWaitGui(collectionCompleted, parsedArgs);
                    }

                    WaitForStart(parsedArgs, collectionCompleted);

                    if (collectionCompleted.WaitOne(0))
                    {
                        LogFile.WriteLine("Collection aborted before we even started.");
                    }
                    else
                    {
                        DotNetVersionLogger.Start();
                        Start(parsedArgs);
                        WaitUntilCollectionDone(collectionCompleted, parsedArgs, DateTime.Now);
                        if (m_aborted)
                        {
                            throw new ThreadInterruptedException();
                        }

                        Stop(parsedArgs);
                        success = true;
                    }
                }
                finally
                {
                    DotNetVersionLogger.Stop();
                    collectionCompleted.Set();  // This ensures that the GUI window closes.  
                    if (!success)
                    {
                        Abort(parsedArgs);
                    }
                }

                collectionNum++;
                if (collectionNum > parsedArgs.CollectMultiple)
                {
                    break;
                }
            }
        }

        /// <summary>
        /// If there are any command line arguments in 'parsedArgs' that indicate that we should wait until starting do so.
        /// 'collectionCompleted' is an event that is fired when among other things the user manually dismisses the collection
        /// (so you should stop).  
        /// </summary>
        private void WaitForStart(CommandLineArgs parsedArgs, ManualResetEvent collectionCompleted)
        {
#if !DOTNET_CORE // perf counters dont exist on .NET Core
            if (parsedArgs.StartOnPerfCounter != null)
            {
                if (!App.IsElevated)
                {
                    throw new ApplicationException("Must be elevated to collect ETW information.");
                }

                DateTime waitStartTime = DateTime.Now;
                DateTime lastProgressReportTime = waitStartTime;
                LogFile.WriteLine("[StartOnPerfCounter active waiting for trigger: {0}]", string.Join(",", parsedArgs.StartOnPerfCounter));
                var startTriggers = new List<Trigger>();
                try
                {
                    // Set up the triggers
                    bool startTriggered = false;
                    foreach (var startTriggerSpec in parsedArgs.StartOnPerfCounter)
                    {
                        var perfCtrTrigger = new PerformanceCounterTrigger(startTriggerSpec, 0, LogFile, delegate (PerformanceCounterTrigger startTrigger)
                        {
                            LogFile.WriteLine("StartOnPerfCounter " + startTriggerSpec + " Triggered.  Value: " + startTrigger.CurrentValue.ToString("n1"));
                            startTriggered = true;
                        });
                        perfCtrTrigger.MinSecForTrigger = parsedArgs.MinSecForTrigger;
                        startTriggers.Add(perfCtrTrigger);
                    }

                    // Wait for the triggers to happen.
                    while (!collectionCompleted.WaitOne(200))
                    {
                        if (startTriggered)
                        {
                            break;
                        }

                        var now = DateTime.Now;
                        if ((now - lastProgressReportTime).TotalSeconds > 10)
                        {
                            LogFile.WriteLine("Waiting for start trigger {0} sec.", (int)(now - waitStartTime).TotalSeconds);
                            foreach (var startTrigger in startTriggers)
                            {
                                var triggerStatus = startTrigger.Status;
                                if (triggerStatus.Length != 0)
                                {
                                    LogFile.WriteLine(triggerStatus);
                                }
                            }
                            lastProgressReportTime = now;
                        }
                    }
                }
                finally
                {
                    foreach (var startTrigger in startTriggers)
                    {
                        startTrigger.Dispose();
                    }
                }
            }
#endif
        }

        public void Start(CommandLineArgs parsedArgs)
        {
            LaunchPerfViewElevatedIfNeeded("Start", parsedArgs);

            // Are we on an X86 machine?
            if (Environment.Is64BitOperatingSystem)
            {
                if (!IsKernelStacks64Enabled())
                {
                    var ver = Environment.OSVersion.Version.Major * 10 + Environment.OSVersion.Version.Minor;
                    if (ver <= 61)
                    {
                        LogFile.WriteLine("Warning: This trace is being collected on a X64 machine on a Pre Win8 OS");
                        LogFile.WriteLine("         And paging is allowed in the kernel.  This can cause stack breakage");
                        LogFile.WriteLine("         when samples are taken in the kernel and there is memory pressure.");
                        LogFile.WriteLine("         It is recommended that you disable paging in the kernel to decrease");
                        LogFile.WriteLine("         the number of broken stacks.   To do this run the command:");
                        LogFile.WriteLine("");
                        LogFile.WriteLine("         PerfView EnableKernelStacks ");
                        LogFile.WriteLine("");
                        LogFile.WriteLine("         A reboot will be required for the change to have an effect.");
                        LogFile.WriteLine("");
                    }
                }
            }

            ETWClrProfilerTraceEventParser.Keywords profilerKeywords = 0;
            if (parsedArgs.DotNetCalls)
            {
                profilerKeywords |= ETWClrProfilerTraceEventParser.Keywords.Call;
            }

            if (parsedArgs.DotNetCallsSampled)
            {
                profilerKeywords |= ETWClrProfilerTraceEventParser.Keywords.CallSampled;
            }

            if (parsedArgs.DotNetAlloc)
            {
                profilerKeywords |= ETWClrProfilerTraceEventParser.Keywords.GCAlloc;
            }

            if (parsedArgs.DotNetAllocSampled)
            {
                profilerKeywords |= ETWClrProfilerTraceEventParser.Keywords.GCAllocSampled;
            }

            if (parsedArgs.DisableInlining)
            {
                profilerKeywords |= ETWClrProfilerTraceEventParser.Keywords.DisableInlining;
            }

            if (parsedArgs.RuntimeLoading)
            {
                parsedArgs.ClrEvents |= ClrTraceEventParser.Keywords.CompilationDiagnostic;
                parsedArgs.ClrEvents |= ClrTraceEventParser.Keywords.MethodDiagnostic;
                parsedArgs.ClrEvents |= ClrTraceEventParser.Keywords.TypeDiagnostic;
            }

            if (profilerKeywords != 0)
            {
                InstallETWClrProfiler(LogFile, (int)profilerKeywords);
                LogFile.WriteLine("WARNING: Only processes that start after this point will log object allocation events.");
            }

            if (parsedArgs.DataFile == null)
            {
                parsedArgs.DataFile = "PerfViewData.etl";
            }

            // The DataFile does not have the .zip associated with it (it is implied)
            if (parsedArgs.DataFile.EndsWith(".etl.zip", StringComparison.OrdinalIgnoreCase))
            {
                parsedArgs.DataFile = parsedArgs.DataFile.Substring(0, parsedArgs.DataFile.Length - 4);
            }
            else if(!parsedArgs.DataFile.EndsWith(".etl"))
            {
                parsedArgs.DataFile = parsedArgs.DataFile + ".etl";
            }

            // Don't clobber the results file if we were told not to.  
            if (parsedArgs.CollectMultiple > 1)
            {
                var finalResultFile = parsedArgs.DataFile;
                if (parsedArgs.ShouldZip)
                {
                    finalResultFile = finalResultFile + ".zip";
                }

                finalResultFile = GetNewFile(finalResultFile);
                if (parsedArgs.ShouldZip)
                {
                    finalResultFile = finalResultFile.Substring(0, finalResultFile.Length - 4);
                }

                parsedArgs.DataFile = finalResultFile;
            }

            string zipFileName = Path.ChangeExtension(parsedArgs.DataFile, ".etl.zip");
            string userFileName = Path.ChangeExtension(parsedArgs.DataFile, ".etl");
            string kernelFileName = Path.ChangeExtension(parsedArgs.DataFile, ".kernel.etl");
            string heapFileName = Path.ChangeExtension(parsedArgs.DataFile, ".userheap.etl");
            string rundownFileName = Path.ChangeExtension(parsedArgs.DataFile, ".clrRundown.etl");
            string kernelRundownFileName = Path.ChangeExtension(parsedArgs.DataFile, ".kernelRundown.etl");
            // Ensure that old data is gone
            var fileNames = new string[] { zipFileName, userFileName, kernelFileName, heapFileName, rundownFileName, kernelRundownFileName };
            try
            {
                foreach (var fileName in fileNames)
                {
                    FileUtilities.ForceDelete(fileName);
                }
            }
            catch (IOException)
            {
                LogFile.WriteLine("Files in use, aborting and trying again.");
                Abort(parsedArgs);
                foreach (var fileName in fileNames)
                {
                    FileUtilities.ForceDelete(fileName);
                }
            }
            if (parsedArgs.Wpr)
            {
                // Just creating this directory is enough for the rest to 'just work' 
                var ngenPdbs = parsedArgs.DataFile + ".ngenpdb";
                LogFile.WriteLine("Putting NGEN pdbs into {0}", ngenPdbs);
                Directory.CreateDirectory(ngenPdbs);
            }

            CollectingData = true;
            // Create the sessions

            if (parsedArgs.InMemoryCircularBuffer)
            {
                kernelFileName = null;              // In memory buffers dont have a file name  
            }
            else
            {
                LogFile.WriteLine("[Kernel Log: {0}]", Path.GetFullPath(kernelFileName));
            }

            using (TraceEventSession kernelModeSession = new TraceEventSession(s_KernelessionName, kernelFileName))
            {
                if (parsedArgs.CpuCounters != null)
                {
                    SetCpuCounters(parsedArgs.CpuCounters);
                    parsedArgs.KernelEvents |= KernelTraceEventParser.Keywords.PMCProfile;
                }
                else
                {
                    if ((parsedArgs.KernelEvents & KernelTraceEventParser.Keywords.PMCProfile) != 0)
                    {
                        throw new ApplicationException("The PMCProfile should not be set explicitly.  Simply set the CpuCounters.");
                    }
                }

                LogFile.WriteLine("Kernel keywords enabled: {0}", parsedArgs.KernelEvents);
                if (parsedArgs.KernelEvents != KernelTraceEventParser.Keywords.None)
                {
                    if ((parsedArgs.KernelEvents & (KernelTraceEventParser.Keywords.Process | KernelTraceEventParser.Keywords.ImageLoad)) == 0 &&
                        (parsedArgs.KernelEvents & (KernelTraceEventParser.Keywords.Profile | KernelTraceEventParser.Keywords.ContextSwitch)) != 0)
                    {
                        LogFile.WriteLine("Kernel process and image thread events not present, adding them");
                        parsedArgs.KernelEvents |= (
                            KernelTraceEventParser.Keywords.Process |
                            KernelTraceEventParser.Keywords.ImageLoad |
                            KernelTraceEventParser.Keywords.Thread);
                    }

                    // If these are on, turn on Virtual Allocs as well.  
                    if (parsedArgs.OSHeapProcess != 0 || parsedArgs.OSHeapExe != null || parsedArgs.DotNetAlloc || parsedArgs.DotNetAllocSampled)
                    {
                        parsedArgs.KernelEvents |= KernelTraceEventParser.Keywords.VirtualAlloc;
                    }

                    kernelModeSession.BufferSizeMB = parsedArgs.BufferSizeMB;
                    kernelModeSession.StackCompression = parsedArgs.StackCompression;
                    kernelModeSession.LastBranchRecordingProfileSources = parsedArgs.LastBranchRecordingSources?.Parsed;
                    kernelModeSession.LastBranchRecordingFilters = parsedArgs.LastBranchRecordingFilters?.Parsed ?? LbrFilterFlags.None;
                    kernelModeSession.CpuSampleIntervalMSec = parsedArgs.CpuSampleMSec;
                    if (parsedArgs.CircularMB != 0)
                    {
                        kernelModeSession.CircularBufferMB = parsedArgs.CircularMB;
                    }

                    // Don't capture any kernel stacks for /GCCollectOnly.
                    KernelTraceEventParser.Keywords stackKeywords = parsedArgs.KernelEvents;
                    if (parsedArgs.GCCollectOnly)
                    {
                        stackKeywords = KernelTraceEventParser.Keywords.None;
                    }

                    kernelModeSession.EnableKernelProvider(parsedArgs.KernelEvents, stackKeywords);
                }

                // Turn on the OS Heap stuff if anyone asked for it.  
                TraceEventSession heapSession = null;
                if (parsedArgs.OSHeapProcess != 0 || parsedArgs.OSHeapExe != null)
                {
                    if (parsedArgs.OSHeapProcess != 0 && parsedArgs.OSHeapExe != null)
                    {
                        throw new ApplicationException("OSHeapProcess and OSHeapExe cannot both be specified simultaneously.");
                    }

                    heapSession = new TraceEventSession(s_HeapSessionName, heapFileName);
                    // Default is 256Meg and twice whatever the others are
                    heapSession.BufferSizeMB = Math.Max(256, parsedArgs.BufferSizeMB * 2);

                    if (parsedArgs.CircularMB != 0)
                    {
                        LogFile.WriteLine("[Warning: OS Heap provider does not use Circular buffering.]");
                    }

                    if (parsedArgs.OSHeapProcess != 0)
                    {
                        heapSession.EnableWindowsHeapProvider(parsedArgs.OSHeapProcess);
                        LogFile.WriteLine("[Enabling heap logging for process {0} to : {1}]", parsedArgs.OSHeapProcess, Path.GetFullPath(heapFileName));
                    }
                    else
                    {
                        parsedArgs.OSHeapExe = Path.ChangeExtension(parsedArgs.OSHeapExe, ".exe");
                        heapSession.EnableWindowsHeapProvider(parsedArgs.OSHeapExe);
                        LogFile.WriteLine("[Enabling heap logging for process with EXE {0} to : {1}]", parsedArgs.OSHeapExe, Path.GetFullPath(heapFileName));
                    }
                }

                if (parsedArgs.InMemoryCircularBuffer)
                {
                    userFileName = null;                    // In memory buffers don't have a file name 
                }
                else
                {
                    LogFile.WriteLine("[User mode Log: {0}]", Path.GetFullPath(userFileName));
                }

                using (TraceEventSession userModeSession = new TraceEventSession(s_UserModeSessionName, userFileName))
                {
                    TraceEventProviderOptions options = new TraceEventProviderOptions();
                    if (parsedArgs.FocusProcess != null)
                    {
                        int processId;
                        if (Int32.TryParse(parsedArgs.FocusProcess, out processId))
                        {
                            options.ProcessIDFilter = new List<int>(1) { processId };
                            LogFile.WriteLine("**** /FocusProcess specified LIMITING user mode events to process with ID {0}", processId);
                        }
                        else
                        {
                            if (!parsedArgs.FocusProcess.EndsWith(".exe", StringComparison.OrdinalIgnoreCase))
                                LogFile.WriteLine("**** WARNING: process name does not end in .exe, likely you will exclude processes of interest");

                            LogFile.WriteLine("**** /FocusProcess specified LIMITING user mode events to process with name {0}", parsedArgs.FocusProcess);
                            options.ProcessNameFilter = new List<string>(1) { parsedArgs.FocusProcess };
                        }
                    }

                    if (parsedArgs.EnableEventsInContainers)
                    {
                        options.EnableInContainers = true;
                    }
                    if (parsedArgs.EnableSourceContainerTracking)
                    {
                        options.EnableSourceContainerTracking = true;
                    }

                    var stacksEnabled = options.Clone();
                    stacksEnabled.StacksEnabled = true;

                    userModeSession.BufferSizeMB = parsedArgs.BufferSizeMB;
                    // DotNetAlloc needs a large buffer size too.  
                    if (parsedArgs.DotNetAlloc || parsedArgs.DotNetCalls)
                    {
                        userModeSession.BufferSizeMB = Math.Max(512, parsedArgs.BufferSizeMB * 2);
                    }

                    // Note that you don't need the rundown 300Meg if you are V4.0.
                    if (parsedArgs.CircularMB != 0)
                    {
                        // Typically you only need less than 1/5 the space + rundown. However, some scenarios primarily
                        // use the user mode session so we keep it the full size.
                        userModeSession.CircularBufferMB = parsedArgs.CircularMB + 300;
                    }

                    // Turn on PerfViewLogger
                    EnableUserProvider(userModeSession, "PerfViewLogger", PerfViewLogger.Log.Guid,
                        TraceEventLevel.Verbose, ulong.MaxValue, options);

                    Thread.Sleep(100);  // Give it at least some time to start, it is not synchronous. 

                    PerfViewLogger.Log.StartTracing();
                    PerfViewLogger.StartTime = DateTime.UtcNow;

                    PerfViewLogger.Log.SessionParameters(s_KernelessionName, kernelFileName ?? "",
                        kernelModeSession.BufferSizeMB, kernelModeSession.CircularBufferMB);
                    PerfViewLogger.Log.KernelEnableParameters(parsedArgs.KernelEvents, parsedArgs.KernelEvents);
                    PerfViewLogger.Log.SessionParameters(s_UserModeSessionName, userFileName ?? "",
                        userModeSession.BufferSizeMB, userModeSession.CircularBufferMB);

                    // If you turn on allocation sampling, then you also need the types and names and deaths.  
                    if ((parsedArgs.ClrEvents & (ClrTraceEventParser.Keywords.GCSampledObjectAllocationHigh | ClrTraceEventParser.Keywords.GCSampledObjectAllocationLow)) != 0)
                    {
                        parsedArgs.ClrEvents |= ClrTraceEventParser.Keywords.Type | ClrTraceEventParser.Keywords.GCHeapSurvivalAndMovement;
                    }

                    if (parsedArgs.Wpr)
                    {
                        SetWPRProviders(userModeSession, options);
                    }
                    else if (parsedArgs.ClrEvents != ClrTraceEventParser.Keywords.None)
                    {

                        // If we don't change the core set then we should assume the user wants more stuff.  
                        var coreClrEvents = ClrTraceEventParser.Keywords.Default &
                            ~ClrTraceEventParser.Keywords.NGen & ~ClrTraceEventParser.Keywords.SupressNGen;

                        if ((parsedArgs.ClrEvents & coreClrEvents) == coreClrEvents)
                        {
                            LogFile.WriteLine("Turning on more CLR GC, JScript and ASP.NET Events.");

                            // Turn on DotNet Telemetry
                            EnableUserProvider(userModeSession, "DotNet",
                                new Guid("319dc449-ada5-50f7-428e-957db6791668"), TraceEventLevel.Verbose, ulong.MaxValue, stacksEnabled);

                            // Turn on ETW logging about etw logging (so we get lost event info) ... (Really need a separate session to get the lost event Info properly). 
                            EnableUserProvider(userModeSession, "Microsoft-Windows-Kernel-EventTracing",
                                new Guid("B675EC37-BDB6-4648-BC92-F3FDC74D3CA2"), TraceEventLevel.Verbose, 0x70, stacksEnabled);

                            // Turn on File Create (open) logging as it is useful for investigations and lightweight. 
                            // Don't bother if the Kernel FileIOInit events are on because they are strictly better
                            // and you end up with annoying redundancy.  
                            if ((parsedArgs.KernelEvents & KernelTraceEventParser.Keywords.FileIOInit) == 0)
                            {
                                // 0x80 = CREATE_FILE (which is any open, including GetFileAttributes etc.   
                                EnableUserProvider(userModeSession, "Microsoft-Windows-Kernel-File",
                                    new Guid("EDD08927-9CC4-4E65-B970-C2560FB5C289"), TraceEventLevel.Verbose, 0x80, stacksEnabled);
                            }

                            // Turn on the user-mode Process start events.  This allows you to get the stack of create-process calls
                            // 0x10 =  Process  
                            EnableUserProvider(userModeSession, "Microsoft-Windows-Kernel-Process",
                                new Guid("22FB2CD6-0E7B-422B-A0C7-2FAD1FD0E716"), TraceEventLevel.Informational, 0x10, stacksEnabled);

                            // Default CLR events also means ASP.NET and private events. 
                            // Turn on ASP.NET at informational by default.
                            EnableUserProvider(userModeSession, "ASP.NET", AspNetTraceEventParser.ProviderGuid,
                                parsedArgs.ClrEventLevel, ulong.MaxValue - 0x2, options); // the - 0x2 will turn off Module level logging, which is very verbose
                            CheckAndWarnAboutAspNet(AspNetTraceEventParser.ProviderGuid);

                            // Turn on the new V4.5.1 ASP.Net  EventSource (TODO Not clear we should do this, and how much to turn on).  
                            // TODO turned on stacks for debugging probably should turn off in the long run.  
                            EnableUserProvider(userModeSession, "*Microsoft-Windows-ASPNET",
                                 new Guid("ee799f41-cfa5-550b-bf2c-344747c1c668"), TraceEventLevel.Informational, ulong.MaxValue, stacksEnabled);

                            // Turn on just minimum (start and stop) for IIS)
                            EnableUserProvider(userModeSession, "Microsoft-Windows-IIS",
                                new Guid("DE4649C9-15E8-4FEA-9D85-1CDDA520C334"), TraceEventLevel.Critical, 0, options);

                            // These let you see IE in and have few events. 
                            EnableUserProvider(userModeSession, "Microsoft-PerfTrack-IEFRAME",
                                new Guid("B2A40F1F-A05A-4DFD-886A-4C4F18C4334C"), TraceEventLevel.Verbose, ulong.MaxValue, options);

                            EnableUserProvider(userModeSession, "Microsoft-PerfTrack-MSHTML",
                                new Guid("FFDB9886-80F3-4540-AA8B-B85192217DDF"), TraceEventLevel.Verbose, ulong.MaxValue, options);

                            // Set you see the URLs that IE is processing. 
                            EnableUserProvider(userModeSession, "Microsoft-Windows-WinINet",
                                new Guid("43D1A55C-76D6-4F7E-995C-64C711E5CAFE"), TraceEventLevel.Verbose, 2, options);

                            // Turn on WCF.  This can be very verbose.  We need to figure out a balance  
                            EnableUserProvider(userModeSession, "Microsoft-Windows-Application Server-Applications",
                                ApplicationServerTraceEventParser.ProviderGuid, TraceEventLevel.Informational, ulong.MaxValue, options);

                            EnableUserProvider(userModeSession, "Microsoft-IE",
                                new Guid("9E3B3947-CA5D-4614-91A2-7B624E0E7244"), TraceEventLevel.Informational, 0x1300, options);

                            EnableUserProvider(userModeSession, "Microsoft-Windows-DNS-Client",
                                new Guid("1C95126E-7EEA-49A9-A3FE-A378B03DDB4D"), TraceEventLevel.Informational, ulong.MaxValue, options);

                            EnableUserProvider(userModeSession, "Microsoft-Windows-DirectComposition",
                                new Guid("C44219D0-F344-11DF-A5E2-B307DFD72085"), TraceEventLevel.Verbose, 0x4, options);

                            EnableUserProvider(userModeSession, "Microsoft-Windows-Immersive-Shell",
                                new Guid("315A8872-923E-4EA2-9889-33CD4754BF64"), TraceEventLevel.Informational, ulong.MaxValue, options);

                            EnableUserProvider(userModeSession, "Microsoft-Windows-XAML",
                                new Guid("531A35AB-63CE-4BCF-AA98-F88C7A89E455"), TraceEventLevel.Informational, ulong.MaxValue, options);

                            // Turn on JScript events too
                            EnableUserProvider(userModeSession, "Microsoft-JScript", JScriptTraceEventParser.ProviderGuid,
                                TraceEventLevel.Verbose, ulong.MaxValue, options);

                            EnableUserProvider(userModeSession, "CLRPrivate", ClrPrivateTraceEventParser.ProviderGuid,
                                TraceEventLevel.Informational,
                                (ulong)(
                                    ClrPrivateTraceEventParser.Keywords.GC |
                                    ClrPrivateTraceEventParser.Keywords.Binding |
                                    ClrPrivateTraceEventParser.Keywords.Fusion |
                                    ClrPrivateTraceEventParser.Keywords.MulticoreJit |   /* only works on verbose */
                                    // ClrPrivateTraceEventParser.Keywords.LoaderHeap |     /* only verbose */
                                    //  ClrPrivateTraceEventParser.Keywords.Startup 
                                    ClrPrivateTraceEventParser.Keywords.Stack
                                ), options);

                            if (parsedArgs.TplEvents != TplEtwProviderTraceEventParser.Keywords.None)
                            {
                                // Used to determine what is going on with tasks.
                                var netTaskStacks = stacksEnabled;
                                if (TraceEventProviderOptions.FilteringSupported)
                                {
                                    // This turns on stacks only for TaskScheduled (7) TaskWaitSend (10) and AwaitTaskContinuationScheduled (12)
                                    netTaskStacks = options.Clone();
                                    netTaskStacks.EventIDStacksToEnable = new List<int>(3) { 7, 10, 12 };
                                }
                                EnableUserProvider(userModeSession, ".NETTasks",
                                    TplEtwProviderTraceEventParser.ProviderGuid, parsedArgs.ClrEventLevel,
                                    (ulong)parsedArgs.TplEvents,
                                    netTaskStacks);
                            }

                            EnableUserProvider(userModeSession, ".NETFramework",
                                FrameworkEventSourceTraceEventParser.ProviderGuid,
                                 parsedArgs.ClrEventLevel,
                                (ulong)(
                                    FrameworkEventSourceTraceEventParser.Keywords.ThreadPool |
                                    FrameworkEventSourceTraceEventParser.Keywords.ThreadTransfer |
                                    FrameworkEventSourceTraceEventParser.Keywords.NetClient),
                                stacksEnabled);

                            // Turn on the Nuget package provider that tracks activity IDs. 
                            EnableUserProvider(userModeSession, "Microsoft.Tasks.Nuget", TraceEventProviders.GetEventSourceGuidFromName("Microsoft.Tasks.Nuget"), TraceEventLevel.Informational, 0x80, options);

                            // Turn on new SQL client logging 
                            EnableUserProvider(userModeSession, "Microsoft-AdoNet-SystemData",
                                TraceEventProviders.GetEventSourceGuidFromName("Microsoft-AdoNet-SystemData"),
                                TraceEventLevel.Informational,
                                1, // This enables just the client events.  
                                stacksEnabled);

                            EnableUserProvider(userModeSession, "ETWCLrProfiler Diagnostics",
                                new Guid(unchecked((int)0x6652970f), unchecked((short)0x1756), unchecked((short)0x5d8d), 0x08, 0x05, 0xe9, 0xaa, 0xd1, 0x52, 0xaa, 0x79),
                                TraceEventLevel.Verbose, ulong.MaxValue, options);

                            // TODO should we have stacks on for everything?
                            var diagSourceOptions = stacksEnabled.Clone();
                            // The removal of IgnoreShortCutKeywords turns on HTTP incoming and SQL events
                            // The spec below turns on outgoing Http requests.  
                            string filterSpec =
                                "HttpHandlerDiagnosticListener/System.Net.Http.Request@Activity2Start:" +
                                "Request.RequestUri" +
                                "\n" +
                                "HttpHandlerDiagnosticListener/System.Net.Http.Response@Activity2Stop:" +
                                "Response.StatusCode";
                            diagSourceOptions.AddArgument("FilterAndPayloadSpecs", filterSpec);
                            const ulong IgnoreShortCutKeywords = 0x0800;    // Turing this OFF enables all the shortcut keywords (ASP.NET and Entity Framework).  
                            EnableUserProvider(userModeSession, "Microsoft-Diagnostics-DiagnosticSource",
                                new Guid("adb401e1-5296-51f8-c125-5fda75826144"),
                                TraceEventLevel.Informational, ulong.MaxValue - IgnoreShortCutKeywords, diagSourceOptions);

                            // This is likely redundant with the diagnosticSource above, but is simpler to parse on the reader side.

                            EnableUserProvider(userModeSession, "Microsoft-AspNetCore-Hosting",
                                new Guid("9e620d2a-55d4-5ade-deb7-c26046d245a8"), TraceEventLevel.Verbose, ulong.MaxValue, options);

                            EnableUserProvider(userModeSession, "Microsoft-ApplicationInsights-Core",
                                new Guid("74af9f20-af6a-5582-9382-f21f674fb271"),
                                TraceEventLevel.Verbose, ulong.MaxValue, stacksEnabled);

                            // Turn on Power stuff
                            EnableUserProvider(userModeSession, "Microsoft-Windows-Kernel-Power",
                                new Guid("331C3B3A-2005-44C2-AC5E-77220C37D6B4"), TraceEventLevel.Informational, 0xFFB, options);
                            EnableUserProvider(userModeSession, "Microsoft-Windows-Kernel-Processor-Power",
                                new Guid("0F67E49F-FE51-4E9F-B490-6F2948CC6027"), TraceEventLevel.Informational, 0xE5D, options);
                            EnableUserProvider(userModeSession, "Microsoft-Windows-PowerCpl",
                                new Guid("B1F90B27-4551-49D6-B2BD-DFC6453762A6"), TraceEventLevel.Informational, ulong.MaxValue, options);
                            EnableUserProvider(userModeSession, "Microsoft-Windows-PowerCfg",
                                 new Guid("9F0C4EA8-EC01-4200-A00D-B9701CBEA5D8"), TraceEventLevel.Informational, ulong.MaxValue, options);

                            // If we have turned on CSwitch and ReadyThread events, go ahead and turn on networking stuff and antimalware too.
                            // It does not increase the volume in a significant way and they can be pretty useful.
                            if ((parsedArgs.KernelEvents & (KernelTraceEventParser.Keywords.Dispatcher | KernelTraceEventParser.Keywords.ContextSwitch))
                                == (KernelTraceEventParser.Keywords.Dispatcher | KernelTraceEventParser.Keywords.ContextSwitch))
                            {
                                EnableUserProvider(userModeSession, MicrosoftAntimalwareEngineTraceEventParser.ProviderName,
                                    MicrosoftAntimalwareEngineTraceEventParser.ProviderGuid,
                                    TraceEventLevel.Verbose, ulong.MaxValue, stacksEnabled);

                                EnableUserProvider(userModeSession, MicrosoftAntimalwareAMFilterTraceEventParser.ProviderName,
                                    MicrosoftAntimalwareAMFilterTraceEventParser.ProviderGuid,
                                    TraceEventLevel.Verbose, ulong.MaxValue, stacksEnabled);

                                EnableUserProvider(userModeSession, "Microsoft-Antimalware-Service",
                                    new Guid("751ef305-6c6e-4fed-b847-02ef79d26aef"),
                                    TraceEventLevel.Verbose, ulong.MaxValue, options);

                                EnableUserProvider(userModeSession, "Microsoft-Antimalware-RTP",
                                    new Guid("8e92deef-5e17-413b-b927-59b2f06a3cfc"),
                                    TraceEventLevel.Verbose, ulong.MaxValue, options);

                                EnableUserProvider(userModeSession, "Microsoft-Antimalware-Protection",
                                    new Guid("e4b70372-261f-4c54-8fa6-a5a7914d73da"),
                                    TraceEventLevel.Verbose, ulong.MaxValue, options);

                                EnableUserProvider(userModeSession, "Microsoft-Windows-HttpService",
                                    new Guid("DD5EF90A-6398-47A4-AD34-4DCECDEF795F"),
                                    parsedArgs.ClrEventLevel, ulong.MaxValue, stacksEnabled);

                                // TODO this can be expensive.   turned it down (not clear what we lose).  
                                EnableUserProvider(userModeSession, "Microsoft-Windows-TCPIP",
                                    new Guid("2F07E2EE-15DB-40F1-90EF-9D7BA282188A"), TraceEventLevel.Informational, ulong.MaxValue, stacksEnabled);

                                // This actually will not cause any events to fire unless you first also enable
                                // the kernel in a special way.  Basically doing
                                // netsh trace start scenario=InternetClient capture=yes correlation=no report=disabled maxSize=250 traceFile=NetMonTrace.net.etl
                                EnableUserProvider(userModeSession, "Microsoft-Windows-NDIS-PacketCapture",
                                    new Guid("2ED6006E-4729-4609-B423-3EE7BCD678EF"),
                                    TraceEventLevel.Informational, ulong.MaxValue, options);

                                EnableUserProvider(userModeSession, "Microsoft-Windows-WebIO",
                                    new Guid("50B3E73C-9370-461D-BB9F-26F32D68887D"), TraceEventLevel.Informational, ulong.MaxValue, options);

                                // This provider is verbose in high volume networking scnearios and its value is dubious.  
                                //EnableUserProvider(userModeSession, "Microsoft-Windows-Winsock-AFD",
                                //    new Guid("E53C6823-7BB8-44BB-90DC-3F86090D48A6"),
                                //    parsedArgs.ClrEventLevel, ulong.MaxValue);

                                // This is probably too verbose, but we will see 
                                EnableUserProvider(userModeSession, "Microsoft-Windows-WinINet",
                                    new Guid("43D1A55C-76D6-4F7E-995C-64C711E5CAFE"), TraceEventLevel.Verbose, ulong.MaxValue, options);

                                // This is probably too verbose, but we will see 
                                EnableUserProvider(userModeSession, "Microsoft-Windows-WinHttp",
                                    new Guid("7D44233D-3055-4B9C-BA64-0D47CA40A232"), TraceEventLevel.Verbose, ulong.MaxValue, options);

                                // This has proven to be too expensive.  Wait until we need it.  
                                // EnableUserProvider(userModeSession, "Microsoft-Windows-Networking-Correlation",
                                //     new Guid("83ED54F0-4D48-4E45-B16E-726FFD1FA4AF"), (TraceEventLevel)255, 0);

                                EnableUserProvider(userModeSession, "Microsoft-Windows-RPC",
                                    new Guid("6AD52B32-D609-4BE9-AE07-CE8DAE937E39"), TraceEventLevel.Informational, 0, options);

                                // This is what WPA turns on in its 'GENERAL' setting  
                                //Microsoft-Windows-Immersive-Shell: 0x0000000000100000: 0x04
                                //Microsoft-Windows-Kernel-Power: 0x0000000000000004: 0xff
                                //Microsoft-Windows-Win32k: 0x0000000000402000: 0xff
                                //Microsoft-Windows-WLAN-AutoConfig: 0x0000000000000200: 0xff
                                //.NET Common Language Runtime: 0x0000000000000098: 0x05
                                //Microsoft-JScript: 0x0000000000000001: 0xff e7ef96be-969f-414f-97d7-3ddb7b558ccc: 0x0000000000002000: 0xff
                                //MUI Resource Trace: : 0xff
                                //Microsoft-Windows-COMRuntime: 0x0000000000000003: 0xff
                                //Microsoft-Windows-Networking-Correlation: : 0xff
                                //Microsoft-Windows-RPCSS: : 0x04
                                //Microsoft-Windows-RPC: : 0x04 a669021c-c450-4609-a035-5af59af4df18: : 0x00
                                //Microsoft-Windows-Kernel-Processor-Power: : 0xff
                                //Microsoft-Windows-Kernel-StoreMgr: : 0xff e7ef96be-969f-414f-97d7-3ddb7b558ccc: : 0xff
                                //Microsoft-Windows-UserModePowerService: : 0xff
                                //Microsoft-Windows-Win32k: : 0xff
                                //Microsoft-Windows-ReadyBoostDriver: : 0xff

#if false            // TODO FIX NOW remove 
                    var networkProviders = new List<string>();
                    networkProviders.Add("Microsoft-Windows-WebIO:*:5:stack");
                    networkProviders.Add("Microsoft-Windows-WinINet:*:5:stack");
                    networkProviders.Add("Microsoft-Windows-TCPIP:*:5:stack");
                    networkProviders.Add("Microsoft-Windows-NCSI:*:5:stack");
                    networkProviders.Add("Microsoft-Windows-WFP:*:5:stack");
                    networkProviders.Add("Microsoft-Windows-Iphlpsvc-Trace:*:5:stack");
                    networkProviders.Add("Microsoft-Windows-WinHttp:*:5:stack");
                    networkProviders.Add("Microsoft-Windows-NDIS-PacketCapture");
                    networkProviders.Add("Microsoft-Windows-NWiFi:*:5:stack");
                    networkProviders.Add("Microsoft-Windows-NlaSvc:*:5:stack");
                    networkProviders.Add("Microsoft-Windows-NDIS:*:5:stack");

                    EnableAdditionalProviders(userModeSession, networkProviders.ToArray());
#endif
                            }
                        }
                        else if ((parsedArgs.ClrEvents & ClrTraceEventParser.Keywords.GC) != 0)
                        {
                            LogFile.WriteLine("Turned on additional CLR GC events");
                            EnableUserProvider(userModeSession, "CLRPrivate", ClrPrivateTraceEventParser.ProviderGuid,
                                TraceEventLevel.Informational, (ulong)ClrPrivateTraceEventParser.Keywords.GC, options);
                        }

                        if ((parsedArgs.KernelEvents & KernelTraceEventParser.Keywords.ReferenceSet) != 0)
                        {
                            // ALso get heap ranges if ReferenceSet is on.  
                            EnableUserProvider(userModeSession, "Win32HeapRanges", HeapTraceProviderTraceEventParser.HeapRangeProviderGuid,
                                TraceEventLevel.Verbose, 0, options);
                        }

                        if (profilerKeywords != 0)
                        {
                            // Turn on allocation profiling if the user asked for it.   
                            EnableUserProvider(userModeSession, "ETWClrProfiler",
                                ETWClrProfilerTraceEventParser.ProviderGuid, TraceEventLevel.Verbose,
                                (ulong)profilerKeywords,
                                stacksEnabled);
                        }

                        if (!(parsedArgs.GCCollectOnly || parsedArgs.GCOnly))
                        {
                            LogFile.WriteLine("Turning on VS CodeMarkers and MeasurementBlock Providers.");
                            EnableUserProvider(userModeSession, "MeasurementBlock",
                                new Guid("143A31DB-0372-40B6-B8F1-B4B16ADB5F54"), TraceEventLevel.Verbose, ulong.MaxValue, options);
                            EnableUserProvider(userModeSession, "CodeMarkers",
                                new Guid("641D7F6C-481C-42E8-AB7E-D18DC5E5CB9E"), TraceEventLevel.Verbose, ulong.MaxValue, options);
                        }

                        // Turn off NGEN if they asked for it.  
                        if (parsedArgs.NoNGenRundown)
                        {
                            parsedArgs.ClrEvents &= ~ClrTraceEventParser.Keywords.NGen;
                        }

                        // Force NGEN rundown if they asked for it. 
                        if (parsedArgs.ForceNgenRundown)
                        {
                            parsedArgs.ClrEvents &= ~ClrTraceEventParser.Keywords.SupressNGen;
                        }

                        LogFile.WriteLine("Enabling CLR Events: {0}", parsedArgs.ClrEvents);
                        EnableUserProvider(userModeSession, "CLR", ClrTraceEventParser.ProviderGuid,
                            parsedArgs.ClrEventLevel, (ulong)parsedArgs.ClrEvents, options);
                    }

                    if (parsedArgs.UserCritContention)
                    {
                        EnableUserProvider(userModeSession, "Microsoft-Windows-Win32k", new Guid("8C416C79-D49B-4F01-A467-E56D3AA8234C"), TraceEventLevel.Verbose, 0x10000000, options);
                    }

                    // Start network monitoring capture if needed
                    if (parsedArgs.NetMonCapture)
                    {
                        parsedArgs.NetworkCapture = true;
                    }

                    if (parsedArgs.NetworkCapture)
                    {
                        string maxSize = "maxSize=1";
                        string correlation = "correlation=no";
                        string report = "report=disabled";
                        string scenario = "InternetClient";
                        string perfMerge = "perfMerge=no";
                        string traceFile = CacheFiles.FindFile(parsedArgs.DataFile, ".netmon.etl");

                        var osVer = Environment.OSVersion.Version.Major * 10 + Environment.OSVersion.Version.Minor;
                        if (parsedArgs.NetMonCapture || osVer < 62)
                        {
                            traceFile = Path.GetFileNameWithoutExtension(parsedArgs.DataFile) + "_netmon.etl";  // We use the _ to avoid conventions about merging.  
                            maxSize = "";
                            correlation = "";
                            perfMerge = "";
                            report = "";
                        }
                        FileUtilities.ForceDelete(traceFile);

                        EnableUserProvider(userModeSession, "Microsoft-Windows-NDIS-PacketCapture",
                            new Guid("2ED6006E-4729-4609-B423-3EE7BCD678EF"), TraceEventLevel.Informational, ulong.MaxValue, options);
                        EnableUserProvider(userModeSession, "Microsoft-Windows-TCPIP",
                            new Guid("2F07E2EE-15DB-40F1-90EF-9D7BA282188A"), TraceEventLevel.Informational, ulong.MaxValue, stacksEnabled);

                        string commandLine = string.Format("netsh trace start scenario={0} capture=yes {1} {2} {3} {4} \"traceFile={5}\"",
                            scenario, correlation, report, maxSize, perfMerge, traceFile);

                        LogFile.WriteLine("Turning on network packet monitoring");
                        LogFile.WriteLine("Can turn off running 'netsh trace stop' or rebooting.");

                        LogFile.WriteLine("Executing the command: {0}", commandLine);

                        // Make sure that if we are on a 64 bit machine we run the 64 bit version of netsh.  
                        var cmdExe = Path.Combine(Environment.GetEnvironmentVariable("SystemRoot"), "SysNative", "cmd.exe");
                        if (!File.Exists(cmdExe))
                        {
                            cmdExe = cmdExe.Replace("SysNative", "System32");
                        }

                        commandLine = cmdExe + " /c " + commandLine;
                        var command = Command.Run(commandLine, new CommandOptions().AddNoThrow().AddOutputStream(LogFile));

                        string netMonFile = Path.Combine(CacheFiles.CacheDir, "NetMonActive.txt");
                        File.WriteAllText(netMonFile, "");      // mark that Network monitoring is potentially active 

                        if (command.ExitCode != 0)
                        {
                            throw new ApplicationException("Could not turn on network packet monitoring with the 'netsh trace' command.");
                        }

                        LogFile.WriteLine("netsh trace command succeeded.");
                    }
                    if (parsedArgs.CCWRefCount)
                    {
                        EnableUserProvider(userModeSession, "InteropEventProvider", new Guid("c4ac552a-e1eb-4fa2-a651-b200efd7aa91"), TraceEventLevel.Verbose, ulong.MaxValue, stacksEnabled);
                    }

                    LogFile.WriteLine("Enabling Providers specified by the user.");
                    if (parsedArgs.Providers != null)
                    {
                        EnableAdditionalProviders(userModeSession, parsedArgs.Providers, parsedArgs.CommandLine, options);
                    }

                    // OK at this point, we want to leave both sessions for an indefinite period of time (even past process exit)
                    kernelModeSession.StopOnDispose = false;
                    userModeSession.StopOnDispose = false;
                    if (heapSession != null)
                    {
                        heapSession.StopOnDispose = false;
                    }

                    PerfViewLogger.Log.CommandLineParameters(ParsedArgsAsString(null, parsedArgs), Environment.CurrentDirectory, AppInfo.VersionNumber);
                }
            }
        }

        /// <summary>
        /// Mimics the WPR user mode providers 
        /// </summary>
        private void SetWPRProviders(TraceEventSession userModeSession, TraceEventProviderOptions options)
        {
            EnableProvider(userModeSession, options, "Microsoft-Windows-Kernel-Power", 0x1000000000004L, (TraceEventLevel)0xff);
            EnableProvider(userModeSession, options, "Microsoft-Windows-PowerCpl", 0x1000000000000L);
            EnableProvider(userModeSession, options, "Microsoft-Windows-Kernel-Power", 0x1000000000004L, (TraceEventLevel)0xff);

            LogFile.WriteLine("Adding the user mode providers that WPR would.");
            EnableProvider(userModeSession, options, "Microsoft-Windows-Kernel-Memory", 0x60);   // WPR uses kernel for this but this makes up for it. 
            EnableProvider(userModeSession, options, "Microsoft-Windows-WLAN-AutoConfig", 0x1000000000200L, (TraceEventLevel)0xff);
            EnableProvider(userModeSession, options, "Microsoft-Windows-Tethering-Station", 0x1000000000000L);
            EnableProvider(userModeSession, options, "Microsoft-Windows-SleepStudy", 0x1000000000000L);
            EnableProvider(userModeSession, options, "Microsoft-Windows-WinINet", 0x1000000000000L);
            EnableProvider(userModeSession, options, "Microsoft-Windows-SettingSync", 0x1000000000000L);
            EnableProvider(userModeSession, options, "Microsoft-Windows-UIAutomationCore", 0x1000000000000L);
            EnableProvider(userModeSession, options, "Microsoft-Windows-ntshrui", 0x1000000000000L);
            EnableProvider(userModeSession, options, "Microsoft-Windows-Kernel-PnP", 0x1000000000000L);
            EnableProvider(userModeSession, options, "Microsoft-Windows-NlaSvc", 0x1000000000000L);
            EnableProvider(userModeSession, options, "Microsoft-Antimalware-Engine", 0xffffffffffffffffL, TraceEventLevel.Verbose);
            EnableProvider(userModeSession, options, "Microsoft-Windows-Diagnosis-MSDE", 0x1000000000000L);
            EnableProvider(userModeSession, options, "Microsoft-Windows-MobilityCenter", 0x1000000000000L);
            EnableProvider(userModeSession, options, "Microsoft-Windows-Diagnosis-WDC", 0x1000000000000L);
            EnableProvider(userModeSession, options, "Microsoft-Windows-AppHost", 0x1000000000000L);
            EnableProvider(userModeSession, options, "Microsoft-Windows-PushNotifications-Platform", 0x1000000000000L);
            EnableProvider(userModeSession, options, "Microsoft-Windows-ErrorReportingConsole", 0x1000000000000L);
            EnableProvider(userModeSession, options, "Microsoft-Windows-IME-KRTIP", 0x1000000000000L);
            EnableProvider(userModeSession, options, "Microsoft-Windows-FileHistory-UI", 0x1000000000000L);
            EnableProvider(userModeSession, options, "Microsoft-Windows-RPCSS", 0xffffffffffffffff);
            EnableProvider(userModeSession, options, "Microsoft-Windows-COMRuntime", 0x3L, (TraceEventLevel)0xff);
            EnableProvider(userModeSession, options, "Microsoft-Windows-Network-and-Sharing-Center", 0x1000000000000L);
            EnableProvider(userModeSession, options, "Microsoft-Windows-WPDClassInstaller", 0x1000000000000L);
            EnableProvider(userModeSession, options, "Microsoft-Windows-Search-Core", 0x1000000000000L, (TraceEventLevel)0xff);
            EnableProvider(userModeSession, options, "e7ef96be-969f-414f-97d7-3ddb7b558ccc", 0x2000L, (TraceEventLevel)0xff);
            EnableProvider(userModeSession, options, "Microsoft-PerfTrack-MSHTML", 0x1000000000000L);
            EnableProvider(userModeSession, options, "Microsoft-Windows-DiagCpl", 0x1000000000000L);
            EnableProvider(userModeSession, options, "Microsoft-Windows-stobject", 0x1000000000000L);
            EnableProvider(userModeSession, options, "Microsoft-Windows-DeviceSetupManager", 0x1000000000000L);
            EnableProvider(userModeSession, options, "Microsoft-Windows-Kernel-BootDiagnostics", 0x1000000000000L);
            EnableProvider(userModeSession, options, "Microsoft-Windows-Diagnostics-Networking", 0x1000000000000L);
            EnableProvider(userModeSession, options, "Microsoft-Windows-WWAN-CFE", 0x1000000000000L);
            EnableProvider(userModeSession, options, "Microsoft-Windows-Immersive-Shell", 0x1000000100000L);
            EnableProvider(userModeSession, options, "Microsoft-Windows-AppReadiness", 0x1000000000000L);
            EnableProvider(userModeSession, options, "Microsoft-PerfTrack-IEFRAME", 0x1000000000000L);
            EnableProvider(userModeSession, options, "Microsoft-Windows-WindowsUpdateClient", 0x1000000000000L);
            EnableProvider(userModeSession, options, "Microsoft-Windows-PortableWorkspaces-Creator-Tool", 0x1000000000000L);
            EnableProvider(userModeSession, options, "Microsoft-Windows-VAN", 0x1000000000000L);
            EnableProvider(userModeSession, options, "Microsoft-Windows-Wcmsvc", 0x1000000000000L);
            EnableProvider(userModeSession, options, "Microsoft-Windows-Tethering-Manager", 0x1000000000000L);
            EnableProvider(userModeSession, options, "Microsoft-Windows-NetworkGCW", 0x1000000000000L);
            EnableProvider(userModeSession, options, "Microsoft-Windows-Netshell", 0x1000000000000L);
            EnableProvider(userModeSession, options, "Microsoft-Windows-ThemeUI", 0x1000000000000L);
            EnableProvider(userModeSession, options, "Microsoft-Windows-DxgKrnl", 0x1000000000000L);
            EnableProvider(userModeSession, options, "Microsoft-Windows-Diagnosis-AdvancedTaskManager", 0x1000000000000L);
            EnableProvider(userModeSession, options, "Microsoft-Windows-User-ControlPanel", 0x1000000000000L);
            EnableProvider(userModeSession, options, "Microsoft-Windows-Documents", 0x1000000000000L);
            EnableProvider(userModeSession, options, "Microsoft-Windows-PDC", 0x1000000000000L);
            EnableProvider(userModeSession, options, "Microsoft-Windows-Shell-AuthUI", 0x1000000000000L);
            EnableProvider(userModeSession, options, "36b6f488-aad7-48c2-afe3-d4ec2c8b46fa", 0x10000L, (TraceEventLevel)0xff);
            EnableProvider(userModeSession, options, "Microsoft-Windows-Dwm-Core", 0x1000000000000L);
            EnableProvider(userModeSession, options, "Microsoft-Windows-ProcessStateManager", 0x1000000000000L, (TraceEventLevel)0xff);
            EnableProvider(userModeSession, options, "Microsoft-Windows-DXP", 0x1000000000000L);
            EnableProvider(userModeSession, options, "Microsoft-Windows-WlanConn", 0x1000000000000L);
            EnableProvider(userModeSession, options, "Microsoft-Windows-UserPnp", 0x1000000000000L);
            EnableProvider(userModeSession, options, "Microsoft-Windows-AppXDeployment-Server", 0x1000000000000L);
            EnableProvider(userModeSession, options, "Microsoft-Windows-MediaEngine", 0x1000000000000L);
            EnableProvider(userModeSession, options, "Microsoft-Windows-HealthCenter", 0x1000000000000L);
            EnableProvider(userModeSession, options, "Microsoft-Windows-Ncasvc", 0x1000000000000L);
            EnableProvider(userModeSession, options, "Microsoft-Windows-HomeGroup-ProviderService", 0x1000000000000L);
            EnableProvider(userModeSession, options, "Microsoft-JScript", 0x1, (TraceEventLevel)0xff);
            EnableProvider(userModeSession, options, "Microsoft-Windows-VolumeControl", 0x1000000000000L);
            EnableProvider(userModeSession, options, "Microsoft-Windows-NWiFi", 0x1000000000000L);
            EnableProvider(userModeSession, options, "Microsoft-Windows-PrimaryNetworkIcon", 0x1000000000000L);
            EnableProvider(userModeSession, options, "Microsoft-Windows-NetworkProfile", 0x1000000000000L);
            EnableProvider(userModeSession, options, ".NET Common Language Runtime", 0x98, TraceEventLevel.Verbose);
            EnableProvider(userModeSession, options, "Microsoft-Windows-IME-TIP", 0x1000000000000L);
            EnableProvider(userModeSession, options, "Microsoft-Windows-IME-TCTIP", 0x1000000000000L);
            EnableProvider(userModeSession, options, "Microsoft-Windows-MediaFoundation-MFCaptureEngine", 0x1000000000000L);
            EnableProvider(userModeSession, options, "Microsoft-Windows-DisplaySwitch", 0x1000000000000L);
            EnableProvider(userModeSession, options, "Microsoft-Windows-Shell-LockScreenContent", 0x1000000000000L);
            EnableProvider(userModeSession, options, "Microsoft-Windows-LUA", 0x1000000000000L);
            EnableProvider(userModeSession, options, "Microsoft-Windows-DateTimeControlPanel", 0x1000000000000L);
            EnableProvider(userModeSession, options, "Microsoft-Windows-TabletPC-InputPanel", 0x1000000000000L);
            EnableProvider(userModeSession, options, "Microsoft-Windows-TaskScheduler", 0x1000000000000L);
            EnableProvider(userModeSession, options, "Microsoft-Windows-Help", 0x1000000000000L);
            EnableProvider(userModeSession, options, "Microsoft-Windows-Audio", 0x1000000000000L);
            EnableProvider(userModeSession, options, "Microsoft-Windows-MediaFoundation-Performance", 0x1000000000000L);
            EnableProvider(userModeSession, options, "Microsoft-Windows-WlanPref", 0x1000000000000L);
            EnableProvider(userModeSession, options, "Microsoft-Windows-UserAccountControl", 0x1000000000000L);
            EnableProvider(userModeSession, options, "Microsoft-Antimalware-Service", 0xffffffffffffffffL, (TraceEventLevel)0xff);
            EnableProvider(userModeSession, options, "Microsoft-Windows-IME-JPTIP", 0x1000000000000L);
            EnableProvider(userModeSession, options, "Microsoft-Windows-WMP", 0x1000000000000L);
            EnableProvider(userModeSession, options, "Microsoft-Antimalware-AMFilter", 0xffffffffffffffffL, (TraceEventLevel)0xff);
            EnableProvider(userModeSession, options, "Microsoft-Windows-WCNWiz", 0x1000000000000L);
            EnableProvider(userModeSession, options, "Microsoft-Windows-Graphics-Printing", 0x1000000000000L);
            EnableProvider(userModeSession, options, "Microsoft-Windows-WlanDlg", 0x1000000000000L);
            EnableProvider(userModeSession, options, "Microsoft-Windows-Dwm-Udwm", 0x1000000000000L);
            EnableProvider(userModeSession, options, "Microsoft-Windows-ComDlg32", 0x1000000000000L);
            EnableProvider(userModeSession, options, "Microsoft-Windows-DesktopActivityModerator", 0x1000000000000L);
            EnableProvider(userModeSession, options, "Microsoft-Windows-HotspotAuth", 0x1000000000000L);
            EnableProvider(userModeSession, options, "Microsoft-Windows-FileManagerApp", 0x1000000000000L);
            EnableProvider(userModeSession, options, "Microsoft-Windows-Dhcp-Client", 0x1000000000000L);
            EnableProvider(userModeSession, options, "Microsoft-Windows-Sensors", 0x1000000000000L);
            EnableProvider(userModeSession, options, "Microsoft-Windows-Display", 0x1000000000000L);
            EnableProvider(userModeSession, options, "Microsoft-Windows-UxTheme", 0x1000000000000L);
            EnableProvider(userModeSession, options, "Microsoft-Windows-NetworkProvisioning", 0x1000000000000L);
            EnableProvider(userModeSession, options, "Microsoft-Windows-WWAN-SVC-EVENTS", 0x1000000000000L);
            EnableProvider(userModeSession, options, "Microsoft-Windows-WiFiDisplay", 0x1000000000000L);
            EnableProvider(userModeSession, options, "Microsoft-Windows-Proximity-Common", 0x1000000000000L);
            EnableProvider(userModeSession, options, "Microsoft-Windows-DxpTaskSyncProvider", 0x1000000000000L);
            EnableProvider(userModeSession, options, "Microsoft-Windows-NCSI", 0x1000000000000L, (TraceEventLevel)0xff);
            EnableProvider(userModeSession, options, "Microsoft-Antimalware-RTP", 0xffffffffffffffff, (TraceEventLevel)0xff);
            EnableProvider(userModeSession, options, "Microsoft-Windows-SrumTelemetry", 0x1000000000000L);
            EnableProvider(userModeSession, options, "Microsoft-Windows-DeviceUx", 0x1000000000000L);
            EnableProvider(userModeSession, options, "Microsoft-Antimalware-Protection", 0xffffffffffffffffL, (TraceEventLevel)0xff);
            EnableProvider(userModeSession, options, "Microsoft-Windows-HealthCenterCPL", 0x1000000000000L);
            EnableProvider(userModeSession, options, "Microsoft-Windows-Speech-UserExperience", 0x1000000000000L);
            EnableProvider(userModeSession, options, "Microsoft-Windows-User Profiles Service", 0x1000000000000L);
            EnableProvider(userModeSession, options, "Microsoft-Windows-Networking-Correlation", 0xffffffffffffffffL, (TraceEventLevel)0xff);
            EnableProvider(userModeSession, options, "Microsoft-Windows-Store-Client-UI", 0x1000000000000L);
            EnableProvider(userModeSession, options, "Microsoft-Windows-XAML", 0x1000000000000L);
            EnableProvider(userModeSession, options, "Microsoft-Windows-Immersive-Shell-API", 0x1000000000000L);
            EnableProvider(userModeSession, options, "Microsoft-Windows-WindowsUIImmersive", 0x1000000000000L);
            EnableProvider(userModeSession, options, "Microsoft-Windows-Winlogon", 0x1000000000000L);
            EnableProvider(userModeSession, options, "Microsoft-Windows-UI-Search", 0x1000000000000L);
            EnableProvider(userModeSession, options, "Microsoft-Windows-PrintDialogs", 0x1000000000000L);
            EnableProvider(userModeSession, options, "Microsoft-Windows-BootUX", 0x1000000000000L);
            EnableProvider(userModeSession, options, "Microsoft-Windows-PowerShell", 0x1000000000000L);
            EnableProvider(userModeSession, options, "Microsoft-Windows-SkyDrive-SyncEngine", 0x1000000000000L);
            EnableProvider(userModeSession, options, "Microsoft-Windows-WMPNSS-Service", 0x1000000000000L);
            EnableProvider(userModeSession, options, "Microsoft-Windows-Services", 0x1000000000000L);
            EnableProvider(userModeSession, options, "Microsoft-Windows-AltTab", 0x1000000000000L);
            EnableProvider(userModeSession, options, "Microsoft-Windows-ThemeCPL", 0x1000000000000L);
            EnableProvider(userModeSession, options, "Microsoft-Windows-Diagnostics-PerfTrack", 0x1000000000000L);
            EnableProvider(userModeSession, options, "Microsoft-Windows-RPC", 0xffffffffffffffffL);
            EnableProvider(userModeSession, options, "Microsoft-Windows-Win32k", 0x1000000402000L, (TraceEventLevel)0xff);
            EnableProvider(userModeSession, options, "Microsoft-Windows-Shell-Core", 0x1000000000000L);
            EnableProvider(userModeSession, options, "Microsoft-Windows-BrokerInfrastructure", 0x1000000000001L, (TraceEventLevel)0xff);
            EnableProvider(userModeSession, options, "Microsoft-Windows-Superfetch", 0x1000000000000L);
            EnableProvider(userModeSession, options, "Microsoft-Windows-DriverFrameworks-UserMode", 0x1000000000000L);
            EnableProvider(userModeSession, options, "Microsoft-Windows-SystemSettings", 0x1000000000000L);
            EnableProvider(userModeSession, options, "Microsoft-Windows-DHCPv6-Client", 0x1000000000000L);
        }

        private void EnableProvider(TraceEventSession userModeSession, TraceEventProviderOptions options, string providerNameOrGuid, ulong keywords, TraceEventLevel level = TraceEventLevel.Informational)
        {
            Guid providerGuid = TraceEventProviders.GetProviderGuidByName(providerNameOrGuid);
            Debug.Assert(providerGuid != Guid.Empty);
            EnableUserProvider(userModeSession, providerNameOrGuid, providerGuid, level, keywords, options);
        }

        public void Stop(CommandLineArgs parsedArgs)
        {
            try{
                StopInProgress = true;
                if (parsedArgs.DataFile == null)
                {
                    parsedArgs.DataFile = "PerfViewData.etl";
                }

                // The DataFile does not have the .zip associated with it (it is implied)
                if (parsedArgs.DataFile.EndsWith(".etl.zip", StringComparison.OrdinalIgnoreCase))
                {
                    parsedArgs.DataFile = parsedArgs.DataFile.Substring(0, parsedArgs.DataFile.Length - 4);
                }

                LaunchPerfViewElevatedIfNeeded("Stop", parsedArgs);

                if (parsedArgs.DumpHeap)
                {
                    // Take a heap snapshot.
                    GuiHeapSnapshot(parsedArgs, true);

                    // Ensure that we clean up the heap snapshot state.
                    parsedArgs.DumpHeap = false;

                }

                LogFile.WriteLine("Stopping tracing for sessions '" + s_KernelessionName +
                    "' and '" + s_UserModeSessionName + "'.");

                PerfViewLogger.Log.CommandLineParameters(ParsedArgsAsString(null, parsedArgs), Environment.CurrentDirectory, AppInfo.VersionNumber);
                PerfViewLogger.Log.StopTracing();
                PerfViewLogger.StopTime = DateTime.UtcNow;
                PerfViewLogger.Log.StartAndStopTimes();

                // Also log the CPU Counters mapping.
                var osVersion = Environment.OSVersion.Version.Major + Environment.OSVersion.Version.Minor / 10.0;
                if (6.2 <= osVersion)        // CPU Counters only supported on Windows 8 and above
                {
                    var cpuCounters = TraceEventProfileSources.GetInfo();
                    foreach (var cpuCounter in cpuCounters.Values)
                    {
                        if (string.CompareOrdinal(cpuCounter.Name, "Timer") == 0)
                        {
                            continue;
                        }

                        PerfViewLogger.Log.CpuCounterIntervalSetting(cpuCounter.Name, cpuCounter.Interval, cpuCounter.ID);
                        // LogFile.WriteLine("Cpu Counter Config {0} ID {1} Interval {2}", cpuCounter.Name, cpuCounter.Interval, cpuCounter.ID);
                    }
                }

                // Try to stop the kernel session

                Task stopKernel = Task.Factory.StartNew(delegate ()
                {
                    try
                    {
                        if (parsedArgs.KernelEvents != KernelTraceEventParser.Keywords.None)
                        {
                            using (var kernelSession = new TraceEventSession(s_KernelessionName, TraceEventSessionOptions.Attach))
                            {
                                if (parsedArgs.InMemoryCircularBuffer)
                                {
                                    LogFile.WriteLine("InMemoryCircularBuffer Set, Dumping kernel log");
                                    kernelSession.SetFileName(Path.ChangeExtension(parsedArgs.DataFile, ".kernel.etl")); // Flush the file 


                                    LogFile.WriteLine("InMemoryCircularBuffer Set, Doing Kernel Rundown");
                                    // We need to manually do a kernel rundown to get the list of running processes and images loaded into memory
                                    // Ideally this is done by the SetFileName API so we can avoid merging.  
                                    var rundownFile = Path.ChangeExtension(parsedArgs.DataFile, ".kernelRundown.etl");

                                    // Note that enabling providers is async, and thus there is a concern that we would lose events if we don't wait 
                                    // until the events are logged before shutting down the session.   However we only need the DCEnd events and
                                    // those are PART of kernel session stop, which is synchronous (the session will not die until it is complete)
                                    // so we don't have to wait after enabling the kernel session.    It is somewhat unfortunate that we have both
                                    // the DCStart and the DCStop events, but there does not seem to be a way of asking for just one set.  
                                    using (var kernelRundownSession = new TraceEventSession(s_UserModeSessionName + "KernelRundown", rundownFile))
                                    {
                                        kernelRundownSession.BufferSizeMB = 256;    // Try to avoid lost events.  
                                        kernelRundownSession.EnableKernelProvider(KernelTraceEventParser.Keywords.Process | KernelTraceEventParser.Keywords.ImageLoad);
                                    }
                                    LogFile.WriteLine("InMemoryCircularBuffer Set, Finished Kernel Rundown");
                                }
                                kernelSession.Stop();
                            }
                        }
                    }
                    catch (FileNotFoundException) { LogFile.WriteLine("No Kernel events were active for this trace."); }
                    catch (Exception e) { if (!(e is ThreadInterruptedException)) { LogFile.WriteLine("Error stopping Kernel session: " + e.Message); } throw; }
                });

                string dataFile = null;
                Task stopUser = Task.Factory.StartNew(delegate ()
                {
                    try
                    {
                        using (TraceEventSession clrSession = new TraceEventSession(s_UserModeSessionName, TraceEventSessionOptions.Attach))
                        {
                            if (parsedArgs.InMemoryCircularBuffer)
                            {
                                LogFile.WriteLine("InMemoryCircularBuffer Set, Dumping kernel log");
                                dataFile = parsedArgs.DataFile;
                                clrSession.SetFileName(dataFile);   // Flush the file 
                            }
                            else
                            {
                                dataFile = clrSession.FileName;
                            }

                            clrSession.Stop();
                        }
                    }
                    catch (Exception e) { if (!(e is ThreadInterruptedException)) { LogFile.WriteLine("Error stopping User session: " + e.Message); } throw; }
                });

                Task stopHeap = Task.Factory.StartNew(delegate ()
                {
                    try
                    {
                        using (var heapSession = new TraceEventSession(s_HeapSessionName, TraceEventSessionOptions.Attach))
                        {
                            heapSession.Stop();
                        }
                    }
                    catch (FileNotFoundException) { LogFile.WriteLine("No Heap events were active for this trace."); }
                    catch (Exception e) { if (!(e is ThreadInterruptedException)) { LogFile.WriteLine("Error stopping Heap session: " + e.Message); } throw; }
                });

                // We stop the two sessions concurrently because we have notice that sometime the kernel session 
                // Takes a while to shutdown, and we want the user mode session to shutdown at basically the same time
                // Doing them concurrently minimizes any skew.  
                Task.WaitAll(stopKernel, stopUser, stopHeap);

                // Try to force the rundown of CLR method and loader events.  This routine does not fail.  
                DoClrRundownForSession(dataFile, s_UserModeSessionName, parsedArgs);

                LogFile.WriteLine("Done stopping sessions.");

                UninstallETWClrProfiler(LogFile);

                if (dataFile == null || !File.Exists(dataFile))
                {
                    LogFile.WriteLine("Warning: no data generated. (Separate Start and Stop does not work with /InMemoryCircularBuffer)\n");
                }
                else
                {
                    parsedArgs.DataFile = dataFile;
                    if (parsedArgs.ShouldMerge)
                    {
                        Merge(parsedArgs);
                    }
                }
                CollectingData = false;

                if (App.CommandLineArgs.StopCommand != null)        // it is a bit of a hack to use the global variable. 
                {
                    var commandToRun = App.CommandLineArgs.StopCommand;
                    commandToRun = commandToRun.Replace("%OUTPUTDIR%", Path.GetDirectoryName(App.CommandLineArgs.DataFile));
                    commandToRun = commandToRun.Replace("%OUTPUTBASENAME%", Path.GetFileNameWithoutExtension(App.CommandLineArgs.DataFile));

                    LogFile.WriteLine("Executing /StopCommand: {0}", commandToRun);

                    // We are in the wow, so run this in 64 bit if we need 
                    var cmdExe = Path.Combine(Environment.GetEnvironmentVariable("SystemRoot"), "SysNative", "Cmd.exe");
                    if (!File.Exists(cmdExe))
                    {
                        cmdExe = cmdExe.Replace("SysNative", "System32");
                    }

                    commandToRun = cmdExe + " /c " + commandToRun;
                    var cmd = Command.Run(commandToRun, new CommandOptions().AddOutputStream(LogFile).AddNoThrow().AddTimeout(60000));
                    if (cmd.ExitCode != 0)
                    {
                        LogFile.WriteLine("Error: On Stop command return error code {0}", cmd.ExitCode);
                    }

                    LogFile.WriteLine("/StopCommand complete {0}", commandToRun);
                }

                // We put this last because it can take a while.  
                DisableNetMonTrace();

                DateTime stopComplete = DateTime.Now;
                LogFile.WriteLine("Stop Completed at {0}", stopComplete);
            }

            finally
            {
                // Ensure that the value of StopInProgress doesn't become stale
                StopInProgress = false;
            }
        }
        public void Mark(CommandLineArgs parsedArgs)
        {
            if (parsedArgs.Message == null)
            {
                parsedArgs.Message = "";
            }

            PerfViewLogger.Log.Mark(parsedArgs.Message);
        }
        public void Abort(CommandLineArgs parsedArgs)
        {
            LaunchPerfViewElevatedIfNeeded("Abort", parsedArgs);
            lock (s_UserModeSessionName)    // Ensure only one thread can be aborting at a time.
            {
                if (s_abortInProgress)
                {
                    return;
                }

                s_abortInProgress = true;
                m_logFile.WriteLine("Aborting tracing for sessions '" +
                    s_KernelessionName + "' and '" + s_UserModeSessionName + "'.");
                try
                {
                    using (var kernelSession = new TraceEventSession(s_KernelessionName, TraceEventSessionOptions.Attach))
                    {
                        kernelSession.Stop(true);
                    }
                }
                catch (Exception) { }

                try
                {
                    using (var heapSession = new TraceEventSession(s_HeapSessionName, TraceEventSessionOptions.Attach))
                    {
                        heapSession.Stop(true);
                    }
                }
                catch (Exception) { }

                try
                {
                    using (var userSession = new TraceEventSession(s_UserModeSessionName, TraceEventSessionOptions.Attach))
                    {
                        userSession.Stop(true);
                    }
                }
                catch (Exception) { }

                try
                {
                    using (var gcHeapSession = new TraceEventSession("PerfViewGCHeapSession", TraceEventSessionOptions.Attach))
                    {
                        gcHeapSession.Stop(true);
                    }
                }
                catch (Exception) { }

                try
                {
                    using (var gcHeapSession = new TraceEventSession("PerfViewJSHeapSession", TraceEventSessionOptions.Attach))
                    {
                        gcHeapSession.Stop(true);
                    }
                }
                catch (Exception) { }

                // Ensure all the ETWEventTrigger sessions are dead.  
                foreach (var sessionName in TraceEventSession.GetActiveSessionNames())
                {
                    if (sessionName.StartsWith(ETWEventTrigger.SessionNamePrefix, StringComparison.OrdinalIgnoreCase))
                    {
                        try
                        {
                            using (var triggerSession = new TraceEventSession(sessionName, TraceEventSessionOptions.Attach))
                            {
                                triggerSession.Stop(true);
                            }
                        }
                        catch (Exception) { }
                    }
                }

                // Ensure that the rundown session is also stopped. 
                try
                {
                    using (var rundownSession = new TraceEventSession(s_UserModeSessionName + "Rundown", TraceEventSessionOptions.Attach))
                    {
                        rundownSession.Stop(true);
                    }
                }
                catch (Exception) { }
                CollectingData = false;

                try { UninstallETWClrProfiler(LogFile); }
                catch (Exception) { }

                // Ensure that network monitoring is off
                try
                {
                    DisableNetMonTrace();
                }
                catch (Exception) { }
            }
        }

        // returns true if this collection is not from the command line.  
        public static bool IsGuiCollection(CommandLineArgs parsedArgs)
        {
            if (parsedArgs.RestartingToElevelate == null)
            {
                return parsedArgs.DoCommand != App.CommandProcessor.Run && parsedArgs.DoCommand != App.CommandProcessor.Collect;
            }
            else
            {
                return parsedArgs.RestartingToElevelate == "";
            }
        }

        public void Merge(CommandLineArgs parsedArgs)
        {
            // If users have not set up a symbol server, don't notify the user.  
            if (parsedArgs.DataFile == null)
            {
                parsedArgs.DataFile = "PerfViewData.etl";
            }

            // Save the original path so that if necessary, we can write the resulting file to it.
            string originalArchivePath = parsedArgs.DataFile;

            if (parsedArgs.ImageIDsOnly)
            {
                // Make a directory to put the symbols in.
                // We may need to unzip the file if this is the second merge (e.g. for container scenarios where we must merge on the host and inside the container).
                UnZipIfNecessary(ref parsedArgs.DataFile, LogFile, unpackInCache: false, wprConventions: false, unpackInSeparateDirectory: true);
                LogFile.WriteLine("Pre-merge file extracted to " + parsedArgs.DataFile);
            }

            LogFile.WriteLine("[Merging data files to " + Path.GetFileName(parsedArgs.DataFile) + ".  Can take 10s of seconds... (can skip if data analyzed on same machine with PerfView)]");
            Stopwatch sw = Stopwatch.StartNew();

            if (!parsedArgs.NoGui && !App.UserConfigData.ContainsKey("InformedAboutSkippingMerge"))
            {
                if (IsGuiCollection(parsedArgs))
                {
                    InformedAboutSkippingMerge();
                    App.UserConfigData["InformedAboutSkippingMerge"] = "true";
                }
            }

            // Set up the writer parameters.  
            ZippedETLWriter etlWriter = new ZippedETLWriter(parsedArgs.DataFile, LogFile);
            if (parsedArgs.LowPriority)
            {
                etlWriter.LowPriority = true;
            }

            if (parsedArgs.NoRundown || parsedArgs.NoNGenPdbs)
            {
                etlWriter.NGenSymbolFiles = false;
            }

            etlWriter.SymbolReader = App.GetSymbolReader(parsedArgs.DataFile);
            if (!parsedArgs.ShouldZip)
            {
                etlWriter.Zip = false;
            }

            if (parsedArgs.StackCompression)
            {
                etlWriter.CompressETL = true;
            }

            if(parsedArgs.ImageIDsOnly)
            {
                etlWriter.MergeImageIDsOnly = true;

                // If we're only performing image ID injection, make sure to keep any PDBs that were generated in previous merge steps.
                etlWriter.IncludeExistingPDBs = true;
            }

            etlWriter.DeleteInputFile = false;
            if (File.Exists(App.LogFileName))
            {
                etlWriter.AddFile(App.LogFileName, "LogFile.txt");
            }

            // remember the .etlx file that would coorespond to the etl file 
            // that we are about to merge.   It is importnat to do this here
            // before we modify the timestamp for DataFile.  We will use this
            string etlxInCache = CacheFiles.FindFile(parsedArgs.DataFile, ".etlx");
            DateTime etlTimeStamp = File.GetLastWriteTimeUtc(parsedArgs.DataFile);

            // Actually create the archive.  
            var success = etlWriter.WriteArchive();

            // ImageID only merge operations are done in a separate temp directory, so the resulting file
            // must be copied back to the original location so the user can find it.
            if(parsedArgs.ImageIDsOnly)
            {
                // Generate the full path to the destination file.
                string destDir = Path.GetDirectoryName(originalArchivePath);
                string srcFileName = Path.GetFileName(etlWriter.ZipArchivePath);
                string destPath = Path.Combine(destDir, srcFileName);

                // Copy the file from the temp location back to the original file location.
                File.Copy(etlWriter.ZipArchivePath, destPath, overwrite: true);
                LogFile.WriteLine("Final archive copied to " + destPath);
            }

            if (parsedArgs.ShouldZip && !parsedArgs.ImageIDsOnly)
            {
                // The rest of this is an optimization.   If we have ETL or ETLX
                // files for the file we just ZIPPed then set it up so that if
                // we try to open the file it will go down the fast path.  
                if (success)
                {
                    // Move the original ETL file to the cache (so we can reuse it)                
                    var etlInCache = CacheFiles.FindFile(etlWriter.ZipArchivePath, ".etl");
                    FileUtilities.ForceMove(parsedArgs.DataFile, etlInCache);
                    File.SetLastWriteTime(etlInCache, DateTime.Now);   // Touch the file

                    // Move the ETLX file (if any) from the original ETL file 
                    if (File.Exists(etlxInCache) && etlTimeStamp < File.GetLastWriteTimeUtc(etlxInCache))
                    {
                        var newEtlxInCache = CacheFiles.FindFile(etlInCache, ".etlx");
                        FileUtilities.ForceMove(etlxInCache, newEtlxInCache);
                        File.SetLastWriteTime(newEtlxInCache, DateTime.Now + new TimeSpan(1));  // Touch the file ensure it is bigger. 
                    }
                }
                parsedArgs.DataFile = etlWriter.ZipArchivePath;
            }
        }

        public void Unzip(CommandLineArgs parsedArgs)
        {
            LogFile.WriteLine("[Unpacking the file {0}", parsedArgs.DataFile);
            UnZipIfNecessary(ref parsedArgs.DataFile, LogFile, false, parsedArgs.Wpr);
            LogFile.WriteLine("[Unpacked ETL file {0}", parsedArgs.DataFile);
        }

        internal static void UnZipIfNecessary(ref string inputFileName, TextWriter log, bool unpackInCache = true, bool wprConventions = false, bool unpackInSeparateDirectory = false)
        {
            if (inputFileName.EndsWith(".trace.zip", StringComparison.OrdinalIgnoreCase))
            {
                log.WriteLine($"'{inputFileName}' is a linux trace.");
                return;
            }

            var extension = Path.GetExtension(inputFileName);
            if (string.Compare(extension, ".zip", StringComparison.OrdinalIgnoreCase) == 0 ||
                string.Compare(extension, ".vspx", StringComparison.OrdinalIgnoreCase) == 0)
            {
                string unzipedEtlFile;
                if (unpackInCache)
                {
                    unzipedEtlFile = CacheFiles.FindFile(inputFileName, ".etl");
                    if (File.Exists(unzipedEtlFile) && File.GetLastWriteTimeUtc(inputFileName) <= File.GetLastWriteTimeUtc(unzipedEtlFile))
                    {
                        log.WriteLine("Found a existing unzipped file {0}", unzipedEtlFile);
                        inputFileName = unzipedEtlFile;
                        return;
                    }
                }
                else if (unpackInSeparateDirectory)
                {
                    // Compute the separate directory name.
                    unzipedEtlFile = CacheFiles.FindFile(inputFileName);

                    // Delete the directory if it exists.
                    if (Directory.Exists(unzipedEtlFile))
                    {
                        Directory.Delete(unzipedEtlFile, true);
                    }

                    // Create the new directory.
                    Directory.CreateDirectory(unzipedEtlFile);

                    // Add the ETL file name to the destination path.
                    if (inputFileName.EndsWith(".etl.zip", StringComparison.OrdinalIgnoreCase))
                    {
                        string fileName = Path.GetFileName(inputFileName.Substring(0, inputFileName.Length - 4));
                        unzipedEtlFile = Path.Combine(unzipedEtlFile, fileName);
                    }
                }
                else
                {
                    if (inputFileName.EndsWith(".etl.zip", StringComparison.OrdinalIgnoreCase))
                    {
                        unzipedEtlFile = inputFileName.Substring(0, inputFileName.Length - 4);
                    }
                    else if (inputFileName.EndsWith(".vspx", StringComparison.OrdinalIgnoreCase))
                    {
                        unzipedEtlFile = Path.ChangeExtension(inputFileName, ".etl");
                    }
                    else
                    {
                        throw new ApplicationException("File does not end with the .etl.zip file extension");
                    }
                }

                ZippedETLReader etlReader = new ZippedETLReader(inputFileName, log);
                etlReader.EtlFileName = unzipedEtlFile;

                // Figure out where to put the symbols.  
                if (wprConventions)
                {
                    etlReader.SymbolDirectory = Path.ChangeExtension(inputFileName, ".ngenpdb");
                }
                else if(unpackInSeparateDirectory)
                {
                    // Get the target directory name for the ETL file.
                    string destDirectory = Path.GetDirectoryName(unzipedEtlFile);

                    // Append a new symbols directory.
                    destDirectory = Path.Combine(destDirectory, "symbols");

                    // Create the directory.
                    Directory.CreateDirectory(destDirectory);

                    // Set the destination symbols directory.
                    etlReader.SymbolDirectory = destDirectory;
                }
                else
                {
                    var inputDir = Path.GetDirectoryName(inputFileName);
                    if (inputDir.Length == 0)
                    {
                        inputDir = ".";
                    }

                    var symbolsDir = Path.Combine(inputDir, "symbols");
                    if (Directory.Exists(symbolsDir))
                    {
                        etlReader.SymbolDirectory = symbolsDir;
                    }
                    else
                    {
                        etlReader.SymbolDirectory = new SymbolPath(App.SymbolPath).DefaultSymbolCache();
                    }
                }
                log.WriteLine("Putting symbols in {0}", etlReader.SymbolDirectory);

                etlReader.UnpackArchive();
                inputFileName = unzipedEtlFile;
            }
        }

        private void InformedAboutSkippingMerge()
        {
#if !PERFVIEW_COLLECT
            GuiApp.MainWindow.Dispatcher.BeginInvoke((Action)delegate ()
            {
                MessageBox.Show(GuiApp.MainWindow,
                    "If you are analyzing the data on the same machine on which you collected it, in the future " +
                    "you can avoid  the time it takes to merge and zip the file by unchecking the 'merge' checkbox " +
                    "on the collection dialog box.\r\n\r\n" +
                    "Be careful however, PerfView will remember this option from run to run and you will have to " +
                    "either check the zip checkbox or use the PerfView's zip command if you wish to analyze on another machine.\r\n\r\n" +
                    "The WPA analyzer requires merging unconditionally, so you must merge if you wish to use that tool.\r\n\n" +
                    "See the 'Merging' section in the users guide for complete details.",
                    "Skip Merging/Zipping for faster local processing.");
            });
#endif 
        }
        public void GuiRun(CommandLineArgs parsedArgs)
        {
#if !PERFVIEW_COLLECT
            if (GuiApp.MainWindow != null)
            {
                GuiApp.MainWindow.Dispatcher.BeginInvoke((Action)delegate ()
                {
                    GuiApp.MainWindow.DoRun(null, null);
                });
            }
#endif
        }
        public void GuiCollect(CommandLineArgs parsedArgs)
        {
#if !PERFVIEW_COLLECT
            if (GuiApp.MainWindow != null)
            {
                GuiApp.MainWindow.Dispatcher.BeginInvoke((Action)delegate ()
                {
                    GuiApp.MainWindow.DoCollect(null, null);
                });
            }
#endif
        }
        public void View(CommandLineArgs parsedArgs)
        {
            // View does nothing, it is post-command that opens the DataFile
        }

        public void ForceGC(CommandLineArgs parsedArgs)
        {
            var processID = HeapDumper.GetProcessID(parsedArgs.Process);
            if (processID < 0)
            {
                throw new ApplicationException("Could not find a process with a name or ID of '" + parsedArgs.Process + "'");
            }

#if !DOTNET_CORE // perf counters dont exist on .NET Core
            // Support StartOnPerfCounter 
            if (parsedArgs.StartOnPerfCounter != null)
            {
                LogFile.WriteLine("Waiting on a performance counter trigger {0}", parsedArgs.StartOnPerfCounter[0]);
                bool done = false;
                var pcTrigger = new PerformanceCounterTrigger(parsedArgs.StartOnPerfCounter[0], parsedArgs.DecayToZeroHours, LogFile, delegate (PerformanceCounterTrigger trigger)
                {
                    done = true;
                });
                while (!done)
                {
                    Thread.Sleep(10);
                }
            }
#endif
            HeapDumper.ForceGC(processID, LogFile);
        }
        public void HeapSnapshot(CommandLineArgs parsedArgs)
        {
            if (parsedArgs.DataFile == null)
            {
                parsedArgs.DataFile = "PerfViewGCHeap.gcDump";
            }

            parsedArgs.DataFile = Path.ChangeExtension(parsedArgs.DataFile, ".gcdump");

            // we don't clobber files.  
            parsedArgs.DataFile = GetNewFile(parsedArgs.DataFile);

            // Support the /StartOnPerfCounter option.   
            if (parsedArgs.StartOnPerfCounter != null)
            {
                ManualResetEvent collectionCompleted = new ManualResetEvent(false);
                WaitForStart(parsedArgs, collectionCompleted);
            }

            int processID = -1;
            string qualifiers = "";
            if (parsedArgs.SaveETL)
            {
                qualifiers += " /SaveETL /UseEtw";
            }

            if (parsedArgs.DumpData)
            {
                qualifiers += " /DumpData";
            }

            if (parsedArgs.MaxDumpCountK > 0)
            {
                qualifiers += " /MaxDumpCountK=" + parsedArgs.MaxDumpCountK;
            }

            if (parsedArgs.MaxNodeCountK > 0)
            {
                qualifiers += " /MaxNodeCountK=" + parsedArgs.MaxNodeCountK;
            }

            if (parsedArgs.Process != null)
            {
                LogFile.WriteLine("Collecting a GC Heap SnapShot for process {0}", parsedArgs.Process);
                processID = HeapDumper.GetProcessID(parsedArgs.Process);
                if (processID < 0)
                {
                    throw new ApplicationException("Could not find a process with a name or ID of '" + parsedArgs.Process + "'");
                }

                LogFile.WriteLine("[Taking heap snapshot of process '{0}' ID {1} to {2}.  This can take 10s of seconds to minutes.]", parsedArgs.Process, processID, parsedArgs.DataFile);
                LogFile.WriteLine("During the dump the process will be frozen.   If the dump is aborted, the process being dumped will need to be killed.");

                if (parsedArgs.Freeze)
                {
                    qualifiers += " /Freeze";
                }
            }
            else
            {
                LogFile.WriteLine("[Extracting gcHeap from process dump {0} to {1}]", parsedArgs.ProcessDumpFile, parsedArgs.DataFile);
            }

            LogFile.WriteLine("Starting dump at " + DateTime.Now);
            if (processID >= 0)
            {
                HeapDumper.DumpGCHeap(processID, parsedArgs.DataFile, LogFile, qualifiers);
            }
            else
            {
                HeapDumper.DumpGCHeap(parsedArgs.ProcessDumpFile, parsedArgs.DataFile, LogFile, qualifiers);
            }

            LogFile.WriteLine("Finished dump at " + DateTime.Now);

            LogFile.WriteLine("[Done taking snapshot to {0}]", Path.GetFullPath(parsedArgs.DataFile));
        }
        public void HeapSnapshotFromProcessDump(CommandLineArgs parsedArgs)
        {
            HeapSnapshot(parsedArgs);
        }

        public void GuiHeapSnapshot(CommandLineArgs parsedArgs)
        {
            GuiHeapSnapshot(parsedArgs, false);
        }

        public void GuiHeapSnapshot(CommandLineArgs parsedArgs, bool waitForCompletion)
        {
#if !PERFVIEW_COLLECT
            // We'll wait on this handle until the heap snapshot completes.
            ManualResetEvent waitHandle = new ManualResetEvent(false);

            if (GuiApp.MainWindow != null)
            {
                GuiApp.MainWindow.Dispatcher.BeginInvoke((Action)delegate ()
                {
                    GuiApp.MainWindow.TakeHeapShapshot((Action)delegate ()
                    {
                        // Set the wait handle once the memory heap snapshot has been completed.
                        // This action will run in the memory dialog continuation.
                        waitHandle.Set();
                    });
                });
            }

            if (waitForCompletion)
            {
                waitHandle.WaitOne();
            }
#endif
        }

        public void ListCpuCounters(CommandLineArgs parsedArgs)
        {
            var cpuCounters = TraceEventProfileSources.GetInfo();

            LogFile.WriteLine("Cpu Counters available on machine.");
            int ctr = 0;

            LogFile.WriteLine("Source Name                      ID   Current    MinVal    MaxValue");
            LogFile.WriteLine("--------------------------------------------------------------------");
            foreach (var cpuCounter in cpuCounters.Values)
            {
                LogFile.WriteLine("{0,-30} {1,4} {2,9} {3,9} {4,11}", cpuCounter.Name, cpuCounter.ID,
                    cpuCounter.Interval, cpuCounter.MinInterval, cpuCounter.MaxInterval);
                ctr++;
            }
            LogFile.WriteLine();
            LogFile.WriteLine("[{0} Total Profile sources: (See Log)]", ctr);
        }

        public void ListSessions(CommandLineArgs parsedArgs)
        {
            // ListSessions needs to be elevated.  
            LaunchPerfViewElevatedIfNeeded("ListSessions", parsedArgs);

            LogFile.WriteLine("Active Session Names");
            int ctr = 0;
            foreach (string activeSessionName in TraceEventSession.GetActiveSessionNames())
            {
                LogFile.WriteLine("    " + activeSessionName);
                ctr++;
            }
            LogFile.WriteLine("[{0} Total Active sessions: (See Log)]", ctr);
            ShowLog = true;
        }

        public void EnableKernelStacks(CommandLineArgs parsedArgs)
        {
            SetKernelStacks64(true, LogFile);
            ShowLog = true;
        }
        public void DisableKernelStacks(CommandLineArgs parsedArgs)
        {
            SetKernelStacks64(false, LogFile);
            ShowLog = true;
        }
        public void CreateExtensionProject(CommandLineArgs parsedArgs)
        {
#if !PERFVIEW_COLLECT 
            // We do this to avoid a common mistake where people will create extensions on shared copies of perfView.  
            if (PerfViewExtensibility.Extensions.ExtensionsDirectory.StartsWith(@"\\") ||
                PerfViewExtensibility.Extensions.ExtensionsDirectory.StartsWith(SupportFiles.SupportFileDir, StringComparison.OrdinalIgnoreCase))
            {
                throw new ApplicationException("Currently PerView.exe must be a machine-local copy of the EXE.  Copy it locally first.");
            }

            var extensionSrcDir = Path.Combine(PerfViewExtensibility.Extensions.ExtensionsDirectory, parsedArgs.ExtensionName + "Src");
            if (Directory.Exists(extensionSrcDir))
            {
                throw new ApplicationException("The extension directory " + extensionSrcDir + " already exists.");
            }

            Directory.CreateDirectory(extensionSrcDir);

            File.Copy(Path.Combine(SupportFiles.SupportFileDir, @"ExtensionTemplate\Commands.cs"),
                      Path.Combine(extensionSrcDir, "Commands.cs"));

            // Morph Global to be the correct name. 
            var extensionProjName = Path.Combine(extensionSrcDir, parsedArgs.ExtensionName + ".csproj");
            var extensionProjData = File.ReadAllText(Path.Combine(SupportFiles.SupportFileDir, @"ExtensionTemplate\Global.csproj"));
            extensionProjData = Regex.Replace(extensionProjData, "Global", parsedArgs.ExtensionName);
            extensionProjData = Regex.Replace(extensionProjData, "{91DFAE19-098F-4E19-B81D-6CB36A9020D6}",
                Guid.NewGuid().ToString("B").ToUpper());
            extensionProjData = Regex.Replace(extensionProjData, @"\s*<Scc.*", "");
            File.WriteAllText(extensionProjName, extensionProjData);

            var extensionDebugName = extensionProjName + ".user";
            var extensionDebugData = File.ReadAllText(Path.Combine(SupportFiles.SupportFileDir, @"ExtensionTemplate\Global.csproj.user"));
            extensionDebugData = Regex.Replace(extensionDebugData, "<StartProgram>.*</StartProgram>",
                "<StartProgram>" + SupportFiles.MainAssemblyPath + "</StartProgram>");
            extensionDebugData = Regex.Replace(extensionDebugData, "Global", parsedArgs.ExtensionName);
            File.WriteAllText(extensionDebugName, extensionDebugData);
            LogFile.WriteLine("Created new project {0}", extensionProjName);

            // Write out a solution file that combines all existing extensions.  
            var projectFiles = new List<string>();
            foreach (var dirName in Directory.EnumerateDirectories(PerfViewExtensibility.Extensions.ExtensionsDirectory, "*Src", SearchOption.TopDirectoryOnly))
            {
                var shortDirName = Path.GetFileName(dirName);
                var extensionName = shortDirName.Substring(0, shortDirName.Length - 3);   // Remove .src
                var projFile = Path.Combine(dirName, extensionName + ".csproj");
                if (File.Exists(projFile))
                {
                    projectFiles.Add(projFile);
                }
            }

            var extensionsSolnName = Path.Combine(PerfViewExtensibility.Extensions.ExtensionsDirectory, "Extensions.sln");
            LogFile.WriteLine("Updating solution file {0}.", extensionsSolnName);
            CreateSolution(extensionsSolnName, projectFiles);

            LogFile.WriteLine("Launching Visual Studio on {0}.", extensionsSolnName);
            Command.Run(Command.Quote(extensionsSolnName), new CommandOptions().AddStart().AddTimeout(CommandOptions.Infinite));
#endif
        }
        public void UserCommand(CommandLineArgs parsedArgs)
        {
            if (parsedArgs.CommandAndArgs.Length < 1)
            {
                throw new CommandLineParserException("User command missing.");
            }

            LogFile.WriteLine("[Running User Command: {0}]", string.Join(" ", parsedArgs.CommandAndArgs));

            string userCommand = parsedArgs.CommandAndArgs[0];
            var userArgs = new string[parsedArgs.CommandAndArgs.Length - 1];
            Array.Copy(parsedArgs.CommandAndArgs, 1, userArgs, 0, userArgs.Length);
            PerfViewExtensibility.Extensions.ExecuteUserCommand(userCommand, userArgs);
        }
        public void UserCommandHelp(CommandLineArgs parsedArgs)
        {
#if !PERFVIEW_COLLECT
            if (GuiApp.MainWindow != null)
            {
                GuiApp.MainWindow.Dispatcher.BeginInvoke((Action)delegate ()
                {
                    GuiApp.MainWindow.DoUserCommandHelp(null, null);
                });
            }
            else
#endif
            {
                var log = App.CommandProcessor.LogFile;
                log.WriteLine("All User Commands");
                PerfViewExtensibility.Extensions.GenerateHelp(log);
            }

        }

        // Given a path, keeps adding .N. before the extension until you find a new file 
        public static string GetNewFile(string path)
        {
            if (!File.Exists(path))
            {
                return path;
            }

            var extension = Path.GetExtension(path);
            var fileNameBase = path.Substring(0, path.Length - extension.Length);
            if (string.Compare(extension, ".zip", StringComparison.OrdinalIgnoreCase) == 0)
            {
                var nextExt = Path.GetExtension(fileNameBase);
                if (nextExt.Length != 0)
                {
                    extension = nextExt + extension;
                    fileNameBase = path.Substring(0, path.Length - extension.Length);
                }
            }
            // Strip any .N suffix
            var idx = fileNameBase.Length - 1;
            if (0 < idx)
            {
                while (0 < idx && Char.IsDigit(fileNameBase[idx]))
                {
                    --idx;
                }

                if (fileNameBase[idx] == '.')
                {
                    fileNameBase = fileNameBase.Substring(0, idx);
                }
            }

            // Find a unique file by adding .N. before the extension. 
            for (int ctr = 1; ; ctr++)
            {
                var filePath = fileNameBase + "." + ctr.ToString() + extension;
                if (!File.Exists(filePath))
                {
                    return filePath;
                }
            }
        }

#if CROSS_GENERATION_LIVENESS
        public void CollectCrossGenerationLiveness(CommandLineArgs parsedArgs)
        {
            // Validate the input file name.
            string fileName = Path.GetFileName(parsedArgs.CGL_PathToOutputFile);
            if (string.IsNullOrEmpty(fileName) || !parsedArgs.CGL_PathToOutputFile.EndsWith(".gcdump", StringComparison.OrdinalIgnoreCase))
            {
                throw new Exception("Invalid GCDump file path.  The specified path must contain a file name that ends in .gcdump.");
            }

            HeapDumper.DumpGCHeapForCrossGenerationLiveness(
                parsedArgs.CGL_PID,
                parsedArgs.CGL_Generation,
                parsedArgs.CGL_PromotedBytesThreshold,
                parsedArgs.CGL_PathToOutputFile,
                LogFile);

        }
#endif

        #region private
        private void DisableNetMonTrace()
        {
            string netMonFile = Path.Combine(CacheFiles.CacheDir, "NetMonActive.txt");
            if (File.Exists(netMonFile))
            {
                LogFile.WriteLine("Running netsh trace stop command to stop network monitoring.");
                LogFile.WriteLine("If /NetMonCapture is active this can take a while...");

                string commandToRun = "netsh trace stop";
                // We are in the wow, so run this in 64 bit if we need 
                var cmdExe = Path.Combine(Environment.GetEnvironmentVariable("SystemRoot"), "SysNative", "Cmd.exe");
                if (!File.Exists(cmdExe))
                {
                    cmdExe = cmdExe.Replace("SysNative", "System32");
                }

                commandToRun = cmdExe + " /c " + commandToRun;

                Command.Run(commandToRun, new CommandOptions().AddNoThrow().AddOutputStream(LogFile));
                FileUtilities.ForceDelete(netMonFile);
            }
        }

        /// <summary>
        /// Parses cpuCounterSpecs and calls TraceEventSession.SetProfileSources 
        /// Each cpuCounterSpec is NAME:NUM tuple (e.g), for the allowable NAME use 
        /// the ListCpuCounters command.  
        /// </summary>
        private void SetCpuCounters(string[] cpuCounterSpecs)
        {
            var sourceInfos = TraceEventProfileSources.GetInfo();
            var sourceIDs = new int[cpuCounterSpecs.Length];
            var sourceIntervals = new int[cpuCounterSpecs.Length];
            for (int i = 0; i < cpuCounterSpecs.Length; i++)
            {
                var cpuCounterSpec = cpuCounterSpecs[i];

                var m = Regex.Match(cpuCounterSpec, @"(.*?):(\d+)");
                if (!m.Success)
                {
                    throw new ApplicationException("Cpu Counter specifications must be of the form NAME:COUNT.");
                }

                var name = m.Groups[1].Value;
                var count = int.Parse(m.Groups[2].Value);

                if (!sourceInfos.ContainsKey(name))
                {
                    throw new ApplicationException("Cpu Counter " + name + " does not exist.  Use ListCpuCounters for valid values.");
                }

                var sourceInfo = sourceInfos[name];
                if (count < sourceInfo.MinInterval)
                {
                    throw new ApplicationException("Cpu Counter " + name + " has a count that is below the minimum of " + sourceInfo.MinInterval);
                }
                else if (sourceInfo.MaxInterval < count)
                {
                    throw new ApplicationException("Cpu Counter " + name + " has a count that is above the maximum of " + sourceInfo.MaxInterval);
                }

                LogFile.WriteLine("Configuring Cpu Counter (ProfileSource) {0} ID: {1} to Interval {2}", name, sourceInfo.ID, count);
                // Can't log to PerfViewLogger because it is not on yet (kernel session turns on first).  
                sourceIDs[i] = sourceInfo.ID;
                sourceIntervals[i] = count;
            }
            TraceEventProfileSources.Set(sourceIDs, sourceIntervals);
        }

        private void WaitUntilCollectionDone(ManualResetEvent collectionCompleted, CommandLineArgs parsedArgs, DateTime startTime)
        {
            var triggers = new List<Trigger>();
#if !DOTNET_CORE // perf counters dont exist on .NET Core
            var monitors = new List<PerformanceCounterMonitor>();
#endif
            try
            {
#if !DOTNET_CORE  // perf counters dont exist on .NET Core
                if (parsedArgs.StopOnPerfCounter != null)
                {
                    foreach (var perfCounterTrigger in parsedArgs.StopOnPerfCounter)
                    {
                        LogFile.WriteLine("[Enabling StopOnPerfCounter {0}.]", perfCounterTrigger);
                        var perfCtrTrigger = new PerformanceCounterTrigger(perfCounterTrigger, parsedArgs.DecayToZeroHours, LogFile, delegate (PerformanceCounterTrigger trigger)
                        {
                            TriggerStop(collectionCompleted, "StopOnPerfCounter " + perfCounterTrigger + " Triggered.  Value: " + trigger.CurrentValue.ToString("n1"),
                            parsedArgs.DelayAfterTriggerSec);
                        });
                        perfCtrTrigger.MinSecForTrigger = parsedArgs.MinSecForTrigger;
                        triggers.Add(perfCtrTrigger);
                    }
                }
                if (parsedArgs.MonitorPerfCounter != null)
                {
                    foreach (var perfCounterSpec in parsedArgs.MonitorPerfCounter)
                    {
                        monitors.Add(new PerformanceCounterMonitor(perfCounterSpec, LogFile));
                    }
                }
#endif

                if (parsedArgs.StopOnGCOverMsec > 0)
                {
                    LogFile.WriteLine("[Enabling StopOnGCOverMsec {0}.]", parsedArgs.StopOnGCOverMsec);
                    triggers.Add(ETWEventTrigger.GCTooLong(parsedArgs.StopOnGCOverMsec, parsedArgs.DecayToZeroHours, parsedArgs.Process, LogFile, delegate (ETWEventTrigger trigger)
                    {
                        TriggerStop(collectionCompleted, trigger.TriggeredMessage, parsedArgs.DelayAfterTriggerSec);
                    }));
                }

                if (parsedArgs.StopOnBGCFinalPauseOverMsec > 0)
                {
                    LogFile.WriteLine("[Enabling StopOnBGCFinalPauseOverMsec {0}.]", parsedArgs.StopOnBGCFinalPauseOverMsec);
                    triggers.Add(ETWEventTrigger.BgcFinalPauseTooLong(parsedArgs.StopOnBGCFinalPauseOverMsec, parsedArgs.DecayToZeroHours, parsedArgs.Process, LogFile, delegate (ETWEventTrigger trigger)
                    {
                        TriggerStop(collectionCompleted, trigger.TriggeredMessage, parsedArgs.DelayAfterTriggerSec);
                    }));
                }

                if (parsedArgs.StopOnException != null)
                {
                    LogFile.WriteLine("[Enabling StopOnException {0}.]", parsedArgs.StopOnException);
                    triggers.Add(ETWEventTrigger.StopOnException(parsedArgs.StopOnException, parsedArgs.Process, LogFile, delegate (ETWEventTrigger trigger)
                        {
                            TriggerStop(collectionCompleted, trigger.TriggeredMessage, parsedArgs.DelayAfterTriggerSec);
                        }));
                }
                if (parsedArgs.StopOnEtwEvent != null)
                {
                    foreach (string etwTriggerSpec in parsedArgs.StopOnEtwEvent)
                    {
                        LogFile.WriteLine("[Enabling StopOnEtwEvent {0}.]", etwTriggerSpec);
                        triggers.Add(new ETWEventTrigger(etwTriggerSpec, LogFile, delegate (ETWEventTrigger trigger)
                        {
                            TriggerStop(collectionCompleted, trigger.TriggeredMessage, parsedArgs.DelayAfterTriggerSec);
                        }));
                    }
                }
                if (parsedArgs.StopOnGen2GC)
                {
                    LogFile.WriteLine("[Enabling StopOnGen2GC.]");
                    triggers.Add(ETWEventTrigger.StopOnGen2GC(parsedArgs.Process, LogFile, delegate (ETWEventTrigger trigger)
                    {
                        TriggerStop(collectionCompleted, trigger.TriggeredMessage, parsedArgs.DelayAfterTriggerSec);
                    }));
                }

                if (parsedArgs.StopOnAppFabricOverMsec > 0)
                {
                    LogFile.WriteLine("[Enabling StopOnAppFabricOverMSec {0}.]", parsedArgs.StopOnAppFabricOverMsec);
                    triggers.Add(ETWEventTrigger.AppFabricTooLong(parsedArgs.StopOnAppFabricOverMsec, parsedArgs.DecayToZeroHours, parsedArgs.Process, LogFile, delegate (ETWEventTrigger trigger)
                    {
                        TriggerStop(collectionCompleted, trigger.TriggeredMessage, parsedArgs.DelayAfterTriggerSec);
                    }));
                }
#if !DOTNET_CORE // EventLog doesn't exist on .NET Core
                if (parsedArgs.StopOnEventLogMessage != null)
                {
                    LogFile.WriteLine("[Enabling StopOnEventLogMessage with Regex pattern: '{0}'.]", parsedArgs.StopOnEventLogMessage);
                    triggers.Add(new EventLogTrigger(parsedArgs.StopOnEventLogMessage, LogFile, delegate (EventLogTrigger trigger)
                    {
                        TriggerStop(collectionCompleted, "StopOnEventLogMessage triggered.  Message: " + parsedArgs.StopOnEventLogMessage,
                            parsedArgs.DelayAfterTriggerSec);
                    }));
                }
#endif
                var lastStatusTime = startTime;
                LogFile.WriteLine("[Starting collection at {0}]", startTime);
                string startedDropping = "";
                while (!collectionCompleted.WaitOne(200))
                {
                    var now = DateTime.Now;
                    if ((now - lastStatusTime).TotalSeconds > 10)
                    {
                        var status = GetStatusLine(parsedArgs, startTime, ref startedDropping);
                        foreach (var trigger in triggers)
                        {
                            var triggerStatus = trigger.Status;
                            if (triggerStatus.Length != 0)
                            {
                                status = status + " " + triggerStatus;
                            }
                        }
                        LogFile.WriteLine("[" + status + "]");
                        PerfViewLogger.Log.Tick(status);
                        lastStatusTime = now;
                    }

                    if (parsedArgs.MaxCollectSec != 0 && (now - startTime).TotalSeconds > parsedArgs.MaxCollectSec)
                    {
                        TriggerStop(collectionCompleted, "Exceeded MaxCollectSec " + parsedArgs.MaxCollectSec, 0);
                    }
                }

            }
            finally
            {
                if (triggers.Count > 0)
                {
                    LogFile.WriteLine("Turning off monitoring for stop triggers");
                    foreach (Trigger trigger in triggers)
                    {
                        trigger.Dispose();
                    }
                }
#if !DOTNET_CORE // perf counters dont exist on .NET Core
                if (monitors.Count > 0)
                {
                    LogFile.WriteLine("Turning off perf monitoring.");
                    foreach (var monitor in monitors)
                    {
                        monitor.Dispose();
                    }
                }
#endif
            }
        }

        private void TriggerStop(ManualResetEvent collectionCompleted, string message, int waitAfterTriggerSec)
        {
            PerfViewLogger.Log.StopReason(message);
            LogFile.WriteLine("[{0}]", message);
            LogFile.Flush();
            if (waitAfterTriggerSec > 0)
            {
                LogFile.WriteLine("[Trigger fired.  Waiting " + waitAfterTriggerSec + " more seconds (in case something interesting happens) ...]");
                Thread.Sleep(waitAfterTriggerSec * 1000);
                LogFile.WriteLine("[Stopping logging.]");
            }

            collectionCompleted.Set();
        }

        private void SetupWaitGui(ManualResetEvent collectionCompleted, CommandLineArgs parsedArgs)
        {
#if !PERFVIEW_COLLECT
            RunCommandDialog collectWindow = null;

            // Hook up the logic to cause the 'Stop' button to set 'collectionCompleted'.
            GuiApp.MainWindow.Dispatcher.BeginInvoke((Action)delegate ()
            {
                collectWindow = GuiApp.MainWindow.CollectWindow;
                if (collectWindow == null)      // This happens on the command line case and collectMultiple case.  Is this a hack?
                {
                    collectWindow = new RunCommandDialog(parsedArgs, GuiApp.MainWindow, true);
                    collectWindow.StartCollection();
                }

                // This callback gets called when we END collection (same button is used for start and end of collection.  
                collectWindow.OKButton.Click += delegate (object sender, System.Windows.RoutedEventArgs e)
                {
                    // Because ZIP Merge, and NoRundown affect post collection we allow the user to update them 
                    // even after collection has started by only updating the values when the collection has stopped.   
                    // If the user touched the checkboxes, then remember those values for subsequent launches of PerfView.  

                    parsedArgs.Merge = collectWindow.MergeCheckBox.IsChecked;
                    if (collectWindow.m_mergeOrZipCheckboxTouched && parsedArgs.Merge.HasValue)
                    {
                        App.UserConfigData["Merge"] = parsedArgs.Merge.Value.ToString();
                    }

                    parsedArgs.Zip = collectWindow.ZipCheckBox.IsChecked;
                    if (collectWindow.m_mergeOrZipCheckboxTouched && parsedArgs.Zip.HasValue)
                    {
                        App.UserConfigData["Zip"] = parsedArgs.Zip.Value.ToString();
                    }

                    parsedArgs.NoRundown = !(collectWindow.RundownCheckBox.IsChecked ?? false);
                    int.TryParse(collectWindow.RundownTimeoutTextBox.Text, out parsedArgs.RundownTimeout);
                    TriggerStop(collectionCompleted, "Manually Stopped (Gui)", 0);
                };
                collectWindow.Show();
            });

            // Set up a task that fires when the collection is completed (for any reason) and closes the GUI window.  
            Task.Factory.StartNew(delegate
            {
                collectionCompleted.WaitOne();
                GuiApp.MainWindow.Dispatcher.BeginInvoke((Action)delegate ()
                {
                    if (collectWindow != null)
                    {
                        collectWindow.Close();
                        collectWindow = null;
                    }
                });
            });
#endif
        }

        private void SetupWaitNoGui(ManualResetEvent collectionCompleted, CommandLineArgs parsedArgs)
        {
            Console.WriteLine("");
            if (parsedArgs.NoNGenRundown)
            {
                Console.WriteLine("Pre V4.0 .NET Rundown disabled, Type 'E' to enable symbols for V3.5 processes.");
            }
            else
            {
                Console.WriteLine("Pre V4.0 .NET Rundown enabled, Type 'D' to disable and speed up .NET Rundown.");
            }

#if !PERFVIEW_COLLECT
            Console.WriteLine("Do NOT close this console window.   It will leave collection on!");
#endif
            var consider = "";
            if (parsedArgs.MaxCollectSec == 0)
            {
                consider = "(Also consider /MaxCollectSec:N)";
            }

            Console.WriteLine("Type S to stop collection, 'A' will abort.  {0}", consider);

            Task.Factory.StartNew(delegate
            {
                while (!collectionCompleted.WaitOne(200))
                {
                    if (App.ConsoleCreated && Console.KeyAvailable)
                    {
                        var keyInfo = Console.ReadKey(true);
                        var keyChar = char.ToLower(keyInfo.KeyChar);
                        if (keyInfo.KeyChar == 's')
                        {
                            TriggerStop(collectionCompleted, "Manually Stopped (NoGui)", 0);
                        }
                        else if (keyInfo.KeyChar == 'e')
                        {
                            parsedArgs.NoNGenRundown = false;
                            Console.WriteLine("Pre V4.0 .NET Rundown enabled.");
                        }
                        else if (keyInfo.KeyChar == 'd')
                        {
                            parsedArgs.NoNGenRundown = true;
                            Console.WriteLine("Pre V4.0 .NET Rundown disabled.");
                        }
                        else if (keyInfo.KeyChar == 'a')
                        {
                            Console.WriteLine("Aborting collection...");
                            m_aborted = true;
                            collectionCompleted.Set();
                        }
                    }
                }
            });
        }

        /// <summary>
        /// Returns a status line for the collection that indicates how much data we have collected.  
        /// TODO review, I don't really like this.  
        /// </summary>
        internal static string GetStatusLine(CommandLineArgs parsedArgs, DateTime startTime, ref string startedDropping)
        {
            var durationSec = (DateTime.Now - startTime).TotalSeconds;
            var fileSizeMB = 0.0;
            if (File.Exists(parsedArgs.DataFile))
            {
                bool droppingData = startedDropping.Length != 0;

                fileSizeMB = new FileInfo(parsedArgs.DataFile).Length / 1048576.0;      // MB here are defined as 2^20 
                if (!droppingData && parsedArgs.CircularMB != 0 && parsedArgs.CircularMB <= fileSizeMB)
                {
                    droppingData = true;
                }

                var kernelName = Path.ChangeExtension(parsedArgs.DataFile, ".kernel.etl");
                if (File.Exists(kernelName))
                {
                    var kernelFileSizeMB = new FileInfo(kernelName).Length / 1048576.0;
                    if (!droppingData && parsedArgs.CircularMB != 0 && parsedArgs.CircularMB <= kernelFileSizeMB)
                    {
                        droppingData = true;
                    }

                    fileSizeMB += kernelFileSizeMB;
                }

                if (droppingData && startedDropping.Length == 0)
                {
                    startedDropping = "  Recycling started at " + TimeStr(durationSec) + ".";
                }
            }

            return string.Format("Collecting {0,8}: Size={1,5:n1} MB.{2}", TimeStr(durationSec), fileSizeMB, startedDropping);
        }

        internal static string TimeStr(double durationSec)
        {
            string ret;
            if (durationSec < 60)
            {
                ret = durationSec.ToString("f0") + " sec";
            }
            else if (durationSec < 3600)
            {
                ret = (durationSec / 60).ToString("f1") + " min";
            }
            else if (durationSec < 86400)
            {
                ret = (durationSec / 3600).ToString("f1") + " hr";
            }
            else
            {
                ret = (durationSec / 86400).ToString("f1") + " days";
            }

            return ret;
        }

        private static void CreateSolution(string slnFile, List<string> projectFiles)
        {
            StringBuilder sb = new StringBuilder();
            sb.AppendLine("\uFEFF");     // We want a byte order mark;
            sb.AppendLine("Microsoft Visual Studio Solution File, Format Version 11.00");
            sb.AppendLine("# Visual Studio 2010");

            var projectGuids = new List<string>();
            foreach (var projectFile in projectFiles)
            {
                string projectName = Path.GetFileNameWithoutExtension(projectFile);
                string relativeProjectPath = PathUtil.PathRelativeTo(projectFile, Path.GetDirectoryName(slnFile));
                string projectData = File.ReadAllText(projectFile);
                var match = Regex.Match(projectData, "<ProjectGuid>({.*})</ProjectGuid>");
                if (!match.Success)
                {
                    App.CommandProcessor.LogFile.WriteLine("Could not find project guid for {0}", projectFile);
                    continue;
                }
                var projectGuid = match.Groups[1].Value;
                projectGuids.Add(projectGuid);

                sb.AppendLine("Project(\"{FAE04EC0-301F-11D3-BF4B-00C04F79EFBC}\") = \"" +
                    projectName + "\", \"" + relativeProjectPath + "\", \"" + projectGuid + "\"");
                sb.AppendLine("EndProject");
            }
            sb.AppendLine("Global");
            sb.AppendLine("\tGlobalSection(ProjectConfigurationPlatforms) = postSolution");
            foreach (var projectGuid in projectGuids)
            {
                sb.AppendLine("\t\t" + projectGuid + ".Debug|Any CPU.ActiveCfg = Debug|Any CPU");
                sb.AppendLine("\t\t" + projectGuid + ".Debug|Any CPU.Build.0 = Debug|Any CPU");
                sb.AppendLine("\t\t" + projectGuid + ".Release|Any CPU.ActiveCfg = Release|Any CPU");
                sb.AppendLine("\t\t" + projectGuid + ".Release|Any CPU.Build.0 = Release|Any CPU");
            }
            sb.AppendLine("\tEndGlobalSection");
            sb.AppendLine("EndGlobal");

            File.WriteAllText(slnFile, sb.ToString());
        }

        private static string s_dotNetKey = @"Software\Microsoft\.NETFramework";
        private static string s_dotNetKey32 = @"Software\Wow6432Node\Microsoft\.NETFramework";

        // Ensures that our EtwClrProfiler is set up (for both X64 and X86).  Does not actually turn on the provider.  
        private static void InstallETWClrProfiler(TextWriter log, int profilerKeywords)
        {
            log.WriteLine("Ensuring that the .NET CLR Profiler is installed.");
            var profilerDll = Path.Combine(SupportFiles.SupportFileDir, SupportFiles.ProcessArchitectureDirectory, "EtwClrProfiler.dll");
            if (File.Exists(profilerDll))
            {
                log.WriteLine("Profiler DLL to load is {0}", profilerDll);
                log.WriteLine(@"Adding HKLM\Software\Microsoft\.NETFramework\COR* registry keys");
                using (RegistryKey key = Registry.LocalMachine.CreateSubKey(s_dotNetKey))
                {
                    InsertEtwClrProfilerKeys(key, "COR", profilerDll, profilerKeywords, SupportFiles.ProcessArch.ToString(), log);
                    InsertEtwClrProfilerKeys(key, "CORECLR", profilerDll, profilerKeywords, SupportFiles.ProcessArch.ToString(), log);
                }
            }
            else
            {
                log.WriteLine("ERROR do not have a ETWClrProfiler.dll for architecture {0}", SupportFiles.ProcessArch);
            }

            // If we are on a 64 bit system (in the wow), also enable the 64 bit version.     
            var nativeArch = Environment.GetEnvironmentVariable("PROCESSOR_ARCHITEW6432");
            if (nativeArch != null)
            {
                var profilerNativeDll = Path.Combine(SupportFiles.SupportFileDir, nativeArch + "\\EtwClrProfiler.dll");
                if (File.Exists(profilerNativeDll))
                {
                    log.WriteLine(@"Detected 64 bit system, Adding 64 bit HKLM\Software\Microsoft\.NETFramework\COR* registry keys");
                    using (RegistryKey hklm = RegistryKey.OpenBaseKey(RegistryHive.LocalMachine, RegistryView.Registry64))
                    using (RegistryKey key = hklm.CreateSubKey(s_dotNetKey))
                    {
                        InsertEtwClrProfilerKeys(key, "COR", profilerNativeDll, profilerKeywords, nativeArch, log);
                        InsertEtwClrProfilerKeys(key, "CORECLR", profilerNativeDll, profilerKeywords, nativeArch, log);
                    }
                }
                else
                {
                    log.WriteLine("ERROR do not have a ETWClrProfiler.dll for architecture {0}", nativeArch);
                }
            }
            // If we are amd64 process, also install in the 32 bit subsystem.  
            else if (SupportFiles.ProcessArch == ProcessorArchitecture.Amd64)
            {
                var arch = "x86";
                var profilerNativeDll = Path.Combine(SupportFiles.SupportFileDir, arch + "\\EtwClrProfiler.dll");
                if (File.Exists(profilerNativeDll))
                {
                    log.WriteLine(@"Detected 64 bit system, installing in the 32 bit subsystem.");
                    using (RegistryKey key = Registry.LocalMachine.CreateSubKey(s_dotNetKey32))
                    {
                        InsertEtwClrProfilerKeys(key, "COR", profilerNativeDll, profilerKeywords, arch, log);
                        InsertEtwClrProfilerKeys(key, "CORECLR", profilerNativeDll, profilerKeywords, arch, log);
                    }
                }
                else
                {
                    log.WriteLine("ERROR do not have a ETWClrProfiler.dll for architecture {0}", arch);
                }
            }
        }

        /// <summary>
        /// Given a pointer to the .Net registry key area, 'dotnetHive' and a prefix (either COR or CORECLR)
        /// as well as the profilerDll, profilerKeywords, and native architecture, install the profiler DLL
        /// as the EtwClr profiler.  Log status messages to 'log'.  
        /// </summary>
        private static void InsertEtwClrProfilerKeys(RegistryKey dotnetHive, string prefix, string profilerDll, int profilerKeywords, string nativeArch, TextWriter log)
        {
            var existingValue = dotnetHive.GetValue("_PROFILER") as string;
            if (existingValue == null || "{6652970f-1756-5d8d-0805-e9aad152aa84}" == existingValue)
            {
                dotnetHive.SetValue(prefix + "_PROFILER", "{6652970f-1756-5d8d-0805-e9aad152aa84}");
                dotnetHive.SetValue(prefix + "_PROFILER_PATH", profilerDll);
                dotnetHive.SetValue(prefix + "_ENABLE_PROFILING", 1);
                dotnetHive.SetValue("PerfView_Keywords", profilerKeywords);
            }
            else
            {
                log.WriteLine("ERROR there is an existing CLR Profiler arch {0} {1}.", nativeArch, existingValue);
            }
        }

        private static void UninstallETWClrProfiler(TextWriter log)
        {
            log.WriteLine("Ensuring .NET Allocation profiler not installed.");

            using (RegistryKey key = Registry.LocalMachine.CreateSubKey(s_dotNetKey))
            {
                DeleteEtwClrProfilerKeys(key, "COR", log);
                DeleteEtwClrProfilerKeys(key, "CORECLR", log);
            }

            var nativeArch = Environment.GetEnvironmentVariable("PROCESSOR_ARCHITEW6432");
            if (nativeArch != null)
            {
                log.WriteLine(@"Detected 64 bit system, removing 64 bit keys");
                using (RegistryKey hklm = RegistryKey.OpenBaseKey(RegistryHive.LocalMachine, RegistryView.Registry64))
                using (RegistryKey key = hklm.CreateSubKey(s_dotNetKey))
                {
                    DeleteEtwClrProfilerKeys(key, "COR", log);
                    DeleteEtwClrProfilerKeys(key, "CORECLR", log);
                }
            }
            // If we are amd64 process, also uninstall in the WOW.  
            else if (SupportFiles.ProcessArch == ProcessorArchitecture.Amd64)
            {
                log.WriteLine(@"Detected 64 bit system, removing 32 bit keys.");
                using (RegistryKey key = Registry.LocalMachine.CreateSubKey(s_dotNetKey32))
                {
                    DeleteEtwClrProfilerKeys(key, "COR", log);
                    DeleteEtwClrProfilerKeys(key, "CORECLR", log);
                }
            }
        }

        /// <summary>
        /// Given a pointer to the .Net registry key area, 'dotnetHive' and a prefix (either COR or CORECLR)
        /// delete all the .NET PROfiler keys for the EtwClrProfiler (if present).   Log messages to 'log'.  
        /// </summary>
        private static void DeleteEtwClrProfilerKeys(RegistryKey dotnetHive, string prefix, TextWriter log)
        {
            string existingValue = dotnetHive.GetValue(prefix + "_PROFILER") as string;
            if (existingValue != null)
            {
                if (existingValue == "{6652970f-1756-5d8d-0805-e9aad152aa84}")
                {
                    dotnetHive.DeleteValue(prefix + "_PROFILER", false);
                    dotnetHive.DeleteValue(prefix + "_PROFILER_PATH", false);
                    dotnetHive.DeleteValue(prefix + "_ENABLE_PROFILING", false);
                    dotnetHive.DeleteValue("PerfView_Keywords", false);
                }
                else
                {
                    log.WriteLine("ERROR trying to remove EtwClrProfiler, found an existing Profiler {0} doing nothing.", existingValue);
                }
            }
        }

        private static RegistryKey GetMemManagementKey(bool writable)
        {
            // Open this computer's 64 bit registry (even if this is a 32 bit process. 
            RegistryKey hklm = RegistryKey.OpenBaseKey(RegistryHive.LocalMachine, Environment.Is64BitOperatingSystem ? RegistryView.Registry64 : RegistryView.Default);
            if (hklm == null)
            {
                Debug.Assert(false, "Could not get HKLM key");
                return null;
            }
            RegistryKey memManagment = hklm.OpenSubKey(@"System\CurrentControlSet\Control\Session Manager\Memory Management", writable);
            hklm.Dispose();
            return memManagment;
        }
        private static void SetKernelStacks64(bool crawlable, TextWriter writer)
        {
            // Are we on a 64 bit system? 
            if (!Environment.Is64BitOperatingSystem)
            {
                writer.WriteLine("Disabling kernel paging is only necessary on X64 machines");
                return;
            }

            if (IsKernelStacks64Enabled() == crawlable)
            {
                writer.WriteLine(@"HLKM\" + @"System\CurrentControlSet\Control\Session Manager\Memory Management" + "DisablePagingExecutive" + " already {0}",
                    crawlable ? "set" : "unset");
                return;
            }

            // This is not needed on Windows 8 (mostly)
            var ver = Environment.OSVersion.Version.Major * 10 + Environment.OSVersion.Version.Minor;
            if (ver > 61)
            {
                writer.WriteLine("Disabling kernel paging is not necessary on Win8 machines.");
                return;
            }

            try
            {
                RegistryKey memKey = GetMemManagementKey(true);
                if (memKey != null)
                {
                    memKey.SetValue("DisablePagingExecutive", crawlable ? 1 : 0, RegistryValueKind.DWord);
                    memKey.Dispose();
                    writer.WriteLine();
                    writer.WriteLine("The memory management configuration has been {0} for stack crawling.", crawlable ? "enabled" : "disabled");
                    writer.WriteLine("However a reboot is needed for it to take effect.  You can reboot by executing");
                    writer.WriteLine("     shutdown /r /t 1 /f");
                    writer.WriteLine();
                }
                else
                {
                    writer.WriteLine("Error: Could not access Kernel memory management registry keys.");
                }
            }
            catch (Exception e)
            {
                writer.WriteLine("Error: Failure setting registry keys: {0}", e.Message);
            }
        }
        private static bool IsKernelStacks64Enabled()
        {
            bool ret = false;
            RegistryKey memKey = GetMemManagementKey(false);
            if (memKey != null)
            {
                object valueObj = memKey.GetValue("DisablePagingExecutive", null);
                if (valueObj != null && valueObj is int)
                {
                    ret = ((int)valueObj) != 0;
                }
                memKey.Dispose();
            }
            return ret;
        }

        public void LaunchPerfViewElevatedIfNeeded(string command, CommandLineArgs parsedArgs)
        {
            // Nothing to do if already elevated. 
            if (App.IsElevated)
            {
                return;
            }
            LogFile.WriteLine("Need Elevation, but this process is not Elevated, Relaunching process as Elevated");

#if PERFVIEW_COLLECT
            throw new ApplicationException("PerfViewCollect needs to run with elevated privileges.");
#else
            LaunchPerfViewElevated(command, parsedArgs);
#endif
        }

        public static string ParsedArgsAsString(string command, CommandLineArgs parsedArgs)
        {
            var cmdLineArgs = "";
            if (parsedArgs.DataFile != null)
            {
                cmdLineArgs += " " + Command.Quote("/DataFile:" + parsedArgs.DataFile);
            }

            if (parsedArgs.MinRundownTime != 0)
            {
                cmdLineArgs += " /MinRundownTime:" + parsedArgs.MinRundownTime;
            }

            if (parsedArgs.BufferSizeMB != 64)
            {
                cmdLineArgs += " /BufferSizeMB:" + parsedArgs.BufferSizeMB;
            }

            if (parsedArgs.StackCompression)
            {
                cmdLineArgs += " /StackCompression";
            }

            if (parsedArgs.LastBranchRecordingSources != null)
            {
                cmdLineArgs += " " + Command.Quote("/LbrSources:" + parsedArgs.LastBranchRecordingSources.Text);
            }

            if (parsedArgs.LastBranchRecordingFilters != null)
            {
                cmdLineArgs += " " + Command.Quote("/LbrFilters:" + parsedArgs.LastBranchRecordingFilters.Text);
            }

            if (parsedArgs.CircularMB != 0)
            {
                cmdLineArgs += " /CircularMB:" + parsedArgs.CircularMB;
            }

            if (parsedArgs.InMemoryCircularBuffer)
            {
                cmdLineArgs += " /InMemoryCircularBuffer";
            }

            if (parsedArgs.CpuSampleMSec != 1)
            {
                cmdLineArgs += " /CpuSampleMSec:" + parsedArgs.CpuSampleMSec;
            }

            if (parsedArgs.MaxCollectSec != 0)
            {
                cmdLineArgs += " /MaxCollectSec:" + parsedArgs.MaxCollectSec;
            }

            if (parsedArgs.RundownTimeout != 120)
            {
                cmdLineArgs += " /RundownTimeout:" + parsedArgs.RundownTimeout;
            }

            if (parsedArgs.CpuCounters != null)
            {
                cmdLineArgs += " /CpuCounters:" + Command.Quote(string.Join(",", parsedArgs.CpuCounters));
            }

            if (parsedArgs.SafeMode)
            {
                cmdLineArgs += " /SafeMode";
            }

            if (parsedArgs.CollectMultiple != 0)
            {
                cmdLineArgs += " /CollectMultiple:" + parsedArgs.CollectMultiple;
            }

            if (parsedArgs.StopOnPerfCounter != null)
            {
                cmdLineArgs += " /StopOnPerfCounter:" + Command.Quote(string.Join(",", parsedArgs.StopOnPerfCounter));
            }

            if (parsedArgs.MonitorPerfCounter != null)
            {
                cmdLineArgs += " /MonitorPerfCounter:" + Command.Quote(string.Join(",", parsedArgs.MonitorPerfCounter));
            }

            if (parsedArgs.StopOnGen2GC)
            {
                cmdLineArgs += " /StopOnGen2GC";
            }

            if (parsedArgs.StopOnEventLogMessage != null)
            {
                cmdLineArgs += " /StopOnEventLogMessage:" + Command.Quote(parsedArgs.StopOnEventLogMessage);
            }

            if (parsedArgs.StopOnAppFabricOverMsec != 0)
            {
                cmdLineArgs += " /StopOnAppFabricOverMsec:" + parsedArgs.StopOnAppFabricOverMsec;
            }

            if (parsedArgs.StopOnGCOverMsec != 0)
            {
                cmdLineArgs += " /StopOnGcOverMsec:" + parsedArgs.StopOnGCOverMsec;
            }

            if (parsedArgs.StopOnBGCFinalPauseOverMsec != 0)
            {
                cmdLineArgs += " /StopOnBGCFinalPauseOverMsec:" + parsedArgs.StopOnBGCFinalPauseOverMsec;
            }

            if (parsedArgs.StopOnEtwEvent != null)
            {
                cmdLineArgs += " /StopOnEtwEvent:" + Command.Quote(string.Join(",", parsedArgs.StopOnEtwEvent));
            }

            if (parsedArgs.StopOnException != null)
            {
                cmdLineArgs += " /StopOnException:" + Command.Quote(parsedArgs.StopOnException);
            }

            if (parsedArgs.DecayToZeroHours != 0)
            {
                cmdLineArgs += " /DecayToZeroHours:" + parsedArgs.DecayToZeroHours.ToString("f3");
            }

            if (parsedArgs.MinSecForTrigger != 3)
            {
                cmdLineArgs += " /MinSecForTrigger:" + parsedArgs.MinSecForTrigger.ToString();
            }

            if (parsedArgs.DelayAfterTriggerSec != 5)
            {
                cmdLineArgs += " /DelayAfterTriggerSec:" + parsedArgs.DelayAfterTriggerSec;
            }

            if (parsedArgs.KernelEvents != KernelTraceEventParser.Keywords.Default)
            {
                cmdLineArgs += " /KernelEvents:" + parsedArgs.KernelEvents.ToString().Replace(" ", "");
            }

            if (parsedArgs.StartOnPerfCounter != null)
            {
                cmdLineArgs += " /StartOnPerfCounter:" + Command.Quote(string.Join(",", parsedArgs.StartOnPerfCounter));
            }

            if (parsedArgs.Process != null)
            {
                cmdLineArgs += " /Process:" + Command.Quote(parsedArgs.Process);
            }

            if (parsedArgs.StopCommand != null)
            {
                cmdLineArgs += " /StopCommand:" + Command.Quote(parsedArgs.StopCommand);
            }

            if(parsedArgs.EnableEventsInContainers)
            {
                cmdLineArgs += " /EnableEventsInContainers";
            }

            if(parsedArgs.EnableSourceContainerTracking)
            {
                cmdLineArgs += " /EnableSourceContainerTracking";
            }

            if (parsedArgs.ClrEventLevel != Microsoft.Diagnostics.Tracing.TraceEventLevel.Verbose)
            {
                cmdLineArgs += " /ClrEventLevel:" + parsedArgs.ClrEventLevel.ToString();
            }

            if (parsedArgs.ClrEvents != ClrTraceEventParser.Keywords.Default)
            {
                cmdLineArgs += " /ClrEvents:" + parsedArgs.ClrEvents.ToString().Replace(" ", "");
            }

            if(parsedArgs.TplEvents != TplEtwProviderTraceEventParser.Keywords.None)
            {
                cmdLineArgs += " /TplEvents:" + parsedArgs.TplEvents.ToString().Replace(" ", "");
            }

            if (parsedArgs.Providers != null)
            {
                cmdLineArgs += " /Providers:" + Command.Quote(string.Join(",", parsedArgs.Providers));
            }

            if (parsedArgs.KeepAllEvents)
            {
                cmdLineArgs += " /KeepAllEvents";
            }

            if (parsedArgs.UnsafePDBMatch)
            {
                cmdLineArgs += " /UnsafePdbMatch";
            }

            if (parsedArgs.ShowUnknownAddresses)
            {
                cmdLineArgs += " /ShowUnknownAddresses";
            }

            if (parsedArgs.ShowOptimizationTiers)
            {
                cmdLineArgs += " /ShowOptimizationTiers";
            }

            if (parsedArgs.DisableDotNetVersionLogging)
            {
                cmdLineArgs += " /DisableVersionLogging";
            }

            if (parsedArgs.ContinueOnError)
            {
                cmdLineArgs += " /ContinueOnError";
            }

            if (parsedArgs.MaxEventCount != 0)
            {
                cmdLineArgs += " /MaxEventCount:" + parsedArgs.MaxEventCount.ToString();
            }

            if (parsedArgs.SkipMSec != 0)
            {
                cmdLineArgs += " /SkipMSec:" + parsedArgs.SkipMSec.ToString("f3");
            }

            if (parsedArgs.NoGui)
            {
                cmdLineArgs += " /NoGui";
            }

            if (s_UserModeSessionName != "PerfViewSession")
            {
                cmdLineArgs += " /SessionName:" + s_UserModeSessionName;
            }

            if (parsedArgs.LogFile != null)
            {
                cmdLineArgs += " /LogFile:" + Command.Quote(parsedArgs.LogFile);
            }

            if (parsedArgs.NoRundown)
            {
                cmdLineArgs += " /NoRundown";
            }

            if (parsedArgs.FocusProcess != null)
            {
                cmdLineArgs += " /FocusProcess:" + Command.Quote(parsedArgs.FocusProcess);
            }

            if (parsedArgs.NoNGenPdbs)
            {
                cmdLineArgs += " /NoNGenPdbs";
            }

            if (parsedArgs.NoNGenRundown)
            {
                cmdLineArgs += " /NoNGenRundown";
            }

            if (parsedArgs.ForceNgenRundown)
            {
                cmdLineArgs += " /ForceNgenRundown";
            }

            if (parsedArgs.NoClrRundown)
            {
                cmdLineArgs += " /NoClrRundown";
            }

            if (parsedArgs.Merge.HasValue)
            {
                cmdLineArgs += " /Merge:" + parsedArgs.Merge.Value;
            }

            if (parsedArgs.Wpr)
            {
                cmdLineArgs += " /Wpr";
            }

            if (parsedArgs.Zip.HasValue)
            {
                cmdLineArgs += " /Zip:" + parsedArgs.Zip.Value;
            }

            if (parsedArgs.NoView)
            {
                cmdLineArgs += " /NoView";
            }

            if (parsedArgs.GCCollectOnly)
            {
                cmdLineArgs += " /GCCollectOnly";
            }

            if (parsedArgs.GCTriggeredStacks)
            {
                cmdLineArgs += " /GCTriggeredStacks";
            }

            if (parsedArgs.DotNetAlloc)
            {
                cmdLineArgs += " /DotNetAlloc";
            }

            if (parsedArgs.DotNetAllocSampled)
            {
                cmdLineArgs += " /DotNetAllocSampled";
            }

            if (parsedArgs.DotNetCalls)
            {
                cmdLineArgs += " /DotNetCalls";
            }

            if (parsedArgs.DotNetCallsSampled)
            {
                cmdLineArgs += " /DotNetCallsSampled";
            }

            if (parsedArgs.DisableInlining)
            {
                cmdLineArgs += " /DisableInlining";
            }

            if (parsedArgs.JITInlining)
            {
                cmdLineArgs += " /JITInlining";
            }

            if (parsedArgs.OSHeapExe != null)
            {
                cmdLineArgs += " /OSHeapExe:" + Command.Quote(parsedArgs.OSHeapExe);
            }

            if (parsedArgs.OSHeapProcess != 0)
            {
                cmdLineArgs += " /OSHeapProcess:" + parsedArgs.OSHeapProcess.ToString();
            }

            if (parsedArgs.NetworkCapture)
            {
                cmdLineArgs += " /NetworkCapture";
            }

            if (parsedArgs.NetMonCapture)
            {
                cmdLineArgs += " /NetMonCapture";
            }

            if (parsedArgs.DumpHeap)
            {
                cmdLineArgs += " /DumpHeap";
            }

            if (parsedArgs.GCOnly)
            {
                cmdLineArgs += " /GCOnly";
            }

            if (parsedArgs.Freeze)
            {
                cmdLineArgs += " /Freeze";
            }

            if (parsedArgs.SaveETL)
            {
                cmdLineArgs += " /SaveETL";
            }

            if (parsedArgs.DumpData)
            {
                cmdLineArgs += " /DumpData";
            }

            if (parsedArgs.MaxDumpCountK != 250)
            {
                cmdLineArgs += " /MaxDumpCountK=" + parsedArgs.MaxDumpCountK;
            }

            if (parsedArgs.MaxNodeCountK != 0)
            {
                cmdLineArgs += " /MaxNodeCountK=" + parsedArgs.MaxNodeCountK;
            }

            if (parsedArgs.CCWRefCount)
            {
                cmdLineArgs += " /CCWRefCount";
            }

            if (parsedArgs.RuntimeLoading)
            {
                cmdLineArgs += " /RuntimeLoading";
            }

            if (parsedArgs.UserCritContention)
            {
                cmdLineArgs += " /UserCritContention";
            }

            if(parsedArgs.ImageIDsOnly)
            {
                cmdLineArgs += " /ImageIDsOnly";
            }

            // TODO FIX NOW this is sort ugly fix is so that commands are an enum 
            if (command == null)
            {
                command = "";
                if (!string.IsNullOrEmpty(parsedArgs.CommandLine))
                {
                    command = "run";
                }
            }

            cmdLineArgs += " " + command;
            if (string.Compare(command, "run", StringComparison.OrdinalIgnoreCase) == 0)
            {
                cmdLineArgs += " " + parsedArgs.CommandLine;
            }

            if (string.Compare(command, "HeapSnapshot", StringComparison.OrdinalIgnoreCase) == 0)
            {
                cmdLineArgs += " " + Command.Quote(parsedArgs.Process);
            }

            if (string.Compare(command, "HeapSnapshotFromProcessDump", StringComparison.OrdinalIgnoreCase) == 0)
            {
                cmdLineArgs += " " + Command.Quote(parsedArgs.ProcessDumpFile);
            }

            return cmdLineArgs;
        }

        public void LaunchPerfViewElevated(string command, CommandLineArgs parsedArgs)
        {
            Debug.Assert(!App.IsElevated);
            var perfView = SupportFiles.ExePath;

            if (parsedArgs.RestartingToElevelate != null)
            {
                throw new ApplicationException("PerfView has attempted to restart to gain Administrative Permissions but failed to do so.");
            }

            string arg = "";
            if (parsedArgs.DoCommand == App.CommandProcessor.Collect)
            {
                arg = "collect";
            }
            else if (parsedArgs.DoCommand == App.CommandProcessor.Run)
            {
                arg = "run";
            }

            var cmdLine = Command.Quote(perfView) + " /RestartingToElevelate:" + arg + " " + ParsedArgsAsString(command, parsedArgs);
            Command.Run(cmdLine, new CommandOptions().AddStart().AddTimeout(CommandOptions.Infinite).AddElevate());

            // Kill the current version if we have not opened a log file yet.   
            if (!NoExitOnElevate)
            {
                Environment.Exit(0);
            }

            throw new UnauthorizedAccessException("Launching PerfView as an elevated app. Consider closing this instance.");
        }

        /// <summary>
        /// Enable any additional providers specified by 'providerSpecs'.  
        /// </summary>
        private void EnableAdditionalProviders(TraceEventSession userModeSession, string[] providerSpecs, string commandLine, TraceEventProviderOptions options)
        {
            string wildCardFileName = null;
            if (commandLine != null)
            {
                wildCardFileName = Command.FindOnPath(GetExeName(commandLine));
            }

            var parsedProviders = ProviderParser.ParseProviderSpecs(providerSpecs, wildCardFileName, options, LogFile);
            foreach (var parsedProvider in parsedProviders)
            {
                if (parsedProvider.Level == TraceEventLevel.Always && parsedProvider.MatchAnyKeywords == 0)
                {
                    LogFile.WriteLine("Disabling Provider {0} Guid {1}", parsedProvider.Name, parsedProvider.Guid);
                    userModeSession.DisableProvider(parsedProvider.Guid);
                }
                else
                {
                    CheckAndWarnAboutAspNet(parsedProvider.Guid);
                    EnableUserProvider(userModeSession, parsedProvider.Name, parsedProvider.Guid, parsedProvider.Level,
                        (ulong)parsedProvider.MatchAnyKeywords, parsedProvider.Options ?? options);
                }
            }
        }

        private void CheckAndWarnAboutAspNet(Guid guid)
        {
            if (guid != AspNetTraceEventParser.ProviderGuid)
            {
                return;
            }

            // We turned on the ASP.NET provider, make sure ASP.NET is enabled 
            var iisCorePath = Path.Combine(Environment.GetEnvironmentVariable("WINDIR"), @"System32\inetsrv\iiscore.dll");

            if (!File.Exists(iisCorePath))  // IIS is not installed.  
            {
                LogFile.WriteLine("File {0} does not, ASP.NET is not enabled on the machine", iisCorePath);
                return;
            }
            var iisetwPath = Path.Combine(Environment.GetEnvironmentVariable("WINDIR"), @"System32\inetsrv\iisetw.dll");
            if (File.Exists(iisetwPath))   // Tracing is installed d
            {
                LogFile.WriteLine("File {0} exists, ASP.NET ETW is enabled", iisetwPath);
                return;
            }

            var message = "ASP.NET provider activated but ASP.NET Tracing not installed.\r\n" +
                          "    No ASP.NET events will be created.\r\n" +
                          "    To fix: DISM /online /Enable-Feature /FeatureName:IIS-HttpTracing\r\n" +
                          "    See 'ASP.NET events' in help for more details.";
            LogFile.WriteLine(message);

            if (App.CommandLineArgs.NoGui || SupportFiles.ProcessArch == ProcessorArchitecture.Arm)
            {
                LogFile.WriteLine("[ASP.NET events will not fire, see log for details.]");
                return;
            }

            var warnedAboutAspNetTracing = App.UserConfigData["WarnedAboutAspNetTracing"];
            if (warnedAboutAspNetTracing == "true")
            {
                return;
            }

            ShowAspNetWarningBox(message);
            App.UserConfigData["WarnedAboutAspNetTracing"] = "true";
        }

        // In its own routine so that we don't run WPF on ARM.  
        [System.Runtime.CompilerServices.MethodImpl(System.Runtime.CompilerServices.MethodImplOptions.NoInlining)]
        private void ShowAspNetWarningBox(string message)
        {
#if !PERFVIEW_COLLECT
            // Are we activating with the GUI, then pop a dialog box
            if (App.CommandLineArgs.LogFile == null && GuiApp.MainWindow != null)
            {
                GuiApp.MainWindow.Dispatcher.BeginInvoke((Action)delegate ()
                {
                    MessageBox.Show(GuiApp.MainWindow, message, "Warning ASP.NET Tracing not installed");
                });
            }
#endif
        }

        private void EnableUserProvider(TraceEventSession userModeSession, string providerName, Guid providerGuid,
            TraceEventLevel providerLevel, ulong matchAnyKeywords, TraceEventProviderOptions options)
        {
            var valuesStr = "";
            int stacksEnabled = 0;

            if (options != null)
            {
                if (options.StacksEnabled)
                {
                    stacksEnabled = 1;
                }

                if (options.Arguments != null)
                {

                    foreach (var keyValue in options.Arguments)
                    {
                        if (valuesStr.Length != 0)
                        {
                            valuesStr += ",";
                        }

                        valuesStr += keyValue.Key + "=" + keyValue.Value;
                    }
                }
            }

            if (providerGuid == ClrTraceEventParser.ProviderGuid)
            {
                // ALso turn on the Project N provider
                TraceEventProviderOptions optionsProjectN;
                if (options == null)
                {
                    optionsProjectN = new TraceEventProviderOptions();
                }
                else
                {
                    optionsProjectN = options.Clone();
                }

                // We turn on stacks for the project N provider to get allocation tick events (TODO use event options to limit)
                if (((ClrTraceEventParser.Keywords)matchAnyKeywords & ClrTraceEventParser.Keywords.GC) != 0 && providerLevel >= TraceEventLevel.Verbose)
                {
                    optionsProjectN.StacksEnabled = true;
                }

                EnableUserProvider(userModeSession, "ClrNative", ClrTraceEventParser.NativeProviderGuid, providerLevel, matchAnyKeywords, optionsProjectN);
                PerfViewLogger.Log.ClrEnableParameters(matchAnyKeywords, providerLevel);
            }
            else
            {
                if (providerGuid == ClrPrivateTraceEventParser.ProviderGuid)
                {
                    EnableUserProvider(userModeSession, "ClrPrivateNative", ClrPrivateTraceEventParser.NativeProviderGuid, providerLevel, matchAnyKeywords, options);
                }

                PerfViewLogger.Log.ProviderEnableParameters(providerName, providerGuid, providerLevel, matchAnyKeywords, stacksEnabled, valuesStr);
            }

            // If we turn on verbose for the Microsoft-Windows-IIS provider, go ahead an turn on a bunch of others ones as well.  
            if (providerLevel == TraceEventLevel.Verbose && providerGuid.ToString() == "de4649c9-15e8-4fea-9d85-1cdda520c334")
            {
                EnableUserProvider(userModeSession, "ASP.NET", new Guid("AFF081FE-0247-4275-9C4E-021F3DC1DA35"), TraceEventLevel.Verbose, 0xFFFFFFFF, options);
                EnableUserProvider(userModeSession, "IIS: Active Server Pages (ASP)", new Guid("06B94D9A-B15E-456E-A4EF-37C984A2CB4B"), TraceEventLevel.Verbose, 0xFFFFFFFF, options);
                EnableUserProvider(userModeSession, "IIS: WWW Global", new Guid("D55D3BC9-CBA9-44DF-827E-132D3A4596C2"), TraceEventLevel.Verbose, 0xFFFFFFFF, options);
                EnableUserProvider(userModeSession, "IIS: WWW Isapi Extension", new Guid("A1C2040E-8840-4C31-BA11-9871031A19EA"), TraceEventLevel.Verbose, 0xFFFFFFFF, options);
                EnableUserProvider(userModeSession, "IIS: WWW Server", new Guid("3A2A4E84-4C21-4981-AE10-3FDA0D9B0F83"), TraceEventLevel.Verbose, 0xFFFFFFFE, options);
                EnableUserProvider(userModeSession, "Microsoft-Windows-IIS-WMSVC", new Guid("23108B68-1B7E-43FA-94FB-EC3066805744"), TraceEventLevel.Verbose, ulong.MaxValue, options);
                EnableUserProvider(userModeSession, "Microsoft-Windows-HttpEvent", new Guid("7B6BC78C-898B-4170-BBF8-1A469EA43FC5"), TraceEventLevel.Verbose, ulong.MaxValue, options);
                EnableUserProvider(userModeSession, "Microsoft-Windows-HttpService", new Guid("DD5EF90A-6398-47A4-AD34-4DCECDEF795F"), TraceEventLevel.Verbose, ulong.MaxValue, options);
                EnableUserProvider(userModeSession, "Microsoft-Windows-IIS-APPHOSTSVC", new Guid("CAC10856-9223-48FE-96BA-2A772274FB53"), TraceEventLevel.Verbose, ulong.MaxValue, options);
                EnableUserProvider(userModeSession, "Microsoft-Windows-IIS-FTP", new Guid("AB29F35C-8531-42FF-810D-B8552D23BC92"), TraceEventLevel.Verbose, ulong.MaxValue, options);
                EnableUserProvider(userModeSession, "Microsoft-Windows-IIS-IisMetabaseAudit", new Guid("BBB924B8-F415-4F57-AA45-1007F704C9B1"), TraceEventLevel.Verbose, ulong.MaxValue, options);
                EnableUserProvider(userModeSession, "Microsoft-Windows-IIS-IISReset", new Guid("DA9A85BB-563D-40FB-A164-8E982EA6844B"), TraceEventLevel.Verbose, ulong.MaxValue, options);
                EnableUserProvider(userModeSession, "Microsoft-Windows-IIS-W3SVC", new Guid("05448E22-93DE-4A7A-BBA5-92E27486A8BE"), TraceEventLevel.Verbose, ulong.MaxValue, options);
                EnableUserProvider(userModeSession, "Microsoft-Windows-IIS-W3SVC-PerfCounters", new Guid("90303B54-419D-4081-A683-6DBCB532F261"), TraceEventLevel.Verbose, ulong.MaxValue, options);
                EnableUserProvider(userModeSession, "Microsoft-Windows-IIS-WMSVC", new Guid("23108B68-1B7E-43FA-94FB-EC3066805744"), TraceEventLevel.Verbose, ulong.MaxValue, options);
                EnableUserProvider(userModeSession, "Microsoft-Windows-IIS-W3SVC-WP", new Guid("670080D9-742A-4187-8D16-41143D1290BD"), TraceEventLevel.Verbose, ulong.MaxValue, options);
            }

            LogFile.WriteLine("Enabling Provider:{0} Level:{1} Keywords:0x{2:x} Stacks:{3} Values:{4} Guid:{5}",
                providerName, providerLevel, matchAnyKeywords, stacksEnabled, valuesStr, providerGuid);

            userModeSession.EnableProvider(providerGuid, providerLevel, matchAnyKeywords, options);
        }

        private static string GetExeName(string commandLine)
        {
            Match m = Regex.Match(commandLine, "^\\s*\"(.*?)\"");    // Is it quoted?
            if (!m.Success)
            {
                m = Regex.Match(commandLine, @"\s*(\S*)");           // Nope, then whatever is before the first space.
            }

            return m.Groups[1].Value;
        }

        /// <summary>
        /// Activates the CLR rundown for the user session 'sessionName' with logFile 'fileName'  
        /// </summary>
        private void DoClrRundownForSession(string fileName, string sessionName, CommandLineArgs parsedArgs)
        {
            if (string.IsNullOrEmpty(fileName))
            {
                return;
            }

            LogFile.WriteLine("[Sending rundown command to CLR providers...]");
            if (!parsedArgs.NoNGenRundown)
            {
                LogFile.WriteLine("[Use /NoNGenRundown if you don't care about pre V4.0 runtimes]");
            }

            try
            {
                Stopwatch sw = Stopwatch.StartNew();
                if (!DotNetVersionLogger.Running)
                {
                    DotNetVersionLogger.Start();
                }

                DotNetVersionLogger.StartRundown();
                var rundownFile = Path.ChangeExtension(fileName, ".clrRundown.etl");
                using (TraceEventSession clrRundownSession = new TraceEventSession(sessionName + "Rundown", rundownFile))
                {
                    clrRundownSession.BufferSizeMB = Math.Max(parsedArgs.BufferSizeMB, 256);

                    TraceEventProviderOptions options = null;
                    if (parsedArgs.FocusProcess != null && TraceEventProviderOptions.FilteringSupported)
                    {
                        options = new TraceEventProviderOptions();
                        int processId;
                        if (Int32.TryParse(parsedArgs.FocusProcess, out processId))
                        {
                            options.ProcessIDFilter = new List<int>(1) { processId };
                            LogFile.WriteLine("**** /FocusProcess specified LIMITING RUNDOWN to process with ID {0}", processId);
                        }
                        else
                        {
                            if (!parsedArgs.FocusProcess.EndsWith(".exe", StringComparison.OrdinalIgnoreCase))
                                LogFile.WriteLine("**** WARNING: process name does not end in .exe, likely you will exclude processes of interest");

                            LogFile.WriteLine("**** /FocusProcess specified LIMITING RUNDOWN to process with name {0}", parsedArgs.FocusProcess);
                            options.ProcessNameFilter = new List<string>(1) { parsedArgs.FocusProcess };
                        }
                    }

                    if(parsedArgs.EnableEventsInContainers || parsedArgs.EnableSourceContainerTracking)
                    {
                        if(options == null)
                        {
                            options = new TraceEventProviderOptions();
                        }

                        if(parsedArgs.EnableEventsInContainers)
                        {
                            options.EnableInContainers = true;
                        }
                        if(parsedArgs.EnableSourceContainerTracking)
                        {
                            options.EnableSourceContainerTracking = true;
                        }
                    }

                    EnableUserProvider(clrRundownSession, "PerfViewLogger", PerfViewLogger.Log.Guid,
                        TraceEventLevel.Verbose, ulong.MaxValue, options);
                    Thread.Sleep(20);       // Give it time to startup 
                    PerfViewLogger.Log.StartRundown();

                    // If full rundown is configured, enable the specified providers.
                    if (!parsedArgs.NoRundown)
                    {
                        if (parsedArgs.Providers != null)
                        {
                            var parsedProviders = ProviderParser.ParseProviderSpecs(parsedArgs.Providers, null, null, LogFile);
                            foreach (var parsedProvider in parsedProviders)
                            {
                                // turn it on in the Rundown Session, this will dump the manifest into the rundown information. 

                                if (TraceEventProviders.MaybeAnEventSource(parsedProvider.Guid))
                                {
                                    // We don't use 0 for the keywords because that means 'provider default' which is typically
                                    // everything.  Thus we use an obscure keyword we hope is not to volumous (we are really
                                    // relying on the critical event level to filter things).  
                                    EnableUserProvider(clrRundownSession, parsedProvider.Name, parsedProvider.Guid,
                                        TraceEventLevel.Critical, 0x800_0000_0000, options);
                                }
                            }
                        }
                    }

                    if (parsedArgs.ClrEvents != ClrTraceEventParser.Keywords.None)
                    {
                        // Always enable minimal rundown, which ensures that we get the runtime start event.
                        // .NET Core requires that StartEnumeration or ForceEndRundown is specified in order
                        // to get the runtime start event.  For minimal rundown, just enabling ForceEndRundown
                        // should be enough to get the rundown event for both .NET Framework and .NET Core
                        // without going down any expensive rundown codepaths.

                        // Minimal rundown includes:
                        // - Runtime/Start event
                        // - TieredCompilation
                        var rundownKeywords = ClrRundownTraceEventParser.Keywords.ForceEndRundown |
                            ClrRundownTraceEventParser.Keywords.Compilation |
                            ClrRundownTraceEventParser.Keywords.GC;

                        // Only consider forcing suppression of these keywords if full rundown is enabled.
                        if (!parsedArgs.NoRundown && !parsedArgs.NoClrRundown)
                        {
                            rundownKeywords = ClrRundownTraceEventParser.Keywords.Default;

                            // If user explicitly suppressed ILToNativeMap then do so on rundown as well. 
                            if ((parsedArgs.ClrEvents & ClrTraceEventParser.Keywords.JittedMethodILToNativeMap) == 0)
                            {
                                rundownKeywords &= ~ClrRundownTraceEventParser.Keywords.JittedMethodILToNativeMap;
                            }

                            if (parsedArgs.ForceNgenRundown)
                            {
                                rundownKeywords &= ~ClrRundownTraceEventParser.Keywords.SupressNGen;
                            }

                            if (parsedArgs.NoNGenRundown)
                            {
                                rundownKeywords &= ~ClrRundownTraceEventParser.Keywords.NGen;
                            }
                        }

                        // The runtime does method rundown first then the module rundown.  This means if you have a large
                        // number of methods and method rundown does not complete you don't get ANYTHING.   To avoid this
                        // we first trigger all module (loader) rundown and then trigger the method rundown
                        if ((rundownKeywords & ClrRundownTraceEventParser.Keywords.Loader) != 0)
                        {
                            EnableUserProvider(clrRundownSession, "CLRRundown", ClrRundownTraceEventParser.ProviderGuid, TraceEventLevel.Verbose,
                                (ulong)(ClrRundownTraceEventParser.Keywords.Loader | ClrRundownTraceEventParser.Keywords.ForceEndRundown), options);
                        }

                        Thread.Sleep(500);                  // Give it some time to complete, so we don't have so many events firing simultaneously.  
                                                            // when we do the method rundown below.  

                        // Enable rundown provider. (we don't do the loader events since we have done them above
                        EnableUserProvider(clrRundownSession, "CLRRundown", ClrRundownTraceEventParser.ProviderGuid, TraceEventLevel.Verbose,
                            (ulong)(rundownKeywords & ~ClrRundownTraceEventParser.Keywords.Loader), options);

                        // For V2.0 runtimes you activate the main provider so we do that too.  
                        if (!parsedArgs.NoV2Rundown)
                        {
                            EnableUserProvider(clrRundownSession, "Clr", ClrTraceEventParser.ProviderGuid,
                                TraceEventLevel.Verbose, (ulong)rundownKeywords, options);
                        }
                    }

                    // Wait for the perfview logger to complete rundown.
                    PerfViewLogger.Log.WaitForIdle();

                    // Wait for rundown to complete.
                    WaitForRundownIdle(parsedArgs.MinRundownTime, parsedArgs.RundownTimeout, rundownFile);

                    // Complete perfview rundown.
<<<<<<< HEAD
                    DotNetVersionLogger.Stop();
                    PerfViewLogger.Log.CommandLineParameters(ParsedArgsAsString(null, parsedArgs), Environment.CurrentDirectory, AppLog.VersionNumber);
=======
                    PerfViewLogger.Log.CommandLineParameters(ParsedArgsAsString(null, parsedArgs), Environment.CurrentDirectory, AppInfo.VersionNumber);
>>>>>>> ffceddb1
                    PerfViewLogger.Log.StartAndStopTimes();
                    PerfViewLogger.Log.StopRundown();
                }

                sw.Stop();
                LogFile.WriteLine("CLR Rundown took {0:f3} sec.", sw.Elapsed.TotalSeconds);
            }
            catch (Exception e)
            {
                if (!(e is ThreadInterruptedException))
                {
                    LogFile.WriteLine("Warning: failure during CLR Rundown " + e.Message);
                }

                throw;
            }
        }
        /// <summary>
        /// Currently there is no good way to know when rundown is finished.  We basically wait as long as
        /// the rundown file is growing.  
        /// </summary>
        private void WaitForRundownIdle(int minSeconds, int maxSeconds, string rundownFilePath)
        {
            LogFile.WriteLine("Waiting up to {0} sec for rundown events.  Use /RundownTimeout to change.", maxSeconds);
            LogFile.WriteLine("If you know your process has exited, use /noRundown qualifer to skip this step.");

            long rundownFileLen = 0;
            for (int i = 0; ; i++)
            {
                if (maxSeconds <= i)
                {
                    LogFile.WriteLine("Exceeded maximum rundown wait time of {0} seconds.", maxSeconds);
                    break;
                }
                Thread.Sleep(1000);
                var newRundownFileLen = new FileInfo(rundownFilePath).Length;
                var delta = newRundownFileLen - rundownFileLen;
                LogFile.WriteLine("Rundown File Length: {0:n1}MB delta: {1:n1}MB", newRundownFileLen / 1000000.0, delta / 1000000.0);
                rundownFileLen = newRundownFileLen;

                if (i >= minSeconds)
                {
                    if (delta == 0 && newRundownFileLen != 0)
                    {
                        LogFile.WriteLine("Rundown file has stopped growing, assuming rundown complete.");
                        break;
                    }
                }
            }
        }

        internal static string s_UserModeSessionName = "PerfViewSession";
        internal static string s_KernelessionName = KernelTraceEventParser.KernelSessionName;
        private static string s_HeapSessionName { get { return s_UserModeSessionName + "Heap"; } }

        private static bool s_addedSupportDirToPath;
        private static bool s_abortInProgress;      // We are currently in Abort()

        private TextWriter m_logFile;
        private bool m_aborted;
        #endregion
    }

    /// <summary>
    /// ProviderParser knows how to take a string provider specification and parse it.  
    /// </summary>
    internal static class ProviderParser
    {
        public class ParsedProvider
        {
            public string Name;
            public Guid Guid;
            public TraceEventLevel Level;
            public TraceEventKeyword MatchAnyKeywords;
            public TraceEventProviderOptions Options;
        }

        /// <summary>
        /// TODO FIX NOW document
        /// </summary>
        public static List<ParsedProvider> ParseProviderSpecs(string[] providerSpecs, string wildCardFileName, TraceEventProviderOptions inputOptions, TextWriter log = null)
        {
            var ret = new List<ParsedProvider>();

            foreach (var providerSpec in providerSpecs)
            {
                if (log != null)
                {
                    log.WriteLine("Parsing ETW Provider Spec: {0}", providerSpec);
                }

                TraceEventProviderOptions options = inputOptions?.Clone() ?? new TraceEventProviderOptions();
                TraceEventLevel level = TraceEventLevel.Verbose;
                ulong matchAnyKeywords = unchecked((ulong)-1);

                var rest = providerSpec;
                Match m = Regex.Match(rest, @"^([^:]*)(:(.*))?$");
                Debug.Assert(m.Success);
                rest = m.Groups[3].Value;

                // Validate the provider spec
                var providerStr = m.Groups[1].Value;
                if (providerStr == "@" || providerStr.Length == 0 && wildCardFileName != null)
                {
                    if (log != null)
                    {
                        log.WriteLine("No file name provided using {0}", wildCardFileName);
                    }

                    providerStr = "@" + wildCardFileName;
                }

                RETRY:
                // Handle : style keyword, level and stacks description. 
                m = Regex.Match(rest, @"^([^:=]*)(:(.*))?$");
                if (m.Success)
                {
                    var matchAnyKeywordsStr = m.Groups[1].Value;
                    rest = m.Groups[3].Value;
                    if (matchAnyKeywordsStr.Length > 0)
                    {
                        // Hack.  There are some legacy ETW providers that have : in their name.   account for them
                        // This is mostly there for the Provider Browser.  Otherwise I would say they should just 
                        // use the GUID.  
                        if ((providerStr.StartsWith("Active Directory") || providerStr == "IIS" || providerStr == "Security"))
                        {
                            providerStr = providerStr + ":" + matchAnyKeywordsStr;
                            goto RETRY;
                        }
                        if (matchAnyKeywordsStr == "*")
                        {
                            matchAnyKeywords = ulong.MaxValue;
                        }
                        else
                        {
                            matchAnyKeywords = ParseKeywords(matchAnyKeywordsStr, providerStr);
                        }
                    }

                    // handle level 
                    m = Regex.Match(rest, @"^([^:=]*)(:(.*))?$");
                    if (m.Success)
                    {
                        var levelStr = m.Groups[1].Value;
                        rest = m.Groups[3].Value;
                        if (levelStr.Length > 0)
                        {
                            int intLevel;
                            if (levelStr == "*")
                            {
                                level = TraceEventLevel.Verbose;
                            }
                            else if (int.TryParse(levelStr, out intLevel) && 0 <= intLevel && intLevel < 256)
                            {
                                level = (TraceEventLevel)intLevel;
                            }
                            else
                            {
                                try { level = (TraceEventLevel)Enum.Parse(typeof(TraceEventLevel), levelStr); }
                                catch { throw new CommandLineParserException("Could not parse level specification " + levelStr); }
                            }
                        }

                        m = Regex.Match(rest, @"^([^:=]*)(:(.*))?$");
                        if (m.Success)
                        {
                            var stackStr = m.Groups[1].Value;
                            rest = m.Groups[3].Value;
                            if (stackStr == "stack" || stackStr == "stacks")
                            {
                                options.StacksEnabled = true;
                            }
                        }
                    }
                }

                // Handle key-value pairs 
                if (rest.Length > 0)
                {
                    // TODO FIX so that it works with things with commas and colons and equals
                    for (var pos = 0; pos < rest.Length;)
                    {
                        var regex = new Regex(@"\s*(@?\w+)=([^;]*)");
                        var match = regex.Match(rest, pos);
                        if (!match.Success || match.Groups[1].Index != pos)
                        {
                            throw new ApplicationException("Could not parse values '" + rest + "'");
                        }

                        var key = match.Groups[1].Value;
                        var value = match.Groups[2].Value;
                        value = value.Replace(@" \n", " \n");   // Allow escaped newlines in values.   

                        if (key.StartsWith("@"))
                        {
                            if (key == "@StacksEnabled")
                            {
                                options.StacksEnabled = string.Compare(value, "false", StringComparison.OrdinalIgnoreCase) != 0;
                            }
                            else if (key == "@ProcessIDFilter")
                            {
                                options.ProcessIDFilter = ParseIntList(value);
                            }
                            else if (key == "@ProcessNameFilter")
                            {
                                options.ProcessNameFilter = ParseStringList(value);
                            }
                            else if (key == "@EventIDsToEnable")
                            {
                                options.EventIDsToEnable = ParseIntList(value);
                            }
                            else if (key == "@EventIDsToDisable")
                            {
                                options.EventIDsToDisable = ParseIntList(value);
                            }
                            else if (key == "@EventIDStacksToEnable")
                            {
                                options.EventIDStacksToEnable = ParseIntList(value);
                            }
                            else if (key == "@EventIDStacksToDisable")
                            {
                                options.EventIDStacksToDisable = ParseIntList(value);
                            }
                            else
                            {
                                throw new ApplicationException("Unrecognized '@' value '" + key + "'");
                            }
                        }
                        else
                        {
                            options.AddArgument(key, value);
                        }
                        pos += match.Length;
                        if (pos < rest.Length && rest[pos] == ';')
                        {
                            pos++;
                        }
                    }
                }
                ParseProviderSpec(providerStr, level, (TraceEventKeyword)matchAnyKeywords, options, ret, log);
            }
            return ret;
        }

        private static IList<string> ParseStringList(string spaceSeparatedList)
        {
            var ret = new List<string>();
            var ids = spaceSeparatedList.Split(' ');
            foreach (var id in ids)
            {
                if (id.Length == 0)
                {
                    continue;
                }

                ret.Add(id);
            }
            return ret;
        }

        #region private

        private static IList<int> ParseIntList(string spaceSeparatedList)
        {
            var ret = new List<int>();
            var ids = spaceSeparatedList.Split(' ');
            foreach (var id in ids)
            {
                if (id.Length == 0)
                {
                    continue;
                }

                ret.Add(int.Parse(id));
            }
            return ret;
        }
        // Given a provider specification (guid or name or @filename#eventSource return a list of providerGuids for it.  
        private static void ParseProviderSpec(string providerSpec, TraceEventLevel level, TraceEventKeyword matchAnyKeywords,
            TraceEventProviderOptions options, List<ParsedProvider> retList, TextWriter log)
        {
            // Is it a normal GUID 
            Guid providerGuid;
            if (Regex.IsMatch(providerSpec, "........-....-....-....-............"))
            {
                if (!Guid.TryParse(providerSpec, out providerGuid))
                {
                    throw new ApplicationException("Could not parse Guid '" + providerSpec + "'");
                }
            }
            else if (providerSpec.StartsWith("*"))
            {
                // We allow you to specify EventSources without knowing where they came from with the * syntax.  
                providerGuid = TraceEventProviders.GetEventSourceGuidFromName(providerSpec.Substring(1));
            }
            // Is it specially known.  TODO should we remove some of these?
            else if (string.Compare(providerSpec, "Clr", StringComparison.OrdinalIgnoreCase) == 0)
            {
                providerGuid = ClrTraceEventParser.ProviderGuid;
            }
            else if (string.Compare(providerSpec, "ClrRundown", StringComparison.OrdinalIgnoreCase) == 0)
            {
                providerGuid = ClrRundownTraceEventParser.ProviderGuid;
            }
            else if (string.Compare(providerSpec, "ClrStress", StringComparison.OrdinalIgnoreCase) == 0)
            {
                providerGuid = ClrStressTraceEventParser.ProviderGuid;
            }
            else if (string.Compare(providerSpec, "ClrPrivate", StringComparison.OrdinalIgnoreCase) == 0)
            {
                providerGuid = ClrPrivateTraceEventParser.ProviderGuid;
            }
            else if (string.Compare(providerSpec, "ClrNative", StringComparison.OrdinalIgnoreCase) == 0)           // ProjectN
            {
                providerGuid = ClrTraceEventParser.NativeProviderGuid;
            }
            else if (string.Compare(providerSpec, "ClrNativePrivate", StringComparison.OrdinalIgnoreCase) == 0)    // ProjectN Private
            {
                providerGuid = ClrPrivateTraceEventParser.NativeProviderGuid;
            }
            else if (string.Compare(providerSpec, "ASP.Net", StringComparison.OrdinalIgnoreCase) == 0)
            {
                providerGuid = new Guid("AFF081FE-0247-4275-9C4E-021F3DC1DA35");
            }
            else if (string.Compare(providerSpec, "Win32HeapRanges", StringComparison.OrdinalIgnoreCase) == 0)
            {
                providerGuid = new Guid("d781ca11-61c0-4387-b83d-af52d3d2dd6a");
            }
            else if (string.Compare(providerSpec, ".NetTasks", StringComparison.OrdinalIgnoreCase) == 0 ||
                string.Compare(providerSpec, "System.Threading.Tasks.TplEventSource", StringComparison.OrdinalIgnoreCase) == 0)
            {
                providerGuid = new Guid(0x2e5dba47, 0xa3d2, 0x4d16, 0x8e, 0xe0, 0x66, 0x71, 0xff, 220, 0xd7, 0xb5);
            }
            else if (string.Compare(providerSpec, ".NetFramework", StringComparison.OrdinalIgnoreCase) == 0)
            {
                providerGuid = new Guid(0x8e9f5090, 0x2d75, 0x4d03, 0x8a, 0x81, 0xe5, 0xaf, 0xbf, 0x85, 0xda, 0xf1);
            }
            else if (string.Compare(providerSpec, ".NetPLinq", StringComparison.OrdinalIgnoreCase) == 0)
            {
                providerGuid = new Guid(0x159eeeec, 0x4a14, 0x4418, 0xa8, 0xfe, 250, 0xab, 0xcd, 0x98, 120, 0x87);
            }
            else if (string.Compare(providerSpec, ".NetConcurrentCollections", StringComparison.OrdinalIgnoreCase) == 0)
            {
                providerGuid = new Guid(0x35167f8e, 0x49b2, 0x4b96, 0xab, 0x86, 0x43, 0x5b, 0x59, 0x33, 0x6b, 0x5e);
            }
            else if (string.Compare(providerSpec, ".NetSync", StringComparison.OrdinalIgnoreCase) == 0)
            {
                providerGuid = new Guid(0xec631d38, 0x466b, 0x4290, 0x93, 6, 0x83, 0x49, 0x71, 0xba, 2, 0x17);
            }
            else if (string.Compare(providerSpec, "MeasurementBlock", StringComparison.OrdinalIgnoreCase) == 0)
            {
                providerGuid = new Guid("143A31DB-0372-40B6-B8F1-B4B16ADB5F54");
            }
            else if (string.Compare(providerSpec, "CodeMarkers", StringComparison.OrdinalIgnoreCase) == 0)
            {
                providerGuid = new Guid("641D7F6C-481C-42E8-AB7E-D18DC5E5CB9E");
            }
            else if (string.Compare(providerSpec, "Heap Trace Provider", StringComparison.OrdinalIgnoreCase) == 0)
            {
                providerGuid = HeapTraceProviderTraceEventParser.ProviderGuid;
            }
            else
            {
                providerGuid = TraceEventProviders.GetProviderGuidByName(providerSpec);
                // Look it up as an EventSource 
                if (providerGuid == Guid.Empty)
                {
                    providerGuid = TraceEventProviders.GetEventSourceGuidFromName(providerSpec);
                    log.WriteLine("Provider named '{0}' was unknown to the operating system, assuming it is an EventSource with GUID '{1}'",
                        providerSpec, providerGuid);
                    log.WriteLine("WARNING: If {0} is misspelled we are simply using the wrong GUID and the provider will be ignored.", providerSpec);
                }
            }

            retList.Add(new ParsedProvider()
            {
                Name = providerSpec,
                Guid = providerGuid,
                Level = level,
                MatchAnyKeywords = matchAnyKeywords,
                Options = options
            });
        }

        private static ulong ParseKeywords(string matchKeywordString, string providerName)
        {
            Debug.Assert(providerName != null);

            //Creates a dictionary with all the key words for the given provider
            Dictionary<string, ProviderDataItem> keys = new Dictionary<string, ProviderDataItem>();
            var providerGuid = TraceEventProviders.GetProviderGuidByName(providerName);
            if (providerGuid != Guid.Empty)
            {
                foreach (var keyword in TraceEventProviders.GetProviderKeywords(providerGuid))
                {
                    keys.Add(keyword.Name.ToString(), keyword);
                }
            }

            //breaks keywordString into tokens separated by '|' and parse each token
            ulong returnValue = 0;
            string[] keyStrings = matchKeywordString.Split('|');
            foreach (string keyString in keyStrings)
            {
                ulong numberForToken;
                if (keys.ContainsKey(keyString))
                {
                    numberForToken = keys[keyString].Value;
                }
                else
                {
                    string numberKeystring = keyString;
                    if (keyString.StartsWith("0x", StringComparison.OrdinalIgnoreCase))
                    {
                        numberKeystring = keyString.Substring(2);
                    }

                    if (!ulong.TryParse(numberKeystring, System.Globalization.NumberStyles.HexNumber, null, out numberForToken))
                    {
                        throw new CommandLineParserException("Could not parse as a hexadecimal keyword specification " + numberKeystring);
                    }
                }
                returnValue = returnValue | numberForToken;
            }
            return returnValue;
        }
        #endregion
    }

    /// <summary>
    /// EventSourceFinder is a class that can find all the EventSources in a file
    /// </summary>
    internal static class EventSourceFinder
    {
        // TODO remove and depend on framework for these instead.  
        public static Guid GetGuid(Type eventSource)
        {
            foreach (var attrib in CustomAttributeData.GetCustomAttributes(eventSource))
            {
                foreach (var arg in attrib.NamedArguments)
                {
                    if (arg.MemberInfo.Name == "Guid")
                    {
                        var value = (string)arg.TypedValue.Value;
                        return new Guid(value);
                    }
                }
            }

            return TraceEventProviders.GetEventSourceGuidFromName(GetName(eventSource));
        }
        public static string GetName(Type eventSource)
        {
            foreach (var attrib in CustomAttributeData.GetCustomAttributes(eventSource))
            {
                foreach (var arg in attrib.NamedArguments)
                {
                    if (arg.MemberInfo.Name == "Name")
                    {
                        var value = (string)arg.TypedValue.Value;
                        return value;
                    }
                }
            }
            return eventSource.Name;
        }
        public static string GetManifest(Type eventSource)
        {
            // Invoke GenerateManifest
            string manifest = (string)eventSource.BaseType.InvokeMember("GenerateManifest",
                BindingFlags.InvokeMethod | BindingFlags.Static | BindingFlags.Public,
                null, null, new object[] { eventSource, "" });

            return manifest;
        }

        #region private

        private static void GetStaticReferencedAssemblies(Assembly assembly, Dictionary<Assembly, Assembly> soFar)
        {
            soFar[assembly] = assembly;
            string assemblyDirectory = Path.GetDirectoryName(assembly.ManifestModule.FullyQualifiedName);
            foreach (AssemblyName childAssemblyName in assembly.GetReferencedAssemblies())
            {
                try
                {
                    // TODO is this is at best heuristic.  
                    string childPath = Path.Combine(assemblyDirectory, childAssemblyName.Name + ".dll");
                    Assembly childAssembly = null;
                    if (File.Exists(childPath))
                    {
                        childAssembly = Assembly.ReflectionOnlyLoadFrom(childPath);
                    }

                    //TODO do we care about things in the GAC?   it expands the search quite a bit. 
                    //else
                    //    childAssembly = Assembly.Load(childAssemblyName);

                    if (childAssembly != null && !soFar.ContainsKey(childAssembly))
                    {
                        GetStaticReferencedAssemblies(childAssembly, soFar);
                    }
                }
                catch (Exception)
                {
                    Console.WriteLine("Could not load assembly " + childAssemblyName + " skipping.");
                }
            }
        }
        #endregion
    }
}<|MERGE_RESOLUTION|>--- conflicted
+++ resolved
@@ -3598,12 +3598,8 @@
                     WaitForRundownIdle(parsedArgs.MinRundownTime, parsedArgs.RundownTimeout, rundownFile);
 
                     // Complete perfview rundown.
-<<<<<<< HEAD
                     DotNetVersionLogger.Stop();
-                    PerfViewLogger.Log.CommandLineParameters(ParsedArgsAsString(null, parsedArgs), Environment.CurrentDirectory, AppLog.VersionNumber);
-=======
                     PerfViewLogger.Log.CommandLineParameters(ParsedArgsAsString(null, parsedArgs), Environment.CurrentDirectory, AppInfo.VersionNumber);
->>>>>>> ffceddb1
                     PerfViewLogger.Log.StartAndStopTimes();
                     PerfViewLogger.Log.StopRundown();
                 }
