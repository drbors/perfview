--- conflicted
+++ resolved
@@ -8040,75 +8040,16 @@
                    graph.SizeOfGraphDescription() / 1000000.0);
         }
 
-<<<<<<< HEAD
         private static void ComputeUnreachableMemory(MemoryGraphStackSource memoryStackSource, out double unreachableMemoryRet, out double totalMemoryRet)
-=======
-        /// <summary>
-        /// These hold stacks which we know they either have an '[not reachable from roots]' or not
-        /// </summary>
-        private struct UnreachableCacheEntry
-        {
-            public StackSourceCallStackIndex stack;
-            public bool unreachable;
-            public bool valid;
-        };
-
-        /// <summary>
-        /// Returns true if 'stackIdx' is reachable from the roots (that is, it does not have '[not reachable from roots]' as one
-        /// of its parent nodes.    'cache' is simply an array used to speed up this process because it remembers the answers for
-        /// nodes up the stack that are likely to be used for the next index.   
-        /// </summary>
-        private static bool IsUnreachable(StackSource memoryStackSource, StackSourceCallStackIndex stackIdx, UnreachableCacheEntry[] cache, int depth)
-        {
-            if (stackIdx == StackSourceCallStackIndex.Invalid)
-            {
-                return false;
-            }
-
-            int entryIdx = ((int)stackIdx) % cache.Length;
-            UnreachableCacheEntry entry = cache[entryIdx];
-            if (stackIdx != entry.stack || !entry.valid)
-            {
-                var callerIdx = memoryStackSource.GetCallerIndex(stackIdx);
-                if (callerIdx == StackSourceCallStackIndex.Invalid)
-                {
-                    var frameIdx = memoryStackSource.GetFrameIndex(stackIdx);
-                    var name = memoryStackSource.GetFrameName(frameIdx, false);
-                    entry.unreachable = string.Compare(name, "[not reachable from roots]", StringComparison.OrdinalIgnoreCase) == 0;
-                }
-                else
-                {
-                    entry.unreachable = IsUnreachable(memoryStackSource, callerIdx, cache, depth + 1);
-                }
-
-                entry.stack = stackIdx;
-                entry.valid = true;
-                cache[entryIdx] = entry;
-            }
-            return entry.unreachable;
-        }
-
-        private static void ComputeUnreachableMemory(StackSource memoryStackSource, out double unreachableMemoryRet, out double totalMemoryRet)
->>>>>>> 34ccdb5a
         {
             double unreachableMemory = 0;
             double totalMemory = 0;
 
-<<<<<<< HEAD
             memoryStackSource.ForEachUnordered(delegate (StackSourceSample sample, bool reachable)
             {
                 totalMemory += sample.Metric;
                 if (!reachable)
-=======
-            // Make the cache roughly hit every 7 tries.  This keeps memory under control for large heaps
-            // but the slowdown because of misses will not be too bad.  
-            var cache = new UnreachableCacheEntry[memoryStackSource.SampleIndexLimit / 7 + 1001];
-            memoryStackSource.ForEach(delegate (StackSourceSample sample)
-            {
-                totalMemory += sample.Metric;
-                if (IsUnreachable(memoryStackSource, sample.StackIndex, cache, 0))
-                {
->>>>>>> 34ccdb5a
+                {
                     unreachableMemory += sample.Metric;
                 }
             });
