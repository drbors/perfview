--- conflicted
+++ resolved
@@ -154,13 +154,8 @@
 			this.Interner.DoneInterning();
 		}
 
-<<<<<<< HEAD
 		private StackSourceCallStackIndex InternFrames(IEnumerator<Frame> frameIterator, StackSourceCallStackIndex stackIndex, int processID, int? threadid = null, bool doThreadTime = false)
 		{
-=======
-		private StackSourceCallStackIndex InternFrames(IEnumerator<Frame> frameIterator, StackSourceCallStackIndex stackIndex, int? threadid = null, bool doThreadTime = false)
-			{
->>>>>>> e9e9f708
 			// We shouldn't advance the iterator if thread time is enabled because we need 
 			//   to add an extra frame to the caller stack that is not in the frameIterator.
 			//   i.e. Short-circuiting prevents the frameIterator from doing MoveNext :)
@@ -172,8 +167,8 @@
 			StackSourceFrameIndex frameIndex;
 			string frameDisplayName;
 
-				if (doThreadTime)
-				{
+			if (doThreadTime)
+			{
 				// If doThreadTime is true, then we need to make sure that threadid is not null
 				Contract.Requires(threadid != null, nameof(threadid));
 
@@ -197,7 +192,7 @@
 						stackFrame.Address[0] == '0' && stackFrame.Address[1] == 'x')
 					{
 						frameDisplayName = this.ResolveSymbols(processID, stackFrame);
-					}
+			}
 				}
 			}
 
@@ -208,7 +203,7 @@
 				{
 					frameIndex = this.Interner.FrameIntern(frameDisplayName);
 					frames[frameDisplayName] = frameIndex;
-			}
+				}
 			}
 
 			lock (internCallStackLock)
@@ -318,9 +313,9 @@
 					if (MapFilePatterns.IsMatch(entry.FullName))
 					{
 						symbolFiles.Add(entry.FullName, entry.Open());
-					}
-
-				}
+				}
+
+			}
 
 				return foundEntry?.Open();
 			}
@@ -440,22 +435,22 @@
 	#endregion
 
 	internal class PerfScriptToSampleController
-			{
+	{
 		internal PerfScriptToSampleController(Stream source)
 		{
 			this.masterSource = new FastStream(source);
 			this.parser = new LinuxPerfScriptEventParser();
-			}
+		}
 
 		internal void ParseOnto(LinuxPerfScriptStackSource stackSource, int threadCount = 4)
-			{
+		{
 			this.parser.SkipPreamble(masterSource);
 
 			Task[] tasks = new Task[threadCount];
 			List<StackSourceSample>[] threadSamples = new List<StackSourceSample>[tasks.Length];
 
 			for (int i = 0; i < tasks.Length; i++)
-				{
+			{
 				threadSamples[i] = new List<StackSourceSample>();
 				tasks[i] = new Task((object givenArrayIndex) =>
 				{
@@ -465,13 +460,13 @@
 					{
 						// We don't need a gigantic buffer now, so we reduce the size by 16 times
 						//   i.e. instead of 256kb of unconditional allocated memory, now its 16kb
-						FastStream bufferPart = new FastStream(buffer, length, bufferSize: 16384);
+						FastStream bufferPart = new FastStream(buffer, length);
 
 						foreach (LinuxEvent linuxEvent in this.parser.ParseSamples(bufferPart))
 						{
 							StackSourceSample sample = stackSource.GetSampleFor(linuxEvent);
 							threadSamples[(int)givenArrayIndex].Add(sample);
-				}
+						}
 					}
 				}, i);
 
@@ -508,8 +503,8 @@
 					mapper.DoneMapping();
 					symbolStream.Close();
 				}
-			}
-		}
+				}
+			}
 
 		internal string[] GetSymbolsFromMicrosoftMap(string symbol)
 		{
@@ -526,13 +521,13 @@
 		//   master source, otherwise, buffer should be valid with the length returned
 		// Note: This needs to be thread safe
 		private int GetNextBuffer(FastStream source, byte[] buffer)
-			{
+		{
 			lock (bufferLock)
 			{
 				if (source.EndOfStream)
 				{
 					return -1;
-			}
+				}
 
 				int start = (int)source.BufferIndex;
 				int length = source.Buffer.Length / bufferDivider;
@@ -556,7 +551,7 @@
 					length += truncatedMessage.Length;
 
 					source.BufferIndex = source.FillBufferFromStreamPosition(keepLast: source.BufferFillPosition - source.BufferIndex);
-		}
+				}
 
 				return length;
 			}
@@ -597,9 +592,9 @@
 					}
 
 					if (i == source.BufferFillPosition - 2)
-			{
+					{
 						if (estimatedCountPortion < 0.5)
-				{
+						{
 							// At this point, we'll truncate the stack.
 							truncated = true;
 							return this.GetTruncatedBuffer(source, index, count, estimatedCountPortion);
@@ -608,12 +603,12 @@
 						// This is just in case we don't find an end to the stack we're on... In that case we need
 						//   to make the estimatedCountPortion smaller to capture more stuff
 						return this.GetCompleteBuffer(source, index, count, estimatedCountPortion * 0.9, out truncated);
-				}
-			}
+					}
+				}
 
 				return newCount;
-		}
-	}
+			}
+		}
 
 		// Returns the length of the truncated buffer... Requires to be ran with estimatedCountPortion at
 		//   less than 0.5
