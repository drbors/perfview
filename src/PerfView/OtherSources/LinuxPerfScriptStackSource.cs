﻿using System;
using System.Collections.Concurrent;
using System.Collections.Generic;
using System.Diagnostics.Contracts;
using System.IO;
using System.IO.Compression;
using System.Linq;
using System.Text;
using System.Text.RegularExpressions;
using System.Threading.Tasks;
using Microsoft.Diagnostics.Tracing.Stacks;
using PerfView.Utilities;

namespace Diagnostics.Tracing.StackSources
{

	public class LinuxPerfScriptStackSource : InternStackSource
	{
		public static readonly string[] PerfDumpSuffixes = new string[]
		{
			".data.dump", ".data.txt", ".trace.zip"
		};

		public LinuxPerfScriptStackSource(string path, bool doThreadTime = false)
		{
			this.doThreadTime = doThreadTime;
			this.frames = new ConcurrentDictionary<string, StackSourceFrameIndex>();
			this.currentStackIndex = 0;

			ZipArchive archive = null;
			using (Stream stream = this.GetPerfScriptStream(path, out archive))
			{
				this.parseController = new PerfScriptToSampleController(stream);

				if (this.doThreadTime)
				{
					this.blockedThreads = new Dictionary<int, double>();
					this.threadBlockedPeriods = new List<ThreadPeriod>();
					this.cpuThreadUsage = new Dictionary<int, int>();
				}

				this.InternAllLinuxEvents(stream);
				stream.Close();
			}
			archive?.Dispose();
		}

		public double GetTotalBlockedTime()
		{
			Contract.Requires(this.threadBlockedPeriods != null, nameof(threadBlockedPeriods));
			double timeBlocked = 0;
			foreach (ThreadPeriod period in this.threadBlockedPeriods)
			{
				timeBlocked += period.Period;
			}

			return timeBlocked;
		}

		internal StackSourceSample GetSampleFor(LinuxEvent linuxEvent)
		{
			if (this.doThreadTime)
			{
				// If doThreadTime is true this is running on a single thread.
				this.AnalyzeSampleForBlockedTime(linuxEvent);
			}

			IEnumerable<Frame> frames = linuxEvent.CallerStacks;
			StackSourceCallStackIndex stackIndex = this.currentStackIndex;

			stackIndex = this.InternFrames(frames.GetEnumerator(), stackIndex, linuxEvent.ThreadID, this.doThreadTime);

			var sample = new StackSourceSample(this);
			sample.StackIndex = stackIndex;
			sample.TimeRelativeMSec = linuxEvent.Time;
			sample.Metric = 1;

			return sample;
		}

		internal void AddSamples(IEnumerable<StackSourceSample> _samples)
		{
			List<StackSourceSample> samples = _samples.ToList();
			samples.Sort((x, y) => x.TimeRelativeMSec.CompareTo(y.TimeRelativeMSec));
			double startTime = samples[0].TimeRelativeMSec;
			for (int i = 0; i < samples.Count; i++)
			{
				samples[i].TimeRelativeMSec -= startTime;
				this.AddSample(samples[i]);
			}

			this.SampleEndTime = samples.Last().TimeRelativeMSec;
		}

		#region private
		private readonly PerfScriptToSampleController parseController;
		private object internCallStackLock = new object();
		private object internFrameLock = new object();

		private readonly Dictionary<int, double> blockedThreads;
		private readonly List<ThreadPeriod> threadBlockedPeriods;
		private readonly Dictionary<int, int> cpuThreadUsage;

		private ConcurrentDictionary<string, StackSourceFrameIndex> frames;
		private double? SampleEndTime;
		private readonly bool doThreadTime;

		private StackSourceCallStackIndex currentStackIndex;

		private enum StateThread
		{
			BLOCKED_TIME,
			CPU_TIME
		}

		private class ThreadPeriod
		{
			internal double StartTime { get; }
			internal double EndTime { get; }
			internal double Period { get { return this.EndTime - this.StartTime; } }

			internal ThreadPeriod(double startTime, double endTime)
			{
				this.StartTime = startTime;
				this.EndTime = endTime;
			}
		}

		private void InternAllLinuxEvents(Stream stream)
		{
			// This is where the parallel stuff happens, for now if threadtime is involved we force it
			//   to run on one thread...
			this.parseController.ParseOnto(this, threadCount: this.doThreadTime ? 1 : 4);

			if (this.doThreadTime)
			{
				this.FlushBlockedThreadsAt((double)this.SampleEndTime);
				this.threadBlockedPeriods.Sort((x, y) => x.StartTime.CompareTo(y.StartTime));
			}

			this.Interner.DoneInterning();
		}

		private StackSourceCallStackIndex InternFrames(IEnumerator<Frame> frameIterator, StackSourceCallStackIndex stackIndex, int? threadid = null, bool doThreadTime = false)
		{
			// We shouldn't advance the iterator if thread time is enabled because we need 
			//   to add an extra frame to the caller stack that is not in the frameIterator.
			//   i.e. Short-circuiting prevents the frameIterator from doing MoveNext :)
			if (!doThreadTime && !frameIterator.MoveNext())
			{
				return StackSourceCallStackIndex.Invalid;
			}

			StackSourceFrameIndex frameIndex;
			string frameDisplayName;

			if (doThreadTime)
			{
				// If doThreadTime is true, then we need to make sure that threadid is not null
				Contract.Requires(threadid != null, nameof(threadid));

				if (this.blockedThreads.ContainsKey((int)threadid))
				{
					frameDisplayName = StateThread.BLOCKED_TIME.ToString();
				}
				else
				{
					frameDisplayName = StateThread.CPU_TIME.ToString();
				}
			}
			else
			{
				frameDisplayName = frameIterator.Current.DisplayName;
			}


<<<<<<< HEAD
			if (!frames.TryGetValue(frameDisplayName, out frameIndex))
			{
				lock (internFrameLock)
				{
					frameIndex = this.Interner.FrameIntern(frameDisplayName);
					frames[frameDisplayName] = frameIndex;
				}
=======
				var sample = new StackSourceSample(this);
				sample.StackIndex = stackIndex;
				sample.TimeRelativeMSec = linuxEvent.Time * 1000;   // They measure time in seconds, 
				sample.Metric = 1;
				this.AddSample(sample);
>>>>>>> 53b788c1
			}

			lock (internCallStackLock)
			{
				stackIndex = this.Interner.CallStackIntern(frameIndex, this.InternFrames(frameIterator, stackIndex));
			}

			return stackIndex;
		}

		private void FlushBlockedThreadsAt(double endTime)
		{
			foreach (int threadid in this.blockedThreads.Keys)
			{
				double startTime = this.blockedThreads[threadid];
				this.threadBlockedPeriods.Add(new ThreadPeriod(startTime, endTime));
			}

			this.blockedThreads.Clear();
		}

		private void AnalyzeSampleForBlockedTime(LinuxEvent linuxEvent)
		{
			// This is check for completed scheduler events, ones that start with prev_comm and have 
			//   corresponding next_comm.
			if (linuxEvent.Kind == EventKind.Scheduler)
			{
				SchedulerEvent schedEvent = (SchedulerEvent)linuxEvent;
				if (!this.blockedThreads.ContainsKey(schedEvent.Switch.PreviousThreadID))
				{
					this.blockedThreads.Add(schedEvent.Switch.PreviousThreadID, schedEvent.Time);
				}

				double startTime;
				if (this.blockedThreads.TryGetValue(schedEvent.Switch.NextThreadID, out startTime))
				{
					this.blockedThreads.Remove(schedEvent.Switch.NextThreadID);
					this.threadBlockedPeriods.Add(new ThreadPeriod(startTime, schedEvent.Time));
				}

			}
			// This is for induced blocked time, if the thread that has already been blocked is
			//   somehow now unblocked but we didn't get a scheduled event for it.
			else if (linuxEvent.Kind == EventKind.Cpu)
			{
				int threadid;
				if (this.cpuThreadUsage.TryGetValue(linuxEvent.Cpu, out threadid) && threadid != linuxEvent.ThreadID)
				{
					double startTime;
					if (this.blockedThreads.TryGetValue(threadid, out startTime))
					{
						this.blockedThreads.Remove(threadid);
						this.threadBlockedPeriods.Add(new ThreadPeriod(startTime, linuxEvent.Time));
					}
				}
			}

			this.cpuThreadUsage[linuxEvent.Cpu] = linuxEvent.ThreadID;
		}

		private Stream GetPerfScriptStream(string path, out ZipArchive archive)
		{
			archive = null;
			if (path.EndsWith(".zip"))
			{
				archive = new ZipArchive(new FileStream(path, FileMode.Open));
				ZipArchiveEntry foundEntry = null;
				foreach (ZipArchiveEntry entry in archive.Entries)
				{
					if (entry.FullName.EndsWithOneOf(PerfDumpSuffixes))
					{
						foundEntry = entry;
						break;
					}
				}
				return foundEntry.Open();
			}
			else
			{
				if (path.EndsWithOneOf(PerfDumpSuffixes))
				{
					return new FileStream(path, FileMode.Open);
				}
			}

			throw new Exception("Not a valid input file");
		}
		#endregion
	}

	internal class PerfScriptToSampleController
	{
		internal PerfScriptToSampleController(Stream source)
		{
			this.masterSource = new FastStream(source);
			this.parser = new LinuxPerfScriptEventParser();
		}

		internal void ParseOnto(LinuxPerfScriptStackSource stackSource, int threadCount = 4)
		{
			this.parser.SkipPreamble(masterSource);

			Task[] tasks = new Task[threadCount];
			List<StackSourceSample>[] threadSamples = new List<StackSourceSample>[tasks.Length];
			for (int i = 0; i < tasks.Length; i++)
			{
				threadSamples[i] = new List<StackSourceSample>();
				tasks[i] = new Task((object givenArrayIndex) =>
				{
					int length;
					byte[] buffer = new byte[this.masterSource.Buffer.Length];
					while ((length = this.GetNextBuffer(masterSource, buffer)) != -1)
					{
						FastStream bufferPart = new FastStream(buffer, length);

						foreach (LinuxEvent linuxEvent in this.parser.ParseSamples(bufferPart))
						{
							StackSourceSample sample = stackSource.GetSampleFor(linuxEvent);
							threadSamples[(int)givenArrayIndex].Add(sample);
						}
					}
				}, i);

				tasks[i].Start();
			}

			Task.WaitAll(tasks);

			IEnumerable<StackSourceSample> allSamplesEnumator = null;
			foreach (var samples in threadSamples)
			{
				if (allSamplesEnumator == null)
				{
					allSamplesEnumator = samples;
				}
				else
				{
					allSamplesEnumator = allSamplesEnumator.Concat(samples);
				}
			}

			stackSource.AddSamples(allSamplesEnumator);
		}

		#region private
		private readonly LinuxPerfScriptEventParser parser;
		private readonly FastStream masterSource;

		private object bufferLock = new object();

		// If the length returned is -1, then there's no more stream in the
		//   master source, otherwise, buffer should be valid with the length returned
		// Note: This needs to be thread safe
		private int GetNextBuffer(FastStream source, byte[] buffer)
		{
			lock (bufferLock)
			{
				if (source.EndOfStream)
				{
					return -1;
				}

				int start = (int)source.BufferIndex;
				int length = source.Buffer.Length / 4;
				bool truncated;

				length = this.GetCompleteBuffer(source, start, length, estimatedCountPortion: 0.8, truncated: out truncated);

				Buffer.BlockCopy(src: source.Buffer, srcOffset: start,
										dst: buffer, dstOffset: 0, count: length);

				source.FillBufferFromStreamPosition(keepLast: source.BufferFillPosition - (uint)(start + length));

				if (truncated)
				{
					// We find a good start for the next round and add a pseudo frame.
					this.FindValidStartOn(source);
					byte[] truncatedMessage = Encoding.ASCII.GetBytes("0 truncated (truncated)");
					Buffer.BlockCopy(src: truncatedMessage, srcOffset: 0,
									 dst: buffer, dstOffset: length, count: truncatedMessage.Length);

					length += truncatedMessage.Length;

					source.BufferIndex = source.FillBufferFromStreamPosition(keepLast: source.BufferFillPosition - source.BufferIndex);
				}

				return length;
			}
		}

		// Assumes that source is at an invalid start position.
		private void FindValidStartOn(FastStream source)
		{
			while (!this.parser.IsEndOfSample(source))
			{
				source.MoveNext();
			}
		}

		// Returns the length of the valid buffer in the FastStream source.
		private int GetCompleteBuffer(FastStream source, int index, int count, double estimatedCountPortion, out bool truncated)
		{
			truncated = false;

			if (source.BufferFillPosition - index < count)
			{
				return (int)source.BufferFillPosition - index;
			}
			else
			{
				int newCount = (int)(source.BufferFillPosition * estimatedCountPortion);

				for (uint i = (uint)(index + newCount); i < source.BufferFillPosition - 1; i++)
				{
					uint bytesAhead = i - source.BufferIndex;

					newCount++;
					if (this.parser.IsEndOfSample(source,
						source.Peek(bytesAhead),
						source.Peek(bytesAhead + 1)))
					{
						break;
					}

					if (i == source.BufferFillPosition - 2)
					{
						if (estimatedCountPortion < 0.5)
						{
							// At this point, we'll truncate the stack.
							truncated = true;
							return this.GetTruncatedBuffer(source, index, count, estimatedCountPortion);
						}

						// This is just in case we don't find an end to the stack we're on... In that case we need
						//   to make the estimatedCountPortion smaller to capture more stuff
						return this.GetCompleteBuffer(source, index, count, estimatedCountPortion * 0.9, out truncated);
					}
				}

				return newCount;
			}
		}

		// Returns the length of the truncated buffer... Requires to be ran with estimatedCountPortion at
		//   less than 0.5
		private int GetTruncatedBuffer(FastStream source, int index, int count, double estimatedCountPortion)
		{
			Contract.Assert(estimatedCountPortion < 0.5, nameof(estimatedCountPortion));

			int newCount = (int)(source.BufferFillPosition * estimatedCountPortion);
			for (uint i = (uint)(index + newCount); i < source.BufferFillPosition - 1; i++)
			{
				uint bytesAhead = i - source.BufferIndex;
				newCount++;

				if (source.Peek(bytesAhead) == '\n')
				{
					break;
				}
			}

			return newCount;
		}
		#endregion
	}

	public class LinuxPerfScriptEventParser
	{
		/// <summary>
		/// Gets the total number of samples created.
		/// </summary>
		public int EventCount { get; private set; }

		/// <summary>
		/// True if the source given had been parsed before, otherwise false.
		/// </summary>
		public bool Parsed { get; private set; }

		public void SkipPreamble(FastStream source)
		{
			source.MoveNext(); // Skip Sentinal value

			while (Encoding.UTF8.GetPreamble().Contains(source.Current)) // Skip the BOM marks if there are any
			{
				source.MoveNext();
			}

			source.SkipWhiteSpace(); // Make sure we start at the beginning of a sample.
		}

		public IEnumerable<LinuxEvent> Parse(string filename)
		{
			return this.Parse(new FastStream(filename));
		}

		public IEnumerable<LinuxEvent> Parse(Stream stream)
		{
			return this.Parse(new FastStream(stream));
		}

		/// <summary>
		/// Parses the PerfScript .dump file given, gives one sample at a time
		/// </summary>
		public IEnumerable<LinuxEvent> Parse(FastStream source)
		{
			this.SkipPreamble(source);

			return this.ParseSamples(source);
		}

		public IEnumerable<LinuxEvent> ParseSamples(FastStream source)
		{
			if (source.Current == 0 && !source.EndOfStream)
			{
				source.MoveNext();
			}

			Regex rgx = this.Pattern;
			foreach (LinuxEvent linuxEvent in this.NextEvent(rgx, source))
			{
				if (linuxEvent != null)
				{
					this.EventCount++; // Needs to be thread safe
					yield return linuxEvent;
				}

				if (this.EventCount > this.MaxSamples)
				{
					break;
				}
			}

			this.Parsed = true;
			yield break;
		}

		/// <summary>
		/// Regex string pattern for filtering events.
		/// </summary>
		public Regex Pattern { get; set; }

		/// <summary>
		/// The amount of samples the parser takes.
		/// </summary>
		public long MaxSamples { get; set; }

		public LinuxPerfScriptEventParser()
		{
			this.SetDefaultValues();
		}

		internal bool IsEndOfSample(FastStream source)
		{
			return this.IsEndOfSample(source, source.Current, source.Peek(1));
		}

		internal bool IsEndOfSample(FastStream source, byte current, byte peek1)
		{
			return (current == '\n' && (peek1 == '\n' || peek1 == '\r' || peek1 == 0)) || source.EndOfStream;
		}

		#region private
		private void SetDefaultValues()
		{
			this.EventCount = 0;
			this.Parsed = false;
			this.Pattern = null;
			this.MaxSamples = 50000;
		}

		private IEnumerable<LinuxEvent> NextEvent(Regex regex, FastStream source)
		{

			string line = string.Empty;

			while (true)
			{
				source.SkipWhiteSpace();

				if (source.EndOfStream)
				{
					break;
				}

				EventKind eventKind = EventKind.Cpu;

				StringBuilder sb = new StringBuilder();

				// Command - Stops at first number AFTER whitespace
				while (!this.IsNumberChar((char)source.Current))
				{
					sb.Append(' ');
					source.ReadAsciiStringUpToTrue(sb, delegate (byte c)
					{
						return !char.IsWhiteSpace((char)c);
					});
					source.SkipWhiteSpace();
				}

				string comm = sb.ToString().Trim();
				sb.Clear();

				// Process ID
				int pid = source.ReadInt();
				source.MoveNext(); // Move past the "/"

				// Thread ID
				int tid = source.ReadInt();

				// CPU
				source.SkipWhiteSpace();
				source.MoveNext(); // Move past the "["
				int cpu = source.ReadInt();
				source.MoveNext(); // Move past the "]"

				// Time
				source.SkipWhiteSpace();
				source.ReadAsciiStringUpTo(':', sb);

				double time = double.Parse(sb.ToString());
				sb.Clear();
				source.MoveNext(); // Move past ":"

				// Time Property
				source.SkipWhiteSpace();
				int timeProp = -1;
				if (this.IsNumberChar((char)source.Current))
				{
					timeProp = source.ReadInt();
				}

				// Event Name
				source.SkipWhiteSpace();
				source.ReadAsciiStringUpTo(':', sb);
				string eventName = sb.ToString();
				sb.Clear();
				source.MoveNext();

				// Event Properties
				// I mark a position here because I need to check what type of event this is without screwing up the stream
				var markedPosition = source.MarkPosition();
				source.ReadAsciiStringUpTo('\n', sb);
				string eventDetails = sb.ToString().Trim();
				sb.Clear();

				if (eventDetails.Length >= SchedulerEvent.Name.Length && eventDetails.Substring(0, SchedulerEvent.Name.Length) == SchedulerEvent.Name)
				{
					eventKind = EventKind.Scheduler;
				}

				// Now that we know the header of the trace, we can decide whether or not to skip it given our pattern
				if (regex != null && !regex.IsMatch(eventName))
				{
					while (true)
					{
						source.MoveNext();
						if (this.IsEndOfSample(source, source.Current, source.Peek(1)))
						{
							break;
						}
					}

					yield return null;
				}
				else
				{
					LinuxEvent linuxEvent;

					Frame threadTimeFrame = null;

					// For the sake of immutability, I have to do a similar if-statement twice. I'm trying to figure out a better way
					//   but for now this will do.
					ScheduleSwitch schedSwitch = null;
					if (eventKind == EventKind.Scheduler)
					{
						source.RestoreToMark(markedPosition);
						schedSwitch = this.ReadScheduleSwitch(source);
						source.SkipUpTo('\n');
					}

					IEnumerable<Frame> frames = this.ReadFramesForSample(comm, tid, threadTimeFrame, source);

					if (eventKind == EventKind.Scheduler)
					{
						linuxEvent = new SchedulerEvent(comm, tid, pid, time, timeProp, cpu, eventName, eventDetails, frames, schedSwitch);
					}
					else
					{
						linuxEvent = new CpuEvent(comm, tid, pid, time, timeProp, cpu, eventName, eventDetails, frames);
					}

					yield return linuxEvent;
				}
			}
		}

		private List<Frame> ReadFramesForSample(string command, int threadID, Frame threadTimeFrame, FastStream source)
		{
			List<Frame> frames = new List<Frame>();

			if (threadTimeFrame != null)
			{
				frames.Add(threadTimeFrame);
			}

			while (!this.IsEndOfSample(source, source.Current, source.Peek(1)))
			{
				frames.Add(this.ReadFrame(source));
			}

			frames.Add(new ThreadFrame(threadID, "Thread"));
			frames.Add(new ProcessFrame(command));

			return frames;
		}

		private StackFrame ReadFrame(FastStream source)
		{
			StringBuilder sb = new StringBuilder();

			// Address
			source.SkipWhiteSpace();
			source.ReadAsciiStringUpTo(' ', sb);
			string address = sb.ToString();
			sb.Clear();

			// Trying to get the module and symbol...
			source.SkipWhiteSpace();

			source.ReadAsciiStringUpToLastBeforeTrue('(', sb, delegate (byte c)
			{
				if (c != '\n' && !source.EndOfStream)
				{
					return true;
				}

				return false;
			});
			string assumedSymbol = sb.ToString();
			sb.Clear();

			source.ReadAsciiStringUpTo('\n', sb);

			string assumedModule = sb.ToString();
			sb.Clear();

			assumedModule = this.RemoveOutterBrackets(assumedModule.Trim());

			string actualModule = assumedModule;
			string actualSymbol = this.RemoveOutterBrackets(assumedSymbol.Trim());

			if (assumedModule.EndsWith(".map"))
			{
				string[] moduleSymbol = this.GetModuleAndSymbol(assumedSymbol, assumedModule);
				actualModule = this.RemoveOutterBrackets(moduleSymbol[0]);
				actualSymbol = string.IsNullOrEmpty(moduleSymbol[1]) ? assumedModule : moduleSymbol[1];
			}

			actualModule = Path.GetFileName(actualModule);

			return new StackFrame(address, actualModule, actualSymbol);
		}

		private ScheduleSwitch ReadScheduleSwitch(FastStream source)
		{
			StringBuilder sb = new StringBuilder();

			source.SkipUpTo('=');
			source.MoveNext();

			source.ReadAsciiStringUpTo(' ', sb);
			string prevComm = sb.ToString();
			sb.Clear();

			source.SkipUpTo('=');
			source.MoveNext();

			int prevTid = source.ReadInt();

			source.SkipUpTo('=');
			source.MoveNext();

			int prevPrio = source.ReadInt();

			source.SkipUpTo('=');
			source.MoveNext();

			char prevState = (char)source.Current;

			source.MoveNext();
			source.SkipUpTo('n'); // this is to bypass the ==>
			source.SkipUpTo('=');
			source.MoveNext();

			source.ReadAsciiStringUpTo(' ', sb);
			string nextComm = sb.ToString();
			sb.Clear();

			source.SkipUpTo('=');
			source.MoveNext();

			int nextTid = source.ReadInt();

			source.SkipUpTo('=');
			source.MoveNext();

			int nextPrio = source.ReadInt();

			return new ScheduleSwitch(prevComm, prevTid, prevPrio, prevState, nextComm, nextTid, nextPrio);
		}

		private string[] GetModuleAndSymbol(string assumedModule, string assumedSymbol)
		{
			string[] splits = assumedModule.Split(' ');

			for (int i = 0; i < splits.Length; i++)
			{
				string module = splits[i].Trim();
				if (module.Length > 0 && module[0] == '[' && module[module.Length - 1] == ']')
				{
					string symbol = "";
					for (int j = i + 1; j < splits.Length; j++)
					{
						symbol += splits[j] + ' ';
					}

					return new string[2] { module, symbol.Trim() };
				}
			}

			// This is suppose to safely recover if for some reason the .map sequence doesn't have a noticeable module
			return new string[2] { assumedModule, assumedSymbol };
		}

		private string RemoveOutterBrackets(string s)
		{
			if (s.Length < 1)
			{
				return s;
			}
			while ((s[0] == '(' && s[s.Length - 1] == ')')
				|| (s[0] == '[' && s[s.Length - 1] == ']'))
			{
				s = s.Substring(1, s.Length - 2);
			}

			return s;
		}

		private bool IsNumberChar(char c)
		{
			switch (c)
			{
				case '1':
				case '2':
				case '3':
				case '4':
				case '5':
				case '6':
				case '7':
				case '8':
				case '9':
				case '0':
					return true;
			}

			return false;
		}
		#endregion
	}

	/// <summary>
	/// Defines the kind of an event for easy casting.
	/// </summary>
	public enum EventKind
	{
		Cpu,
		Scheduler,
	}

	/// <summary>
	/// A sample that has extra properties to hold scheduled events.
	/// </summary>
	public class SchedulerEvent : LinuxEvent
	{
		public static readonly string Name = "sched_switch";

		/// <summary>
		/// The details of the context switch.
		/// </summary>
		public ScheduleSwitch Switch { get; }

		public SchedulerEvent(
			string comm, int tid, int pid,
			double time, int timeProp, int cpu,
			string eventName, string eventProp, IEnumerable<Frame> callerStacks, ScheduleSwitch schedSwitch) :
			base(EventKind.Scheduler, comm, tid, pid, time, timeProp, cpu, eventName, eventProp, callerStacks)
		{
			this.Switch = schedSwitch;
		}
	}

	public class ScheduleSwitch
	{
		public string PreviousCommand { get; }
		public int PreviousThreadID { get; }
		public int PreviousPriority { get; }
		public char PreviousState { get; }
		public string NextCommand { get; }
		public int NextThreadID { get; }
		public int NextPriority { get; }

		public ScheduleSwitch(string prevComm, int prevTid, int prevPrio, char prevState, string nextComm, int nextTid, int nextPrio)
		{
			this.PreviousCommand = prevComm;
			this.PreviousThreadID = prevTid;
			this.PreviousPriority = prevPrio;
			this.PreviousState = prevState;
			this.NextCommand = nextComm;
			this.NextThreadID = nextTid;
			this.NextPriority = nextPrio;
		}
	}

	public class CpuEvent : LinuxEvent
	{
		public CpuEvent(
			string comm, int tid, int pid,
			double time, int timeProp, int cpu,
			string eventName, string eventProp, IEnumerable<Frame> callerStacks) :
			base(EventKind.Cpu, comm, tid, pid, time, timeProp, cpu, eventName, eventProp, callerStacks)
		{ }
	}

	/// <summary>
	/// A generic Linux event, all Linux events contain these properties.
	/// </summary>
	public abstract class LinuxEvent
	{
		public EventKind Kind { get; }
		public string Command { get; }
		public int ThreadID { get; }
		public int ProcessID { get; }
		public double Time { get; }
		public int TimeProperty { get; }
		public int Cpu { get; }
		public string EventName { get; }
		public string EventProperty { get; }
		public IEnumerable<Frame> CallerStacks { get; }

		public LinuxEvent(EventKind kind,
			string comm, int tid, int pid,
			double time, int timeProp, int cpu,
			string eventName, string eventProp, IEnumerable<Frame> callerStacks)
		{
			this.Kind = kind;
			this.Command = comm;
			this.ThreadID = tid;
			this.ProcessID = pid;
			this.Time = time;
			this.TimeProperty = timeProp;
			this.Cpu = cpu;
			this.EventName = eventName;
			this.EventProperty = eventProp;
			this.CallerStacks = callerStacks;
		}
	}

	/// <summary>
	/// A way to define different types of frames with different names on PerfView.
	/// </summary>
	public interface Frame
	{
		string DisplayName { get; }
	}

	/// <summary>
	/// Defines a single stack frame on a linux sample.
	/// </summary>
	public struct StackFrame : Frame
	{
		public string Address { get; }
		public string Module { get; }
		public string Symbol { get; }

		public string DisplayName { get { return string.Format("{0}!{1}", this.Module, this.Symbol); } }

		internal StackFrame(string address, string module, string symbol)
		{
			this.Address = address;
			this.Module = module;
			this.Symbol = symbol;
		}
	}

	/// <summary>
	/// Represents the name of the process.
	/// </summary>
	public struct ProcessFrame : Frame
	{
		public string Name { get; }

		public string DisplayName { get { return this.Name; } }

		internal ProcessFrame(string name)
		{
			this.Name = name;
		}
	}

	/// <summary>
	/// Represents the name of the thread and its ID.
	/// </summary>
	public struct ThreadFrame : Frame
	{
		public string Name { get; }
		public int ID { get; }
		public string DisplayName { get { return string.Format("{0} ({1})", this.Name, this.ID); } }

		internal ThreadFrame(int id, string name)
		{
			this.Name = name;
			this.ID = id;
		}
	}

	/// <summary>
	/// A visual frame that represents whether or not a call stack was blocked or not.
	/// </summary>
	public struct BlockedCPUFrame : Frame
	{
		public string Kind { get; }
		public int ID { get; }
		public string DisplayName { get { return this.Kind; } }

		internal BlockedCPUFrame(int id, string kind)
		{
			this.ID = id;
			this.Kind = kind;
		}
	}

	public static class StringExtension
	{
		internal static bool EndsWithOneOf(this string path, string[] suffixes)
		{
			foreach (string suffix in suffixes)
			{
				if (path.EndsWith(suffix))
				{
					return true;
				}
			}

			return false;
		}
	}
}<|MERGE_RESOLUTION|>--- conflicted
+++ resolved
@@ -142,7 +142,7 @@
 		}
 
 		private StackSourceCallStackIndex InternFrames(IEnumerator<Frame> frameIterator, StackSourceCallStackIndex stackIndex, int? threadid = null, bool doThreadTime = false)
-		{
+			{
 			// We shouldn't advance the iterator if thread time is enabled because we need 
 			//   to add an extra frame to the caller stack that is not in the frameIterator.
 			//   i.e. Short-circuiting prevents the frameIterator from doing MoveNext :)
@@ -154,8 +154,8 @@
 			StackSourceFrameIndex frameIndex;
 			string frameDisplayName;
 
-			if (doThreadTime)
-			{
+				if (doThreadTime)
+				{
 				// If doThreadTime is true, then we need to make sure that threadid is not null
 				Contract.Requires(threadid != null, nameof(threadid));
 
@@ -174,21 +174,13 @@
 			}
 
 
-<<<<<<< HEAD
 			if (!frames.TryGetValue(frameDisplayName, out frameIndex))
 			{
 				lock (internFrameLock)
 				{
 					frameIndex = this.Interner.FrameIntern(frameDisplayName);
-					frames[frameDisplayName] = frameIndex;
-				}
-=======
-				var sample = new StackSourceSample(this);
-				sample.StackIndex = stackIndex;
-				sample.TimeRelativeMSec = linuxEvent.Time * 1000;   // They measure time in seconds, 
-				sample.Metric = 1;
-				this.AddSample(sample);
->>>>>>> 53b788c1
+					frames[frameDisplayName] = frameIndex;
+			}
 			}
 
 			lock (internCallStackLock)
@@ -280,21 +272,21 @@
 	}
 
 	internal class PerfScriptToSampleController
-	{
+			{
 		internal PerfScriptToSampleController(Stream source)
 		{
 			this.masterSource = new FastStream(source);
 			this.parser = new LinuxPerfScriptEventParser();
-		}
+			}
 
 		internal void ParseOnto(LinuxPerfScriptStackSource stackSource, int threadCount = 4)
-		{
+			{
 			this.parser.SkipPreamble(masterSource);
 
 			Task[] tasks = new Task[threadCount];
 			List<StackSourceSample>[] threadSamples = new List<StackSourceSample>[tasks.Length];
 			for (int i = 0; i < tasks.Length; i++)
-			{
+				{
 				threadSamples[i] = new List<StackSourceSample>();
 				tasks[i] = new Task((object givenArrayIndex) =>
 				{
@@ -308,7 +300,7 @@
 						{
 							StackSourceSample sample = stackSource.GetSampleFor(linuxEvent);
 							threadSamples[(int)givenArrayIndex].Add(sample);
-						}
+				}
 					}
 				}, i);
 
@@ -343,13 +335,13 @@
 		//   master source, otherwise, buffer should be valid with the length returned
 		// Note: This needs to be thread safe
 		private int GetNextBuffer(FastStream source, byte[] buffer)
-		{
+			{
 			lock (bufferLock)
 			{
 				if (source.EndOfStream)
 				{
 					return -1;
-				}
+			}
 
 				int start = (int)source.BufferIndex;
 				int length = source.Buffer.Length / 4;
@@ -373,7 +365,7 @@
 					length += truncatedMessage.Length;
 
 					source.BufferIndex = source.FillBufferFromStreamPosition(keepLast: source.BufferFillPosition - source.BufferIndex);
-				}
+		}
 
 				return length;
 			}
@@ -414,9 +406,9 @@
 					}
 
 					if (i == source.BufferFillPosition - 2)
-					{
+			{
 						if (estimatedCountPortion < 0.5)
-						{
+				{
 							// At this point, we'll truncate the stack.
 							truncated = true;
 							return this.GetTruncatedBuffer(source, index, count, estimatedCountPortion);
@@ -425,12 +417,12 @@
 						// This is just in case we don't find an end to the stack we're on... In that case we need
 						//   to make the estimatedCountPortion smaller to capture more stuff
 						return this.GetCompleteBuffer(source, index, count, estimatedCountPortion * 0.9, out truncated);
-					}
-				}
+				}
+			}
 
 				return newCount;
-			}
-		}
+		}
+	}
 
 		// Returns the length of the truncated buffer... Requires to be ran with estimatedCountPortion at
 		//   less than 0.5
