﻿using Microsoft.Diagnostics.Tracing.Stacks;
using System;
using System.Collections.Generic;
using System.Globalization;
using System.IO;
using System.IO.Compression;
using System.Runtime.Serialization.Json;
using System.Xml;
using System.Diagnostics;

namespace Diagnostics.Tracing.StackSources
{
    public class XmlStackSourceWriter
    {
        public static void WriteStackViewAsZippedXml(StackSource source, string fileName, Action<XmlWriter> additionalData = null)
        {
            if (File.Exists(fileName))
            {
                File.Delete(fileName);
            }

            using (var archive = ZipFile.Open(fileName, ZipArchiveMode.Create))
            {
                var entry = archive.CreateEntry(Path.GetFileNameWithoutExtension(fileName));
                using (var entryStream = entry.Open())
                {
                    WriteStackViewAsXml(source, entryStream, additionalData);
                }
            }
        }
        public static void WriteStackViewAsXml(StackSource source, string fileName, Action<XmlWriter> additionalData = null)
        {
            if (File.Exists(fileName))
            {
                File.Delete(fileName);
            }

            using (var writeStream = File.Create(fileName))
            {
                WriteStackViewAsXml(source, writeStream, additionalData);
            }
        }
        public static void WriteStackViewAsXml(StackSource source, Stream writeStream, Action<XmlWriter> additionalData = null)
        {
            using (var writer = XmlWriter.Create(writeStream, new XmlWriterSettings() { Indent = true, IndentChars = " " }))
            {
                writer.WriteStartElement("StackWindow");
                XmlStackSourceWriter.WriteStacks(source, writer);

                additionalData?.Invoke(writer);
                writer.WriteEndElement();
            }
        }

        public static void WriteStacks(StackSource source, XmlWriter writer)
        {
            writer.WriteStartElement("StackSource");
            writer.WriteStartElement("Frames");
            writer.WriteAttributeString("Count", source.CallFrameIndexLimit.ToString());
            for (int i = 0; i < source.CallFrameIndexLimit; i++)
            {
                writer.WriteStartElement("Frame");
                writer.WriteAttributeString("ID", i.ToString());
                var frameName = source.GetFrameName((StackSourceFrameIndex)i, true);

                writer.WriteString(frameName);
                writer.WriteEndElement();   // Frame
            }
            writer.WriteEndElement();   // Frames

            writer.WriteStartElement("Stacks");
            writer.WriteAttributeString("Count", source.CallStackIndexLimit.ToString());
            for (int i = 0; i < source.CallStackIndexLimit; i++)
            {
                writer.WriteStartElement("Stack");
                writer.WriteAttributeString("ID", i.ToString());
                var FrameID = source.GetFrameIndex((StackSourceCallStackIndex)i);
                var callerID = source.GetCallerIndex((StackSourceCallStackIndex)i);
                writer.WriteAttributeString("CallerID", ((int)callerID).ToString());
                writer.WriteAttributeString("FrameID", ((int)FrameID).ToString());
                writer.WriteEndElement();   // Stack
            }
            writer.WriteEndElement();   // Stacks

            writer.WriteStartElement("Samples");
            writer.WriteAttributeString("Count", source.SampleIndexLimit.ToString());
            // We use the invariant culture, otherwise if we encode in France and decode 
            // in English we get parse errors (this happened!);
            var invariantCulture = CultureInfo.InvariantCulture;
            source.ForEach(delegate (StackSourceSample sample)
            {
                // <Sample ID="1" Time="3432.23" StackID="2" Metric="1" EventKind="CPUSample" />
                writer.WriteStartElement("Sample");
                writer.WriteAttributeString("ID", ((int)sample.SampleIndex).ToString());
                writer.WriteAttributeString("Time", sample.TimeRelativeMSec.ToString("f3", invariantCulture));
                writer.WriteAttributeString("StackID", ((int)sample.StackIndex).ToString());
                if (sample.Metric != 1)
                {
                    var asInt = (int)sample.Metric;
                    if (sample.Metric == asInt)
                    {
                        writer.WriteAttributeString("Metric", asInt.ToString());
                    }
                    else
                    {
                        writer.WriteAttributeString("Metric", sample.Metric.ToString("f3", invariantCulture));
                    }
                }
                writer.WriteEndElement();
            });
            writer.WriteEndElement(); // Samples
            writer.WriteEndElement(); // StackSource
        }
    }

    /// <summary>
    /// Reads a very reasonable XML encoding of a stack source. 
    /// 
    /// </summary>
    public class XmlStackSource : StackSource
    {
        /// <summary>
        /// Generates a Stack Source from an XML file created with XmlStackSourceWriter.
        /// If 'readElement' is non-null Any XML Elements that are not recognised to it so 
        /// that that information can be parsed by upper level logic.  When that routine
        /// returns it must have skipped past that element (so reader points at whatever 
        /// is after the End element tag).  
        /// 
        /// If the filename ends in .zip, the file is assumed to be a ZIPPed XML file and
        /// it is first Unziped and then processed.  
        /// 
        /// If the file ends in .json or .json.zip it can also read that (using JsonReaderWriterFactory.CreateJsonReader)
        /// see https://msdn.microsoft.com/en-us/library/bb412170.aspx?f=255&amp;MSPPError=-2147217396 for 
        /// more on this mapping.  
        /// </summary>
        public XmlStackSource(string fileName, Action<XmlReader> readElement = null)
        {
            using (Stream dataStream = new FileStream(fileName, FileMode.Open, FileAccess.Read, FileShare.Read | FileShare.Delete))
            {
                var xmlStream = dataStream;
                string unzippedName = fileName;
                if (fileName.EndsWith(".zip", StringComparison.OrdinalIgnoreCase))
                {
                    var zipArchive = new ZipArchive(dataStream);
                    var entries = zipArchive.Entries;
                    if (entries.Count != 1)
                    {
                        throw new ApplicationException("The ZIP file does not have exactly 1 XML file in it,");
                    }

                    xmlStream = entries[0].Open();
                    unzippedName = fileName.Substring(0, fileName.Length - 4);
                }

                XmlReader reader;
                if (unzippedName.EndsWith(".json", StringComparison.OrdinalIgnoreCase))
                {
                    reader = GetJsonReader(dataStream);
                }
                else
                {
                    XmlReaderSettings settings = new XmlReaderSettings() { IgnoreWhitespace = true, IgnoreComments = true };
                    reader = XmlTextReader.Create(xmlStream, settings);
                }

                reader.Read();      // Skip the StackWindow element. 
                bool readStackSource = false;
                for (; ; )
                {
                    if (reader.NodeType == XmlNodeType.Element)
                    {
                        if (reader.Name == "StackSource")
                        {
                            if (!readStackSource)
                            {
                                Read(reader);
                                readStackSource = true;
                            }
                        }
                        else if (readElement != null)
                        {
                            readElement(reader);
                        }
                        else
                        {
                            reader.Read();
                        }
                    }
                    else if (!reader.Read())
                    {
                        break;
                    }
                }
                if (m_interner != null)
                {
                    // Transfer the interned names to the m_frames array.  
                    // Go from high to low so at most one reallocation happens.  
                    for (int i = m_interner.FrameCount - 1; 0 <= i; --i)
                    {
                        StackSourceFrameIndex frameIdx = m_interner.FrameStartIndex + i;
                        m_frames.Set((int)frameIdx, m_interner.GetFrameName(frameIdx, true));
                    }

                    for (int i = m_interner.CallStackCount - 1; 0 <= i; --i)
                    {
                        StackSourceCallStackIndex stackIdx = m_interner.CallStackStartIndex + i;
                        m_stacks.Set((int)stackIdx, new Frame(
                            (int)m_interner.GetFrameIndex(stackIdx),
                            (int)m_interner.GetCallerIndex(stackIdx)));
                    }

                    m_interner = null;  // we are done with it.  
                }
            }
        }

        // TODO intern modules 
        public override void ForEach(Action<StackSourceSample> callback)
        {
            for (int i = 0; i < m_samples.Count; i++)
            {
                callback(m_samples[i]);
            }
        }
        public override bool SamplesImmutable { get { return true; } }
        public override StackSourceCallStackIndex GetCallerIndex(StackSourceCallStackIndex callStackIndex)
        {
            return (StackSourceCallStackIndex)m_stacks[(int)callStackIndex].callerID;
        }
        public override StackSourceFrameIndex GetFrameIndex(StackSourceCallStackIndex callStackIndex)
        {
            return (StackSourceFrameIndex)m_stacks[(int)callStackIndex].frameID;
        }
        public override string GetFrameName(StackSourceFrameIndex frameIndex, bool verboseName)
        {
            string ret = m_frames.Get((int)frameIndex);
            if (!verboseName)
            {
                var shortName = m_shortFrameNames.Get((int)frameIndex);
                if (shortName == null)
                {
                    shortName = ret;
                    // Strip off anything before the last \\ before the !
                    var exclaimIdx = ret.IndexOf('!');
                    if (0 < exclaimIdx)
                    {
                        // Becomes 0 if it fails, which is what we want. 
                        var startIdx = ret.LastIndexOfAny(s_directorySeparators, exclaimIdx - 1, exclaimIdx - 1) + 1;
                        shortName = ret.Substring(startIdx);
                    }
                    m_shortFrameNames.Set((int)frameIndex, shortName);
                }
                ret = shortName;
            }
            return ret;
        }
        public override int CallStackIndexLimit { get { return m_stacks.Count; } }
        public override int CallFrameIndexLimit { get { return m_frames.Count; } }

        public override int SampleIndexLimit
        {
            get { return m_samples.Count; }
        }
        public override double SampleTimeRelativeMSecLimit
        {
            get { return m_maxTime; }
        }
        public override StackSourceSample GetSampleByIndex(StackSourceSampleIndex sampleIndex)
        {
            return m_samples[(int)sampleIndex];
        }

        #region 
        // To avoid loading the System.Runtime.Serialization Dll which is only needed in the JSON case, we have
        // the actual reference to that in this method that will not be called unless it is needed. 
        [System.Runtime.CompilerServices.MethodImpl(System.Runtime.CompilerServices.MethodImplOptions.NoInlining)]
        private static XmlReader GetJsonReader(Stream dataStream)
        {
            return JsonReaderWriterFactory.CreateJsonReader(dataStream, new XmlDictionaryReaderQuotas());
        }

        private void Read(XmlReader reader)
        {
            Stack<string> frameStack = null;
            // We use the invarient culture, otherwise if we encode in france and decode 
            // in english we get parse errors (this happened!);
            var invariantCulture = CultureInfo.InvariantCulture;
            var inputDepth = reader.Depth;
            var depthForSamples = 0;
            while (reader.Read())
            {
                PROCESS_NODE:
                switch (reader.NodeType)
                {
                    case XmlNodeType.Element:
                        if (reader.Name == "Sample")
                        {
                            var sample = new StackSourceSample(this);
                            sample.Metric = 1;
                            if (reader.MoveToFirstAttribute())
                            {
                                do
                                {
                                    if (reader.Name == "Time")
                                    {
                                        sample.TimeRelativeMSec = double.Parse(reader.ReadContentAsString(), invariantCulture);
                                    }
                                    else if (reader.Name == "StackID")
                                    {
                                        sample.StackIndex = (StackSourceCallStackIndex)reader.ReadContentAsInt();
                                    }
                                    else if (reader.Name == "Metric")
<<<<<<< HEAD
                                        sample.Metric = double.Parse(reader.ReadContentAsString(), invariantCulture);
=======
                                    {
                                        sample.Metric = float.Parse(reader.ReadContentAsString(), invariantCulture);
                                    }
>>>>>>> 34ccdb5a
                                } while (reader.MoveToNextAttribute());
                            }
                            sample.SampleIndex = (StackSourceSampleIndex)m_curSample;
                            m_samples.Set(m_curSample++, sample);
                            if (sample.TimeRelativeMSec > m_maxTime)
                            {
                                m_maxTime = sample.TimeRelativeMSec;
                            }

                            // See if there is a literal stack present as the body of 
                            if (!reader.Read())
                            {
                                break;
                            }

                            if (reader.NodeType != XmlNodeType.Text)
                            {
                                goto PROCESS_NODE;
                            }

                            string rawStack = reader.Value.Trim();
                            if (0 < rawStack.Length)
                            {
                                InitInterner();

                                StackSourceCallStackIndex stackIdx = StackSourceCallStackIndex.Invalid;
                                string[] frames = rawStack.Split('\n');
                                for (int i = frames.Length - 1; 0 <= i; --i)
                                {
                                    var frameIdx = m_interner.FrameIntern(frames[i].Trim());
                                    stackIdx = m_interner.CallStackIntern(frameIdx, stackIdx);
                                }
                                sample.StackIndex = stackIdx;
                            }
                        }
                        else if (reader.Name == "Stack")
                        {
                            int stackID = -1;
                            int callerID = -1;
                            int frameID = -1;
                            if (reader.MoveToFirstAttribute())
                            {
                                do
                                {
                                    if (reader.Name == "ID")
                                    {
                                        stackID = reader.ReadContentAsInt();
                                    }
                                    else if (reader.Name == "FrameID")
                                    {
                                        frameID = reader.ReadContentAsInt();
                                    }
                                    else if (reader.Name == "CallerID")
                                    {
                                        callerID = reader.ReadContentAsInt();
                                    }
                                } while (reader.MoveToNextAttribute());
                                if (0 <= stackID)
                                {
                                    m_stacks.Set(stackID, new Frame(frameID, callerID));
                                }
                            }

                        }
                        else if (reader.Name == "Frame")
                        {
                            var frameID = -1;
                            if (reader.MoveToFirstAttribute())
                            {
                                do
                                {
                                    if (reader.Name == "ID")
                                    {
                                        frameID = reader.ReadContentAsInt();
                                    }
                                } while (reader.MoveToNextAttribute());
                            }
                            reader.Read();      // Move on to body of the element
                            var frameName = reader.ReadContentAsString();
                            m_frames.Set(frameID, frameName);
                        }
                        else if (reader.Name == "Frames")
                        {
                            var count = reader.GetAttribute("Count");
                            if (count != null && m_frames.Count == 0)
                            {
                                m_frames = new GrowableArray<string>(int.Parse(count));
                            }
                        }
                        else if (reader.Name == "Stacks")
                        {
                            var count = reader.GetAttribute("Count");
                            if (count != null && m_stacks.Count == 0)
                            {
                                m_stacks = new GrowableArray<Frame>(int.Parse(count));
                            }
#if DEBUG
                            for (int i = 0; i < m_stacks.Count; i++)
                                m_stacks[i] = new Frame(int.MinValue, int.MinValue);
#endif
                        }
                        else if (reader.Name == "Samples")
                        {
                            var count = reader.GetAttribute("Count");
                            if (count != null && m_samples.Count == 0)
                            {
                                m_samples = new GrowableArray<StackSourceSample>(int.Parse(count));
                            }

                            depthForSamples = reader.Depth;
                        }
                        // This is the logic for the JSON case.  These are the anonymous object representing a sample.  
                        else if (reader.Name == "item")
                        {
                            // THis is an item which is an element of the 'Samples' array.  
                            if (reader.Depth == depthForSamples + 1)
                            {
                                var sample = new StackSourceSample(this);
                                sample.Metric = 1;

                                InitInterner();
                                int depthForSample = reader.Depth;
                                if (frameStack == null)
                                {
                                    frameStack = new Stack<string>();
                                }

                                frameStack.Clear();

                                while (reader.Read())
                                {
                                    PROCESS_NODE_SAMPLE:
                                    if (reader.Depth <= depthForSample)
                                    {
                                        break;
                                    }

                                    if (reader.NodeType == XmlNodeType.Element)
                                    {
                                        if (reader.Name == "Time")
                                        {
                                            sample.TimeRelativeMSec = reader.ReadElementContentAsDouble();
                                            goto PROCESS_NODE_SAMPLE;
                                        }
                                        else if (reader.Name == "Metric")
                                        {
<<<<<<< HEAD
                                            sample.Metric = reader.ReadElementContentAsDouble();
=======
                                            sample.Metric = (float)reader.ReadElementContentAsDouble();
>>>>>>> 34ccdb5a
                                            goto PROCESS_NODE_SAMPLE;
                                        }
                                        else if (reader.Name == "item")
                                        {
                                            // Item is a string under stack under the sample.  
                                            if (reader.Depth == depthForSample + 2)
                                            {
                                                frameStack.Push(reader.ReadElementContentAsString());
                                                goto PROCESS_NODE_SAMPLE;
                                            }
                                        }
                                    }
                                }

                                // Reverse the order of the frames in the stack.  
                                sample.StackIndex = StackSourceCallStackIndex.Invalid;
                                while (0 < frameStack.Count)
                                {
                                    var frameIdx = m_interner.FrameIntern(frameStack.Pop());
                                    sample.StackIndex = m_interner.CallStackIntern(frameIdx, sample.StackIndex);
                                }

                                if (sample.TimeRelativeMSec > m_maxTime)
                                {
                                    m_maxTime = sample.TimeRelativeMSec;
                                }

                                sample.SampleIndex = (StackSourceSampleIndex)m_curSample;
                                m_samples.Set(m_curSample++, sample);
                            }
                        }
                        break;
                    case XmlNodeType.EndElement:
                        if (reader.Depth <= inputDepth)
                        {
                            reader.Read();
                            goto Done;
                        }
                        break;
                    case XmlNodeType.Text:
                    default:
                        break;
                }
            }
            Done:;
#if DEBUG
            for (int i = 0; i < m_samples.Count; i++)
                Debug.Assert(m_samples[i] != null);
            for (int i = 0; i < m_frames.Count; i++)
                Debug.Assert(m_frames[i] != null);
            for (int i = 0; i < m_stacks.Count; i++)
            {
                Debug.Assert(m_stacks[i].frameID >= 0);
                Debug.Assert(m_stacks[i].callerID >= -1);
            }
#endif
        }

        private void InitInterner()
        {
            if (m_interner == null)
            {
                m_interner = new StackSourceInterner(5000, 1000, 5,
                    (StackSourceFrameIndex)m_frames.Count,
                    (StackSourceCallStackIndex)m_stacks.Count);
            }
        }

        private struct Frame
        {
            public Frame(int frameID, int callerID) { this.frameID = frameID; this.callerID = callerID; }
            public int frameID;
            public int callerID;
        }

        private static char[] s_directorySeparators = { '\\', '/' };
        private GrowableArray<string> m_shortFrameNames;
        private GrowableArray<string> m_frames;
        private GrowableArray<Frame> m_stacks;
        private GrowableArray<StackSourceSample> m_samples;
        private StackSourceInterner m_interner;     // If the XML has samples with explicit stacks, then this is non-null and used to intern them. 
        private int m_curSample;
        private double m_maxTime;
        #endregion
    }
}<|MERGE_RESOLUTION|>--- conflicted
+++ resolved
@@ -310,13 +310,9 @@
                                         sample.StackIndex = (StackSourceCallStackIndex)reader.ReadContentAsInt();
                                     }
                                     else if (reader.Name == "Metric")
-<<<<<<< HEAD
+                                    {
                                         sample.Metric = double.Parse(reader.ReadContentAsString(), invariantCulture);
-=======
-                                    {
-                                        sample.Metric = float.Parse(reader.ReadContentAsString(), invariantCulture);
-                                    }
->>>>>>> 34ccdb5a
+                                    }
                                 } while (reader.MoveToNextAttribute());
                             }
                             sample.SampleIndex = (StackSourceSampleIndex)m_curSample;
@@ -415,7 +411,9 @@
                             }
 #if DEBUG
                             for (int i = 0; i < m_stacks.Count; i++)
+                            {
                                 m_stacks[i] = new Frame(int.MinValue, int.MinValue);
+                            }
 #endif
                         }
                         else if (reader.Name == "Samples")
@@ -463,11 +461,7 @@
                                         }
                                         else if (reader.Name == "Metric")
                                         {
-<<<<<<< HEAD
                                             sample.Metric = reader.ReadElementContentAsDouble();
-=======
-                                            sample.Metric = (float)reader.ReadElementContentAsDouble();
->>>>>>> 34ccdb5a
                                             goto PROCESS_NODE_SAMPLE;
                                         }
                                         else if (reader.Name == "item")
@@ -515,9 +509,15 @@
             Done:;
 #if DEBUG
             for (int i = 0; i < m_samples.Count; i++)
+            {
                 Debug.Assert(m_samples[i] != null);
+            }
+
             for (int i = 0; i < m_frames.Count; i++)
+            {
                 Debug.Assert(m_frames[i] != null);
+            }
+
             for (int i = 0; i < m_stacks.Count; i++)
             {
                 Debug.Assert(m_stacks[i].frameID >= 0);
