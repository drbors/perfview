﻿using Diagnostics.Tracing.StackSources;
using Microsoft.Diagnostics.Tracing.Stacks;
using System;
using System.Collections.Generic;
using System.Diagnostics;
using System.IO;
using System.Text.RegularExpressions;
using Address = System.UInt64;

namespace Graphs
{
    /// <summary>
    /// code:MemorySampleSource hooks up a Memory graph to become a Sample source.  Currently we do
    /// a breadth-first traversal to form a spanning tree, and then create samples for each node
    /// where the 'stack' is the path to the root of this spanning tree.
    /// 
    /// This is just a first cut...
    /// </summary>
    public class MemoryGraphStackSource : StackSource
    {
        /// <summary>
        /// Create a stack source from 'graph'.   samplingRatio is the ratio of size of the graph to 
        /// the size of the actual heap (if you only sampled part of it).   Counts are scaled by the 
        /// inverse of this so that the expected size of the graph works out. 
        /// 
        /// log is were to send diagnostic messages (can be null)
        /// 
        /// countMultipliers is an array (indexed by type Index), that will be used to multiply the
        /// counts in 'graph' when generating the stack source (thus if Type T has count 5 and 
        /// countMultipliers[T] = 10 then the stack source will return 50.   This is used to scale
        /// sampled graphs.   
        /// </summary>
        public MemoryGraphStackSource(Graph graph, TextWriter log, double[] countMultipliers = null)
        {
            m_asMemoryGraph = graph as MemoryGraph;
            m_graph = graph;
            m_log = log;
            m_nodeStorage = graph.AllocNodeStorage();
            m_childStorage = graph.AllocNodeStorage();
            m_typeStorage = graph.AllocTypeNodeStorage();
            m_sampleStorage = new StackSourceSample(this);
            m_countMultipliers = countMultipliers;

            // We need to reduce the graph to a tree.   Each node is assigned a unique 'parent' which is its 
            // parent in a spanning tree of the graph.  
            // The +1 is for orphan node support.  
            m_parent = new NodeIndex[(int)graph.NodeIndexLimit + 1];

            // If it is a memory stack source (it pretty much always is), figure out the maximum address.
            // We use addresses as 'time' for stacks so that the 'when' field in perfView is meaningful.  
            MemoryGraph asMemoryGraph = graph as MemoryGraph;
            if (asMemoryGraph != null)
            {
                for (NodeIndex idx = 0; idx < asMemoryGraph.NodeIndexLimit; idx++)
                {
                    Address endAddress = asMemoryGraph.GetAddress(idx) + (uint)asMemoryGraph.GetNode(idx, m_nodeStorage).Size;
                    if (m_maxAddress < endAddress)
                    {
                        m_maxAddress = endAddress;
                    }
                }
            }
        }

        /// <summary>
        /// These methods let you get from the stack source abstraction to the underlying graph
        /// </summary>
        public MemoryGraph Graph { get { return (MemoryGraph)m_graph; } }
        public RefGraph RefGraph
        {
            get
            {
                if (m_refGraph == null)
                {
                    m_refGraph = new RefGraph(m_graph);
                }

                return m_refGraph;
            }
        }
        public NodeIndex GetNodeIndexForSample(StackSourceSampleIndex sampleIdx) { return (NodeIndex)sampleIdx; }

#if false // TODO FIX NOW REMOVE 
        // We support sampling rate.  
        public override double? SamplingRate
        {
            get { return m_samplingRate; }
            set
            {
                var newRate = 1.0F;
                if (value.HasValue && 1 <= value.Value)
                    newRate = value.Value;
                else
                    m_samplingRate = 1;

                // Also update the count multiplier.  
                CountMultiplier = CountMultiplier / m_samplingRate * newRate;
                m_samplingRate = newRate;
            }
        }
#endif

        /// <summary>
        /// Every type is given a priority of 0 unless the type name matches one of 
        /// the patterns in PriorityRegExs.  If it does that type is assigned that priority.
        /// 
        /// A node's priority is defined to be the priority of the type of the node
        /// (as given by PriorityRegExs), plus 1/10 the priority of its parent.  
        /// 
        /// Thus priorities 'decay' by 1/10 through pointers IF the prioirty of the node's
        /// type is 0 (the default).   
        ///
        /// By default the framework has a priority of -1 which means that you explore all
        /// high priority and user defined types before any framework type.
        /// 
        /// Types with the same priority are enumerate breath-first.  
        /// </summary>
        public string PriorityRegExs
        {
            get
            {
                if (m_priorityRegExs == null)
                {
                    PriorityRegExs = DefaultPriorities;
                }

                return m_priorityRegExs;
            }
            set
            {
                m_priorityRegExs = value;
                SetTypePriorities(value);
            }
        }
        public static string DefaultPriorities
        {
            get
            {
                return SpanningTree.DefaultPriorities;
            }
        }

        /// <summary>
        /// Returns the number of references to the node represented by 'nodeIndex'.  The count will max out at 255 (but not wrap)
        /// </summary>
        public byte RefCount(NodeIndex nodeIndex)
        {
            if (m_refCounts == null)
            {
                // Do the expensive operation of walking the graph collecting refcounts.  
                m_refCounts = new byte[(int)m_graph.NodeIndexLimit];
                m_refCounts[(int)m_graph.RootIndex] = 1;

                var nodeStorage = m_graph.AllocNodeStorage();       // Need for enumeration below.  

                var nodesToVisit = new Queue<NodeIndex>(1000);
                nodesToVisit.Enqueue(m_graph.RootIndex);
                while (nodesToVisit.Count > 0)
                {
                    var curNodeIndex = nodesToVisit.Dequeue();
                    var curNode = m_graph.GetNode(curNodeIndex, nodeStorage);
                    for (var childIndex = curNode.GetFirstChildIndex(); childIndex != NodeIndex.Invalid; childIndex = curNode.GetNextChildIndex())
                    {
                        byte val = m_refCounts[(int)childIndex];
                        if (val == 0)
                        {
                            nodesToVisit.Enqueue(childIndex);
                        }

                        val++; if (val == 0)
                        {
                            val = 255;     // increment, but never wrap-around. 
                        }

                        m_refCounts[(int)childIndex] = val;
                    }
                }

                var singletons = 0;
                var orphans = 0;
                var max = 0;
                var totalRefs = 0.0;
                foreach (var refCount in m_refCounts)
                {
                    totalRefs += refCount;
                    if (refCount == 1)
                    {
                        singletons++;
                    }
                    else if (refCount == 0)
                    {
                        orphans++;
                    }
                    else if (refCount == 255)
                    {
                        max++;
                    }
                }
                Trace.WriteLine("Total = " + m_refCounts.Length);
                Trace.WriteLine("Singletons = " + singletons);
                Trace.WriteLine("Orphans = " + orphans);
                Trace.WriteLine("Max = " + max);
                Trace.WriteLine("Average = " + (totalRefs / m_refCounts.Length).ToString("f2"));
                Trace.WriteLine("");
            }
            return m_refCounts[(int)nodeIndex];
        }

        public override void ForEach(Action<StackSourceSample> callback)
        {
            // Initialize the priority 
            if (m_typePriorities == null)
            {
                PriorityRegExs = DefaultPriorities;
            }

            Debug.Assert(m_typePriorities != null);

            // Initialize the breadth-first work queue.
            var nodesToVisit = new PriorityQueue(1024);
            nodesToVisit.Enqueue(m_graph.RootIndex, 0.0F);

            // reset the visited information.
            for (int i = 0; i < m_parent.Length; i++)
            {
                m_parent[i] = NodeIndex.Invalid;
            }

            // We keep track of node depth so that we can limit it.   
            int[] nodeDepth = new int[m_parent.Length];
            double[] nodePriorities = new double[m_parent.Length];
            MemoryGraph asMemoryGraph = m_graph as MemoryGraph;

            bool scanedForOrphans = false;
            var epsilon = 1E-7;            // Something that is big enough not to bet lost in roundoff error.  
            double order = 0;
            for (int i = 0; ; i++)
            {
                if ((i & 0x1FFF) == 0)  // Every 8K
                {
                    System.Threading.Thread.Sleep(0);       // Allow interruption.  
                }

                NodeIndex nodeIndex;
                double nodePriority;
                if (nodesToVisit.Count == 0)
                {
                    nodePriority = 0;
                    if (!scanedForOrphans)
                    {
                        scanedForOrphans = true;
                        AddOrphansToQueue(nodesToVisit);
                    }
                    if (nodesToVisit.Count == 0)
                    {
                        return;
                    }
                }
                nodeIndex = nodesToVisit.Dequeue(out nodePriority);

                // Insert any children that have not already been visited (had a parent assigned) into the work queue). 
                Node node = m_graph.GetNode(nodeIndex, m_nodeStorage);
                var parentPriority = nodePriorities[(int)node.Index];
                for (var childIndex = node.GetFirstChildIndex(); childIndex != NodeIndex.Invalid; childIndex = node.GetNextChildIndex())
                {
                    if (m_parent[(int)childIndex] == NodeIndex.Invalid && childIndex != m_graph.RootIndex)
                    {
                        m_parent[(int)childIndex] = nodeIndex;
                        int parentDepth = nodeDepth[(int)nodeIndex];
                        nodeDepth[(int)childIndex] = checked(parentDepth + 1);

                        // the priority of the child is determined by its type and 1/10 by its parent.  
                        var child = m_graph.GetNode(childIndex, m_childStorage);
                        var childPriority = m_typePriorities[(int)child.TypeIndex] + parentPriority / 10;
                        nodePriorities[(int)childIndex] = childPriority;

                        // Subtract a small increasing value to keep the queue in order if the priorities are the same. 
                        // This is a bit of a hack since it can get big and perturb the user-defined order.  
                        order += epsilon;
                        nodesToVisit.Enqueue(childIndex, childPriority - order);
                    }
                }

                // Return the node.  
                m_sampleStorage.Metric = node.Size;
                // We use the address as the timestamp.  This allows you to pick particular instances
                // and see where particular instances are in memory by looking at the 'time'.  
                if (asMemoryGraph != null)
                {
                    m_sampleStorage.TimeRelativeMSec = asMemoryGraph.GetAddress(node.Index);
                }

                m_sampleStorage.SampleIndex = (StackSourceSampleIndex)node.Index;
                m_sampleStorage.StackIndex = (StackSourceCallStackIndex)node.Index;
                if (m_countMultipliers != null)
                {
                    m_sampleStorage.Count = m_countMultipliers[(int)node.TypeIndex];
                    m_sampleStorage.Metric = node.Size * m_sampleStorage.Count;
                }
                Debug.Assert(m_sampleStorage.Metric >= 0);
                Debug.Assert(m_sampleStorage.Count >= 0);
                Debug.Assert(0 < m_sampleStorage.Count && m_sampleStorage.Count <= float.MaxValue);
                Debug.Assert(0 <= m_sampleStorage.Metric && m_sampleStorage.Metric <= float.MaxValue);
                callback(m_sampleStorage);
            }
        }
        public override StackSourceCallStackIndex GetCallerIndex(StackSourceCallStackIndex callStackIndex)
        {
            NodeIndex nodeIndex = (NodeIndex)callStackIndex;
            return (StackSourceCallStackIndex)m_parent[(int)nodeIndex];
        }
        public override StackSourceFrameIndex GetFrameIndex(StackSourceCallStackIndex callStackIndex)
        {
            NodeIndex nodeIndex = (NodeIndex)callStackIndex;

            // Orphan node support 
            if (nodeIndex == m_graph.NodeIndexLimit)
            {
                return (StackSourceFrameIndex)m_graph.NodeTypeIndexLimit;
            }

            NodeTypeIndex typeIndex = m_graph.GetNode(nodeIndex, m_nodeStorage).TypeIndex;
            return (StackSourceFrameIndex)typeIndex;
        }
        public override string GetFrameName(StackSourceFrameIndex frameIndex, bool verboseName)
        {
            NodeTypeIndex typeIndex = (NodeTypeIndex)frameIndex;

            // Orphan node support 
            if (typeIndex == m_graph.NodeTypeIndexLimit)
            {
                return "[not reachable from roots]";
            }

            var type = m_graph.GetType(typeIndex, m_typeStorage);
            var moduleName = type.ModuleName;

            var ret = type.Name;
            if (moduleName != null)
            {
                if (verboseName)
                {
                    int length = moduleName.Length - 4;
                    if ((length >= 0) && (moduleName[length] == '.'))
                    {
                        moduleName = moduleName.Substring(0, length);
                    }
                }
                else
                {
                    moduleName = System.IO.Path.GetFileNameWithoutExtension(moduleName);
                }

                if (moduleName.Length == 0)
                {
                    moduleName = "?";
                }

                ret = moduleName + "!" + ShortenNameSpaces(type);
            }
            // TODO FIX NOW remove priority
            // ret +=  " " + m_typePriorities[(int)type.Index].ToString("f1");
            // TODO FIX NOW hack for CLRProfiler comparison 
            // ret = Regex.Replace(ret, @" *\[\]", "[]");
            // ret = Regex.Replace(ret, @"`\d+", "");
            return ret;
        }

        public override StackSourceSample GetSampleByIndex(StackSourceSampleIndex sampleIndex)
        {
            var nodeIndex = (NodeIndex)sampleIndex;
            var node = m_graph.GetNode(nodeIndex, m_nodeStorage);
            m_sampleStorage.Metric = node.Size;
            m_sampleStorage.SampleIndex = (StackSourceSampleIndex)node.Index;
            m_sampleStorage.StackIndex = (StackSourceCallStackIndex)node.Index;
            if (m_asMemoryGraph != null)
            {
                m_sampleStorage.TimeRelativeMSec = m_asMemoryGraph.GetAddress(node.Index);
            }
            else
            {
                m_sampleStorage.TimeRelativeMSec = 0;
            }

            return m_sampleStorage;
        }

        public override int CallStackIndexLimit
        {
            get { return (int)m_graph.NodeIndexLimit + 1; } // +1 is for orphans.  
        }
        public override int CallFrameIndexLimit
        {
            get { return (int)m_graph.NodeTypeIndexLimit + 1; }
        }
        public override int SampleIndexLimit { get { return (int)m_graph.NodeIndexLimit; } }

        public override bool IsGraphSource { get { return true; } }
        public override void GetReferences(StackSourceSampleIndex nodeIndex, RefDirection dir, Action<StackSourceSampleIndex> callback)
        {
            NodeIndex index = (NodeIndex)nodeIndex;
            // This is the special node that represents 'orphans'.   
            // TODO we simply give up for now.  This is OK because we only use GetRefs in places were we are AUGMENTING
            // the normal call tree (thus by returning nothing we just get the tree nodes).   You an imagine cases where 
            // we really do need to report the correct data. 
            if (index == m_graph.NodeIndexLimit)
            {
                return;
            }

            if (dir == RefDirection.From)
            {
                var node = m_graph.GetNode(index, AllocNodeStorage());
                for (var childIndex = node.GetFirstChildIndex(); childIndex != NodeIndex.Invalid; childIndex = node.GetNextChildIndex())
                {
                    callback((StackSourceSampleIndex)childIndex);
                }

                FreeNodeStorage(node);
            }
            else
            {
                Debug.Assert(dir == RefDirection.To);

                // Compute the references if we have not already done so.  
                var refGraph = RefGraph;
                if (m_refNodeStorage == null)
                {
                    m_refNodeStorage = m_refGraph.AllocNodeStorage();
                }

                // If this code blows up, it could be because m_refNodeStorage is being reused inappropriately (reentrant) 
                // Just make the storage a local var
                var node = refGraph.GetNode(index, m_refNodeStorage);
                for (var childIndex = node.GetFirstChildIndex(); childIndex != NodeIndex.Invalid; childIndex = node.GetNextChildIndex())
                {
                    callback((StackSourceSampleIndex)childIndex);
                }
            }
        }
        /// <summary>
        /// For graphs we use the address as a time, thus this returns the largest address in the memory heap.  
        /// </summary>
        public override double SampleTimeRelativeMSecLimit { get { return m_maxAddress; } }

        #region private

        /// <summary>
        /// Add any unreachable nodes to the 'nodesToVisit'.   Note that we do this in a 'smart' way
        /// where we only add orphans that are not reachable from other orphans.   That way we get a 
        /// minimal set of orphan 'roots'.  
        /// </summary>
        /// <param name="nodesToVisit"></param>
        private void AddOrphansToQueue(PriorityQueue nodesToVisit)
        {
            for (int i = 0; i < (int)m_graph.NodeIndexLimit; i++)
            {
                if (m_parent[i] == NodeIndex.Invalid)
                {
                    MarkDecendentsIgnoringCycles((NodeIndex)i);
                }
            }

            // Collect up all the nodes that are not reachable from other nodes as the roots of the
            // orphans.  Also reset orphanVisitedMarker back to NodeIndex.Invalid.
            for (int i = 0; i < (int)m_graph.NodeIndexLimit; i++)
            {
                var nodeIndex = (NodeIndex)i;
                var parent = m_parent[(int)nodeIndex];
                if (parent <= NodeIndex.Invalid)
                {
                    if (parent == NodeIndex.Invalid)
                    {
                        // The root index has no parent but is reachable from the root. 
                        if (nodeIndex != m_graph.RootIndex)
                        {
                            var node = m_graph.GetNode(nodeIndex, m_nodeStorage);
                            var priority = m_typePriorities[(int)node.TypeIndex];
                            nodesToVisit.Enqueue(nodeIndex, priority);
                            m_parent[(int)nodeIndex] = m_graph.NodeIndexLimit;               // This is the 'not reachable' parent. 
                        }
                    }
                    else
                    {
                        m_parent[(int)nodeIndex] = NodeIndex.Invalid;
                    }
                }
            }
        }

        /// <summary>
        /// A helper for AddOrphansToQueue, so we only add orphans that are not reachable from other orphans.  
        /// 
        /// Mark all decedents (but not nodeIndex itself) as being visited.    Any arcs that form
        /// cycles are ignored, so nodeIndex is guaranteed to NOT be marked.     
        /// </summary>
        private void MarkDecendentsIgnoringCycles(NodeIndex entryNodeIndex)
        {
            // This marks that there is a path from another orphan to this one (thus it is not a good root)
            const NodeIndex orphanVisitedMarker = NodeIndex.Invalid - 1;

            // To detect cycles we mark all nodes we not committed to (we are visiting, rather than visited)
            // If we detect this mark we understand it is a loop and ignore the arc.  
            const NodeIndex orphanVisitingMarker = NodeIndex.Invalid - 2;

            Stack<NodeIndex> workList = new Stack<NodeIndex>();
            workList.Push(entryNodeIndex);
            while (workList.Count > 0)
            {
                var nodeIndex = workList.Peek();
                switch (m_parent[(int)nodeIndex])
                {
                    case orphanVisitingMarker:
                        m_parent[(int)nodeIndex] = orphanVisitedMarker;
                        goto case orphanVisitedMarker;

                    case orphanVisitedMarker:
                        workList.Pop();
                        continue;

                    case NodeIndex.Invalid:
                        break;

                    default:
                        throw new InvalidOperationException();
                }

                m_parent[(int)nodeIndex] = orphanVisitingMarker;        // We are now visitING

                // Mark all nodes as being visited.  
                var node = m_graph.GetNode(nodeIndex, AllocNodeStorage());
                for (var childIndex = node.GetFirstChildIndex(); childIndex != NodeIndex.Invalid; childIndex = node.GetNextChildIndex())
                {
                    // Has this child not been seen at all?  If so mark it.  
                    // Skip it if we are visiting (it would form a cycle) or visited (or not an orphan)
                    if (m_parent[(int)childIndex] == NodeIndex.Invalid)
                    {
                        workList.Push(childIndex);
                    }
                }
                FreeNodeStorage(node);
            }

            // We set this above, and should not have changed it.  
            Debug.Assert(m_parent[(int)entryNodeIndex] == orphanVisitedMarker);
            // Now that we are finished, we reset the visiting bit.  
            m_parent[(int)entryNodeIndex] = NodeIndex.Invalid;
        }

        /// <summary>
        /// Gives back nodes that are no longer in use.  This is a memory optimization. 
        /// </summary>
        private void FreeNodeStorage(Node node)
        {
            m_cachedNodeStorage = node;
        }
        /// <summary>
        /// Gets a node that can be written on.  It is a simple cache
        /// </summary>
        /// <returns></returns>
        private Node AllocNodeStorage()
        {
            var ret = m_cachedNodeStorage;                // See if we have a free node. 
            if (ret == null)
            {
                ret = m_graph.AllocNodeStorage();
            }
            else
            {
                m_cachedNodeStorage = null;               // mark that that node is in use.  
            }

            return ret;
        }

        private void SetTypePriorities(string priorityPats)
        {
            if (m_typePriorities == null)
<<<<<<< HEAD
                m_typePriorities = new double[(int)m_graph.NodeTypeIndexLimit];
=======
            {
                m_typePriorities = new float[(int)m_graph.NodeTypeIndexLimit];
            }
>>>>>>> 1caf955b

            string[] priorityPatArray = priorityPats.Split(';');
            Regex[] priorityRegExArray = new Regex[priorityPatArray.Length];
            double[] priorityArray = new double[priorityPatArray.Length];
            for (int i = 0; i < priorityPatArray.Length; i++)
            {
                var m = Regex.Match(priorityPatArray[i], @"(.*)->(-?\d+.?\d*)");
                if (!m.Success)
                {
                    if (string.IsNullOrWhiteSpace(priorityPatArray[i]))
                    {
                        continue;
                    }

                    throw new ApplicationException("Priority pattern " + priorityPatArray[i] + " is not of the form Pat->Num.");
                }

                var dotNetRegEx = FilterStackSource.ToDotNetRegEx(m.Groups[1].Value.Trim());
                priorityRegExArray[i] = new Regex(dotNetRegEx, RegexOptions.IgnoreCase);
                priorityArray[i] = double.Parse(m.Groups[2].Value);
            }

            // Assign every type index a priority in m_typePriorities based on if they match a pattern.  
            NodeType typeStorage = m_graph.AllocTypeNodeStorage();
            for (NodeTypeIndex typeIdx = 0; typeIdx < m_graph.NodeTypeIndexLimit; typeIdx++)
            {
                var type = m_graph.GetType(typeIdx, typeStorage);

                var fullName = type.Name;
                for (int regExIdx = 0; regExIdx < priorityRegExArray.Length; regExIdx++)
                {
                    var priorityRegEx = priorityRegExArray[regExIdx];
                    if (priorityRegEx == null)
                    {
                        continue;
                    }

                    var m = priorityRegEx.Match(fullName);
                    if (m.Success)
                    {
                        m_typePriorities[(int)typeIdx] = priorityArray[regExIdx];
                        // m_log.WriteLine("Type {0} assigned priority {1:f3}", fullName, priorityArray[regExIdx]);
                        break;
                    }
                }
            }
        }

        /// <summary>
        /// Simulates having a 'default' name space.  This allows names to be significantly shorter. 
        /// </summary>
        private string ShortenNameSpaces(NodeType type)
        {
            var shortTypeName = type.Name;
            // TODO generalize this, it is also pretty expensive...
            for (; ; )
            {
                var systemIdx = shortTypeName.IndexOf("System.");
                if (0 <= systemIdx)
                {
                    if (string.Compare(shortTypeName, systemIdx + 7, "Collections.", 0, 12, StringComparison.OrdinalIgnoreCase) == 0)
                    {
                        if (string.Compare(shortTypeName, systemIdx + 19, "Generic.", 0, 8, StringComparison.OrdinalIgnoreCase) == 0)
                        {
                            shortTypeName = shortTypeName.Substring(0, systemIdx) + shortTypeName.Substring(systemIdx + 27);
                        }
                        else if (string.Compare(shortTypeName, systemIdx + 19, "Concurrent.", 0, 11, StringComparison.OrdinalIgnoreCase) == 0)
                        {
                            shortTypeName = shortTypeName.Substring(0, systemIdx) + shortTypeName.Substring(systemIdx + 30);
                        }
                        else if (string.Compare(shortTypeName, systemIdx + 19, "ObjectModel.", 0, 12, StringComparison.OrdinalIgnoreCase) == 0)
                        {
                            shortTypeName = shortTypeName.Substring(0, systemIdx) + shortTypeName.Substring(systemIdx + 31);
                        }
                        else
                        {
                            shortTypeName = shortTypeName.Substring(0, systemIdx) + shortTypeName.Substring(systemIdx + 19);
                        }
                    }
                    else if (string.Compare(shortTypeName, systemIdx + 7, "Threading.", 0, 10, StringComparison.OrdinalIgnoreCase) == 0)
                    {
                        shortTypeName = shortTypeName.Substring(0, systemIdx) + shortTypeName.Substring(systemIdx + 17);
                    }
                    else
                    {
                        shortTypeName = shortTypeName.Substring(0, systemIdx) + shortTypeName.Substring(systemIdx + 7);
                    }

                    continue;
                }
                return shortTypeName;
            }
        }

        private RefGraph m_refGraph;
        private RefNode m_refNodeStorage;
        private MemoryGraph m_asMemoryGraph;
        private Graph m_graph;
        private NodeIndex[] m_parent;               // We keep track of the parents of each node in our breadth-first scan. 
        private byte[] m_refCounts;                 // Used to implemented the 'RefCounts' property. 

        // We give each type a priority (using the m_priority Regular expressions) which guide the breadth-first scan. 
<<<<<<< HEAD
        string m_priorityRegExs;
        double[] m_typePriorities;

        NodeType m_typeStorage;
        Node m_nodeStorage;                 // Only for things that can't be reentrant
        Node m_childStorage;
        Node m_cachedNodeStorage;           // Used when it could be reentrant
        StackSourceSample m_sampleStorage;
        double[] m_countMultipliers;
        Address m_maxAddress;               // The maximum memory address in the graph (needed by SampleTimeRelativeMSecLimit)     
        TextWriter m_log;                   // processing messages 
=======
        private string m_priorityRegExs;
        private float[] m_typePriorities;
        private NodeType m_typeStorage;
        private Node m_nodeStorage;                 // Only for things that can't be reentrant
        private Node m_childStorage;
        private Node m_cachedNodeStorage;           // Used when it could be reentrant
        private StackSourceSample m_sampleStorage;
        private float[] m_countMultipliers;
        private Address m_maxAddress;               // The maximum memory address in the graph (needed by SampleTimeRelativeMSecLimit)     
        private TextWriter m_log;                   // processing messages 
>>>>>>> 1caf955b
        #endregion
    }

}<|MERGE_RESOLUTION|>--- conflicted
+++ resolved
@@ -576,13 +576,9 @@
         private void SetTypePriorities(string priorityPats)
         {
             if (m_typePriorities == null)
-<<<<<<< HEAD
+            {
                 m_typePriorities = new double[(int)m_graph.NodeTypeIndexLimit];
-=======
-            {
-                m_typePriorities = new float[(int)m_graph.NodeTypeIndexLimit];
-            }
->>>>>>> 1caf955b
+            }
 
             string[] priorityPatArray = priorityPats.Split(';');
             Regex[] priorityRegExArray = new Regex[priorityPatArray.Length];
@@ -685,30 +681,16 @@
         private byte[] m_refCounts;                 // Used to implemented the 'RefCounts' property. 
 
         // We give each type a priority (using the m_priority Regular expressions) which guide the breadth-first scan. 
-<<<<<<< HEAD
-        string m_priorityRegExs;
-        double[] m_typePriorities;
-
-        NodeType m_typeStorage;
-        Node m_nodeStorage;                 // Only for things that can't be reentrant
-        Node m_childStorage;
-        Node m_cachedNodeStorage;           // Used when it could be reentrant
-        StackSourceSample m_sampleStorage;
-        double[] m_countMultipliers;
-        Address m_maxAddress;               // The maximum memory address in the graph (needed by SampleTimeRelativeMSecLimit)     
-        TextWriter m_log;                   // processing messages 
-=======
         private string m_priorityRegExs;
-        private float[] m_typePriorities;
+        private double[] m_typePriorities;
         private NodeType m_typeStorage;
         private Node m_nodeStorage;                 // Only for things that can't be reentrant
         private Node m_childStorage;
         private Node m_cachedNodeStorage;           // Used when it could be reentrant
         private StackSourceSample m_sampleStorage;
-        private float[] m_countMultipliers;
+        private double[] m_countMultipliers;
         private Address m_maxAddress;               // The maximum memory address in the graph (needed by SampleTimeRelativeMSecLimit)     
         private TextWriter m_log;                   // processing messages 
->>>>>>> 1caf955b
         #endregion
     }
 
