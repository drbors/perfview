--- conflicted
+++ resolved
@@ -436,11 +436,7 @@
                         TimeHistogramController controller = histogram.Controller as TimeHistogramController;
 
                         double cum = 0;
-<<<<<<< HEAD
-                        double cumMax = float.MinValue;
-=======
                         double cumMax = double.MinValue;
->>>>>>> e4aa723c
                         int cumMaxIdx = -1;
                         for (int i = 0; i < histogram.Count; i++)
                         {
