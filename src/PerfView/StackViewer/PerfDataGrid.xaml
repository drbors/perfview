--- conflicted
+++ resolved
@@ -54,72 +54,42 @@
                     </TextBlock>
                 </WPFToolKit:DataGridTemplateColumn.Header>
             </WPFToolKit:DataGridTemplateColumn>
-<<<<<<< HEAD
-
-            <WPFToolKit:DataGridTextColumn 
+
+            <WPFToolKit:DataGridTextColumn
                 IsReadOnly="True"
                 Binding="{Binding ExclusiveMetricPercent, StringFormat={}{0:n1}}" 
-                HeaderStyle="{StaticResource CenterAlign}"
-=======
-            <WPFToolKit:DataGridTextColumn
-                IsReadOnly="True"
-                Binding="{Binding InclusiveMetricPercent, StringFormat={}{0:n1}}"
->>>>>>> 319be737
                 ElementStyle="{StaticResource RightAlign}">
                 <WPFToolKit:DataGridTextColumn.Header>
                     <TextBlock Margin="0,0,5,0" Name="ExcPercentColumn">
                         Exc % <Hyperlink Click="DoHyperlinkHelp" Tag="ExcPercentColumn">?</Hyperlink>
                         <TextBlock.ToolTip>
                                 <TextBlock>
-<<<<<<< HEAD
                                     The % of the total sample metric that occurred in this item exclusively (not its children, does include folding).  
-=======
-                                     The % of the total sample metric that occurred in this item or any of its callees.
->>>>>>> 319be737
-                                </TextBlock>
-                        </TextBlock.ToolTip>
-                    </TextBlock>
-                </WPFToolKit:DataGridTextColumn.Header>
-            </WPFToolKit:DataGridTextColumn>
-<<<<<<< HEAD
+                                </TextBlock>
+                        </TextBlock.ToolTip>
+                    </TextBlock>
+                </WPFToolKit:DataGridTextColumn.Header>
+            </WPFToolKit:DataGridTextColumn>
             
             <WPFToolKit:DataGridTextColumn 
                 IsReadOnly="True"
                 Binding="{Binding ExclusiveMetric, StringFormat={}{0:n0}}" 
-                HeaderStyle="{StaticResource CenterAlign}"
-=======
-            <WPFToolKit:DataGridTextColumn
-                IsReadOnly="True"
-                Binding="{Binding InclusiveMetric, StringFormat={}{0:n1}}"
->>>>>>> 319be737
                 ElementStyle="{StaticResource RightAlign}">
                 <WPFToolKit:DataGridTextColumn.Header>
                     <TextBlock Margin="0,0,5,0" Name="ExcColumn">
                         Exc <Hyperlink Click="DoHyperlinkHelp" Tag="ExcColumn">?</Hyperlink>
                         <TextBlock.ToolTip>
                                 <TextBlock>
-<<<<<<< HEAD
                                     The sum of the sample metric that occurred in this item exclusively (not its children, does include folding).  
-=======
-                                     The sum of the sample metric that occurred in this item or any of its callees.
->>>>>>> 319be737
-                                </TextBlock>
-                        </TextBlock.ToolTip>
-                    </TextBlock>
-                </WPFToolKit:DataGridTextColumn.Header>
-            </WPFToolKit:DataGridTextColumn>
-
-<<<<<<< HEAD
+                                </TextBlock>
+                        </TextBlock.ToolTip>
+                    </TextBlock>
+                </WPFToolKit:DataGridTextColumn.Header>
+            </WPFToolKit:DataGridTextColumn>
+
             <WPFToolKit:DataGridTextColumn 
                 IsReadOnly="True"
                 Binding="{Binding ExclusiveCount, StringFormat={}{0:n0}}" 
-                HeaderStyle="{StaticResource CenterAlign}"
-=======
-            <WPFToolKit:DataGridTextColumn
-                CanUserSort="False"
-                IsReadOnly="True"
-                Binding="{Binding AverageInclusiveMetric, StringFormat={}{0:n1}}"
->>>>>>> 319be737
                 ElementStyle="{StaticResource RightAlign}">
                 <WPFToolKit:DataGridTextColumn.Header>
                     <TextBlock Margin="0,0,5,0" Name="ExcCountColumn">
@@ -133,106 +103,66 @@
                 </WPFToolKit:DataGridTextColumn.Header>
             </WPFToolKit:DataGridTextColumn>
 
-            <WPFToolKit:DataGridTextColumn
-                IsReadOnly="True"
-<<<<<<< HEAD
+            <WPFToolKit:DataGridTextColumn 
+                IsReadOnly="True"
                 Binding="{Binding InclusiveMetricPercent, StringFormat={}{0:n1}}" 
-                HeaderStyle="{StaticResource CenterAlign}"
-=======
-                Binding="{Binding InclusiveCount, StringFormat={}{0:n0}}"
->>>>>>> 319be737
                 ElementStyle="{StaticResource RightAlign}">
                 <WPFToolKit:DataGridTextColumn.Header>
                     <TextBlock Margin="0,0,5,0" Name="IncPercentColumn">
                        Inc % <Hyperlink  Click="DoHyperlinkHelp" Tag="IncPercentColumn">?</Hyperlink>
                         <TextBlock.ToolTip>
                                 <TextBlock>
-                                     The % of the total sample metric that occurred in this item or any of its callees.   
-                                </TextBlock>
-                        </TextBlock.ToolTip>
-                    </TextBlock>
-                </WPFToolKit:DataGridTextColumn.Header>
-            </WPFToolKit:DataGridTextColumn>
-<<<<<<< HEAD
-            <WPFToolKit:DataGridTextColumn 
-                IsReadOnly="True"
-                Binding="{Binding InclusiveMetric, StringFormat={}{0:n1}}" 
-                HeaderStyle="{StaticResource CenterAlign}"
-=======
-
-            <WPFToolKit:DataGridTextColumn
-                IsReadOnly="True"
-                Binding="{Binding ExclusiveMetricPercent, StringFormat={}{0:n1}}"
->>>>>>> 319be737
+                                     The % of the total sample metric that occurred in this item or any of its callees.
+                                </TextBlock>
+                        </TextBlock.ToolTip>
+                    </TextBlock>
+                </WPFToolKit:DataGridTextColumn.Header>
+            </WPFToolKit:DataGridTextColumn>
+            <WPFToolKit:DataGridTextColumn
+                IsReadOnly="True"
+                Binding="{Binding InclusiveMetric, StringFormat={}{0:n1}}"
                 ElementStyle="{StaticResource RightAlign}">
                 <WPFToolKit:DataGridTextColumn.Header >
                     <TextBlock Margin="0,0,5,0" Name="IncColumn">
                         Inc <Hyperlink Click="DoHyperlinkHelp" Tag="IncColumn">?</Hyperlink>
                         <TextBlock.ToolTip>
                                 <TextBlock>
-<<<<<<< HEAD
-                                     The sum of the sample metric that occurred in this item or any of its callees.   
-=======
-                                    The % of the total sample metric that occurred in this item exclusively (not its children, does include folding).
->>>>>>> 319be737
-                                </TextBlock>
-                        </TextBlock.ToolTip>
-                    </TextBlock>
-                </WPFToolKit:DataGridTextColumn.Header>
-            </WPFToolKit:DataGridTextColumn>
-
-<<<<<<< HEAD
-            <WPFToolKit:DataGridTextColumn 
+                                     The sum of the sample metric that occurred in this item or any of its callees.
+                                </TextBlock>
+                        </TextBlock.ToolTip>
+                    </TextBlock>
+                </WPFToolKit:DataGridTextColumn.Header>
+            </WPFToolKit:DataGridTextColumn>
+
+            <WPFToolKit:DataGridTextColumn
                 CanUserSort="False"
                 IsReadOnly="True"
                 Binding="{Binding AverageInclusiveMetric, StringFormat={}{0:n1}}"
-                HeaderStyle="{StaticResource CenterAlign}"
-=======
-            <WPFToolKit:DataGridTextColumn
-                IsReadOnly="True"
-                Binding="{Binding ExclusiveMetric, StringFormat={}{0:n0}}"
->>>>>>> 319be737
                 ElementStyle="{StaticResource RightAlign}">
                 <WPFToolKit:DataGridTextColumn.Header>
                     <TextBlock Margin="0,0,5,0" Name="IncAvgColumn">
                         Inc Avg <Hyperlink Click="DoHyperlinkHelp" Tag="IncAvgColumn">?</Hyperlink>
                         <TextBlock.ToolTip>
-<<<<<<< HEAD
                             <TextBlock>
                                      The average of the sample metric that occurred in this item or any of its callees.
                             </TextBlock>
-=======
-                                <TextBlock>
-                                    The sum of the sample metric that occurred in this item exclusively (not its children, does include folding).
-                                </TextBlock>
->>>>>>> 319be737
-                        </TextBlock.ToolTip>
-                    </TextBlock>
-                </WPFToolKit:DataGridTextColumn.Header>
-            </WPFToolKit:DataGridTextColumn>
-
-            <WPFToolKit:DataGridTextColumn
-                IsReadOnly="True"
-<<<<<<< HEAD
-                Binding="{Binding InclusiveCount, StringFormat={}{0:n0}}" 
-                HeaderStyle="{StaticResource CenterAlign}"
-=======
-                Binding="{Binding ExclusiveCount, StringFormat={}{0:n0}}"
->>>>>>> 319be737
+                        </TextBlock.ToolTip>
+                    </TextBlock>
+                </WPFToolKit:DataGridTextColumn.Header>
+            </WPFToolKit:DataGridTextColumn>
+
+            <WPFToolKit:DataGridTextColumn
+                IsReadOnly="True"
+                Binding="{Binding InclusiveCount, StringFormat={}{0:n0}}"
                 ElementStyle="{StaticResource RightAlign}">
                 <WPFToolKit:DataGridTextColumn.Header>
                     <TextBlock Margin="0,0,5,0" Name="IncCountColumn">
                         Inc Ct <Hyperlink Click="DoHyperlinkHelp" Tag="IncCountColumn ">?</Hyperlink>
                         <TextBlock.ToolTip>
-<<<<<<< HEAD
                             <TextBlock>
                                     The count of the instances in item or its children.
+            
                             </TextBlock>
-=======
-                                <TextBlock>
-                                    The count of the instances in item (excluding its children, does include folding)
-                                </TextBlock>
->>>>>>> 319be737
                         </TextBlock.ToolTip>
                     </TextBlock>
                 </WPFToolKit:DataGridTextColumn.Header>
