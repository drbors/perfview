--- conflicted
+++ resolved
@@ -14,12 +14,9 @@
     "Microsoft.Extensions.Logging": "1.0.0-rc2-final",
     "Microsoft.Extensions.Logging.Console": "1.0.0-rc2-final",
     "Microsoft.Extensions.Logging.Debug": "1.0.0-rc2-final",
-<<<<<<< HEAD
     "Newtonsoft.Json": "8.0.3",
     "Microsoft.AspNetCore.StaticFiles": "1.0.0-rc2-final"
-=======
     "TraceEventCore": "1.0.41"
->>>>>>> 9f151f83
   },
 
   "tools": {
